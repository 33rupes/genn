#pragma once

// Standard C++ includes
#include <algorithm>
#include <fstream>
#include <iterator>
#include <list>
#include <string>
#include <tuple>
#include <vector>

// Standard C includes
#include <cassert>
#include <cstdint>

#ifdef _WIN32
#include <intrin.h>
#endif
//----------------------------------------------------------------------------
// SpikeWriterText
//----------------------------------------------------------------------------
//! Class to write spikes to text file
class SpikeWriterText
{
public:
    SpikeWriterText(const std::string &filename, const std::string &delimiter = " ", bool header = false)
    :   m_Stream(filename), m_Delimiter(delimiter)
    {
        // Set precision
        m_Stream.precision(16);

        if(header) {
            m_Stream << "Time [ms], Neuron ID" << std::endl;
        }
    }

// GCC 4.x does not provide a move constructor for ofstream
#if !defined(__GNUC__) || __clang__ || __GNUC__ > 4
    SpikeWriterText(SpikeWriterText&& other)
    :   m_Stream(std::move(other.m_Stream)),
        m_Delimiter(std::move(other.m_Delimiter))
    {
    }
#endif

protected:
    //----------------------------------------------------------------------------
    // Protected API
    //----------------------------------------------------------------------------
    void recordSpikes(double t, unsigned int spikeCount, const unsigned int *currentSpikes)
    {
        for(unsigned int i = 0; i < spikeCount; i++) {
            m_Stream << t << m_Delimiter << currentSpikes[i] << std::endl;
        }
    }

private:
    //----------------------------------------------------------------------------
    // Members
    //----------------------------------------------------------------------------
    std::ofstream m_Stream;
    const std::string m_Delimiter;
};

//----------------------------------------------------------------------------
// SpikeWriterTextCached
//----------------------------------------------------------------------------
//! Class to write spikes to text file, caching in memory before writing
class SpikeWriterTextCached
{
public:
    SpikeWriterTextCached(const std::string &filename, const std::string &delimiter = " ", bool header = false)
    :   m_Stream(filename), m_Delimiter(delimiter)
    {
        // Set precision
        m_Stream.precision(16);

        if(header) {
            m_Stream << "Time [ms], Neuron ID" << std::endl;
        }
    }

// GCC 4.x does not provide a move constructor for ofstream
#if !defined(__GNUC__) || __clang__ || __GNUC__ > 4
    SpikeWriterTextCached(SpikeWriterTextCached&& other)
    :   m_Stream(std::move(other.m_Stream)),
        m_Delimiter(std::move(other.m_Delimiter)),
        m_Cache(std::move(other.m_Cache))
    {
    }
#endif

    ~SpikeWriterTextCached()
    {
        writeCache();
    }

    //----------------------------------------------------------------------------
    // Public API
    //----------------------------------------------------------------------------
    void writeCache()
    {
        // Loop through timesteps
        for(const auto &timestep : m_Cache) {
            // Loop through spikes
            for(unsigned int spike : timestep.second) {
                // Write CSV
                m_Stream << timestep.first << m_Delimiter << spike << std::endl;
            }
        }

        // Clear cache
        m_Cache.clear();
    }

protected:
    //----------------------------------------------------------------------------
    // Protected API
    //----------------------------------------------------------------------------
    void recordSpikes(double t, unsigned int spikeCount, const unsigned int *currentSpikes)
    {
        // Add a new entry to the cache
        m_Cache.emplace_back();

        // Fill in time
        m_Cache.back().first = t;

        // Reserve vector to hold spikes
        m_Cache.back().second.reserve(spikeCount);

        // Copy spikes into vector
        std::copy_n(currentSpikes, spikeCount, std::back_inserter(m_Cache.back().second));
    }

private:
    //----------------------------------------------------------------------------
    // Members
    //----------------------------------------------------------------------------
    std::ofstream m_Stream;
    const std::string m_Delimiter;

    std::list<std::pair<double, std::vector<unsigned int>>> m_Cache;
};

//----------------------------------------------------------------------------
// SpikeRecorderBase
//----------------------------------------------------------------------------
//! Class to read spikes from neuron groups
template<typename Writer = SpikeWriterText>
class SpikeRecorder : public Writer
{
public:
    typedef unsigned int& (*GetCurrentSpikeCountFunc)();
    typedef unsigned int* (*GetCurrentSpikesFunc)();
    
    template<typename... WriterArgs>
    SpikeRecorder(GetCurrentSpikesFunc getCurrentSpikes, GetCurrentSpikeCountFunc getCurrentSpikeCount,
                  WriterArgs &&... writerArgs)
    :   Writer(std::forward<WriterArgs>(writerArgs)...), m_GetCurrentSpikes(getCurrentSpikes),
        m_GetCurrentSpikeCount(getCurrentSpikeCount), m_Sum(0)
    {
    }

    SpikeRecorder(SpikeRecorder<Writer>&& other) = default;

    //----------------------------------------------------------------------------
    // Public API
    //----------------------------------------------------------------------------
    void record(double t)
    {
        const unsigned int spikeCount = m_GetCurrentSpikeCount();
        m_Sum += spikeCount;
        this->recordSpikes(t, spikeCount, m_GetCurrentSpikes());
    }
    
    unsigned int getSum() const{ return m_Sum; }

private:
    //----------------------------------------------------------------------------
    // Members
    //----------------------------------------------------------------------------
    GetCurrentSpikesFunc m_GetCurrentSpikes;
    GetCurrentSpikeCountFunc m_GetCurrentSpikeCount;
    unsigned int m_Sum;
};

//! Writes spikes recorded using GeNN's spike timing sytem directly to binary file
/*! \param filename string containing filename to write to.
    \param spkRecord pointer to spike recording data to write (accessable via ``recordSpk<neuron group name>`` or ``recordSpkEvent<neuron group name>``).
    \param popSize number of neurons in population
    \param numTimesteps how many timesteps were recorded (should match the value passed to ``allocateRecordingBuffers``).
    \param append boolean specifying whether to overwrite or append to any existing file called filename. */
inline void writeBinarySpikeRecording(const std::string &filename, const uint32_t *spkRecord,
                                      unsigned int popSize, unsigned int numTimesteps, bool append = false)
{
    // Calculate recording size
    const unsigned int numWords = ((popSize + 31) / 32) * numTimesteps;
    
    // Write spikes to binary file
    std::ofstream spikes(filename, append ? std::ofstream::app | std::ofstream::binary : std::ofstream::binary);
    spikes.write(reinterpret_cast<const char*>(spkRecord), sizeof(uint32_t) * numWords);
}


inline int _clz(unsigned int value)
{
#ifdef _WIN32
    unsigned long leadingZero = 0;
    if(_BitScanReverse(&leadingZero, value)) {
        return 31 - leadingZero;
    }
    else {
        return 32;
    }
#else
    return __builtin_clz(value);
#endif
}

//! Writes spikes recorded using GeNN's spike timing sytem directly to text file 
//! with one column containing spike times in ms and one neuron ids
/*! \param filename string containing filename to write to.
    \param spkRecord pointer to spike recording data to write (accessable via ``recordSpk<neuron group name>`` or ``recordSpkEvent<neuron group name>``).
    \param popSize number of neurons in population
    \param numTimesteps number of timesteps recorded
    \param dt double precision number specifying size of each timestep
    \param delimiter string specifying character(s) which should appear between columns in text file
    \param header boolean specifying whether to write a header row at start of text file or not
    \param append boolean specifying whether to overwrite or append to any existing file called filename. 
    \param startTime double precision number specifying start time of current data.*/
inline void writeTextSpikeRecording(const std::string &filename, const uint32_t *spkRecord,
                                    unsigned int popSize, unsigned int numTimesteps, double dt = 1.0,
<<<<<<< HEAD
                                    const std::string &delimiter = " ", bool header = false, bool append = false)
=======
                                    const std::string &delimiter = " ", bool header = false, bool append = false, 
                                    double startTime = 0.0)
                             
>>>>>>> 8b18c6fe
{
    // Calculate number of words per-timestep
    const unsigned int timestepWords = (popSize + 31) / 32;
    
    // Create stream and set precision
    std::ofstream stream(filename, append ? std::ofstream::app : std::ofstream::out);
    stream.precision(16);
    
    // Write header if required
    if(header) {
        stream << "Time [ms], Neuron ID" << std::endl;
    }
    
    // Loop through timesteps
    for(unsigned int t = 0; t < numTimesteps; t++) {
        // Convert timestep to time
        const double time = startTime + (t * dt);
        
        // Loop through words representing timestep
        for(unsigned int w = 0; w < timestepWords; w++) {
            // Get word
            uint32_t spikeWord = spkRecord[(t * timestepWords) + w];
            
            // Calculate neuron id of highest bit of this word
            unsigned int neuronID = (w * 32) + 31;
            
            // While bits remain
            while(spikeWord != 0) {
                // Calculate leading zeros
                const int numLZ = _clz(spikeWord);
                
                // If all bits have now been processed, zero spike word
                // Otherwise shift past the spike we have found
                spikeWord = (numLZ == 31) ? 0 : (spikeWord << (numLZ + 1));
                
                // Subtract number of leading zeros from neuron ID
                neuronID -= numLZ;
                
                // Write out CSV line
                stream << time << delimiter << neuronID << std::endl;
                
                // New neuron id of the highest bit of this word
                neuronID--;
            }
        }
    }
}<|MERGE_RESOLUTION|>--- conflicted
+++ resolved
@@ -230,13 +230,8 @@
     \param startTime double precision number specifying start time of current data.*/
 inline void writeTextSpikeRecording(const std::string &filename, const uint32_t *spkRecord,
                                     unsigned int popSize, unsigned int numTimesteps, double dt = 1.0,
-<<<<<<< HEAD
-                                    const std::string &delimiter = " ", bool header = false, bool append = false)
-=======
                                     const std::string &delimiter = " ", bool header = false, bool append = false, 
                                     double startTime = 0.0)
-                             
->>>>>>> 8b18c6fe
 {
     // Calculate number of words per-timestep
     const unsigned int timestepWords = (popSize + 31) / 32;
