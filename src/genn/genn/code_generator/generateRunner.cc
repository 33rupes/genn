#include "code_generator/generateRunner.h"

// Standard C++ includes
#include <random>
#include <sstream>
#include <string>

// GeNN includes
#include "gennUtils.h"

// GeNN code generator
#include "code_generator/codeGenUtils.h"
#include "code_generator/codeStream.h"
#include "code_generator/groupMerged.h"
#include "code_generator/substitutions.h"
#include "code_generator/teeStream.h"
#include "code_generator/backendBase.h"
#include "code_generator/modelSpecMerged.h"

using namespace CodeGenerator;

//--------------------------------------------------------------------------
// Anonymous namespace
//--------------------------------------------------------------------------
namespace
{
void genSpikeMacros(CodeStream &os, const NeuronGroupInternal &ng, bool trueSpike)
{
    const bool delayRequired = trueSpike
        ? (ng.isDelayRequired() && ng.isTrueSpikeRequired())
        : ng.isDelayRequired();
    const std::string eventSuffix = trueSpike ? "" : "Evnt";
    const std::string eventMacroSuffix = trueSpike ? "" : "Event";

    // convenience macros for accessing spike count
    os << "#define spike" << eventMacroSuffix << "Count_" << ng.getName() << " glbSpkCnt" << eventSuffix << ng.getName();
    if (delayRequired) {
        os << "[spkQuePtr" << ng.getName() << "]";
    }
    else {
        os << "[0]";
    }
    os << std::endl;

    // convenience macro for accessing spikes
    os << "#define spike" << eventMacroSuffix << "_" << ng.getName();
    if (delayRequired) {
        os << " (glbSpk" << eventSuffix << ng.getName() << " + (spkQuePtr" << ng.getName() << " * " << ng.getNumNeurons() << "))";
    }
    else {
        os << " glbSpk" << eventSuffix << ng.getName();
    }
    os << std::endl;

    // convenience macro for accessing delay offset
    // **NOTE** we only require one copy of this so only ever write one for true spikes
    if(trueSpike) {
        os << "#define glbSpkShift" << ng.getName() << " ";
        if (delayRequired) {
            os << "spkQuePtr" << ng.getName() << "*" << ng.getNumNeurons();
        }
        else {
            os << "0";
        }
    }

    os << std::endl << std::endl;
}
//--------------------------------------------------------------------------
void genHostScalar(CodeStream &definitionsVar, CodeStream &runnerVarDecl, const std::string &type, const std::string &name, const std::string &value)
{
    definitionsVar << "EXPORT_VAR " << type << " " << name << ";" << std::endl;
    runnerVarDecl << type << " " << name << " = " << value << ";" << std::endl;
}
//--------------------------------------------------------------------------
MemAlloc genHostDeviceScalar(const BackendBase &backend, CodeStream &definitionsVar, CodeStream &definitionsInternalVar, 
                         CodeStream &runnerVarDecl, CodeStream &runnerVarAlloc, CodeStream &runnerVarFree,
                         const std::string &type, const std::string &name, const std::string &hostValue)
{
    // Generate a host scalar
    genHostScalar(definitionsVar, runnerVarDecl, type, name, hostValue);

    // Generate a single-element array on device
    if(backend.isDeviceScalarRequired()) {
        return backend.genArray(definitionsVar, definitionsInternalVar, runnerVarDecl, runnerVarAlloc, runnerVarFree,
                                type, name, VarLocation::DEVICE, 1);
    }
    else {
        return MemAlloc::zero();
    }
}
//--------------------------------------------------------------------------
bool canPushPullVar(VarLocation loc)
{
    // A variable can be pushed and pulled if it is located on both host and device
    return ((loc & VarLocation::HOST) &&
            (loc & VarLocation::DEVICE));
}
//-------------------------------------------------------------------------
bool genVarPushPullScope(CodeStream &definitionsFunc, CodeStream &runnerPushFunc, CodeStream &runnerPullFunc,
                         VarLocation loc, bool automaticCopyEnabled, const std::string &description, std::function<void()> handler)
{
    // If this variable has a location that allows pushing and pulling and automatic copying isn't enabled
    if(canPushPullVar(loc) && !automaticCopyEnabled) {
        definitionsFunc << "EXPORT_FUNC void push" << description << "ToDevice(bool uninitialisedOnly = false);" << std::endl;
        definitionsFunc << "EXPORT_FUNC void pull" << description << "FromDevice();" << std::endl;

        runnerPushFunc << "void push" << description << "ToDevice(bool uninitialisedOnly)";
        runnerPullFunc << "void pull" << description << "FromDevice()";
        {
            CodeStream::Scope a(runnerPushFunc);
            CodeStream::Scope b(runnerPullFunc);

            handler();
        }
        runnerPushFunc << std::endl;
        runnerPullFunc << std::endl;

        return true;
    }
    else {
        return false;
    }
}
//-------------------------------------------------------------------------
void genVarPushPullScope(CodeStream &definitionsFunc, CodeStream &runnerPushFunc, CodeStream &runnerPullFunc,
                         VarLocation loc, bool automaticCopyEnabled, const std::string &description, std::vector<std::string> &statePushPullFunction,
                         std::function<void()> handler)
{
    // Add function to vector if push pull function was actually required
    if(genVarPushPullScope(definitionsFunc, runnerPushFunc, runnerPullFunc, loc, automaticCopyEnabled, description, handler)) {
        statePushPullFunction.push_back(description);
    }
}
//-------------------------------------------------------------------------
void genVarGetterScope(CodeStream &definitionsFunc, CodeStream &runnerGetterFunc,
                       VarLocation loc, const std::string &description, const std::string &type, std::function<void()> handler)
{
    // If this variable has a location that allows pushing and pulling and hence getting a host pointer
    if(canPushPullVar(loc)) {
        // Export getter
        definitionsFunc << "EXPORT_FUNC " << type << " get" << description << "();" << std::endl;

        // Define getter
        runnerGetterFunc << type << " get" << description << "()";
        {
            CodeStream::Scope a(runnerGetterFunc);
            handler();
        }
        runnerGetterFunc << std::endl;
    }
}
//-------------------------------------------------------------------------
void genSpikeGetters(CodeStream &definitionsFunc, CodeStream &runnerGetterFunc,
                     const NeuronGroupInternal &ng, bool trueSpike)
{
    const std::string eventSuffix = trueSpike ? "" : "Evnt";
    const bool delayRequired = trueSpike
        ? (ng.isDelayRequired() && ng.isTrueSpikeRequired())
        : ng.isDelayRequired();
    const VarLocation loc = trueSpike ? ng.getSpikeLocation() : ng.getSpikeEventLocation();

    // Generate getter for current spike counts
    genVarGetterScope(definitionsFunc, runnerGetterFunc,
                      loc, ng.getName() +  (trueSpike ? "CurrentSpikes" : "CurrentSpikeEvents"), "unsigned int*",
                      [&]()
                      {
                          runnerGetterFunc << "return ";
                          if (delayRequired) {
                              runnerGetterFunc << " (glbSpk" << eventSuffix << ng.getName() << " + (spkQuePtr" << ng.getName() << " * " << ng.getNumNeurons() << "));";
                          }
                          else {
                              runnerGetterFunc << " glbSpk" << eventSuffix << ng.getName() << ";";
                          }
                          runnerGetterFunc << std::endl;
                      });

    // Generate getter for current spikes
    genVarGetterScope(definitionsFunc, runnerGetterFunc,
                      loc, ng.getName() + (trueSpike ? "CurrentSpikeCount" : "CurrentSpikeEventCount"), "unsigned int&",
                      [&]()
                      {
                          runnerGetterFunc << "return glbSpkCnt" << eventSuffix << ng.getName();
                          if (delayRequired) {
                              runnerGetterFunc << "[spkQuePtr" << ng.getName() << "];";
                          }
                          else {
                              runnerGetterFunc << "[0];";
                          }
                          runnerGetterFunc << std::endl;
                      });


}
//-------------------------------------------------------------------------
void genStatePushPull(CodeStream &definitionsFunc, CodeStream &runnerPushFunc, CodeStream &runnerPullFunc,
                      const std::string &name, bool generateEmptyStatePushPull, 
                      const std::vector<std::string> &groupPushPullFunction, std::vector<std::string> &modelPushPullFunctions)
{
    // If we should either generate emtpy state push pull functions or this one won't be empty!
    if(generateEmptyStatePushPull || !groupPushPullFunction.empty()) {
        definitionsFunc << "EXPORT_FUNC void push" << name << "StateToDevice(bool uninitialisedOnly = false);" << std::endl;
        definitionsFunc << "EXPORT_FUNC void pull" << name << "StateFromDevice();" << std::endl;

        runnerPushFunc << "void push" << name << "StateToDevice(bool uninitialisedOnly)";
        runnerPullFunc << "void pull" << name << "StateFromDevice()";
        {
            CodeStream::Scope a(runnerPushFunc);
            CodeStream::Scope b(runnerPullFunc);

            for(const auto &func : groupPushPullFunction) {
                runnerPushFunc << "push" << func << "ToDevice(uninitialisedOnly);" << std::endl;
                runnerPullFunc << "pull" << func << "FromDevice();" << std::endl;
            }
        }
        runnerPushFunc << std::endl;
        runnerPullFunc << std::endl;

        // Add function to list
        modelPushPullFunctions.push_back(name);
    }
}
//-------------------------------------------------------------------------
MemAlloc genVariable(const BackendBase &backend, CodeStream &definitionsVar, CodeStream &definitionsFunc,
                     CodeStream &definitionsInternal, CodeStream &runner, CodeStream &allocations, CodeStream &free,
                     CodeStream &push, CodeStream &pull, const std::string &type, const std::string &name,
                     VarLocation loc, bool autoInitialized, size_t count, std::vector<std::string> &statePushPullFunction)
{
    // Generate push and pull functions
    genVarPushPullScope(definitionsFunc, push, pull, loc, backend.getPreferences().automaticCopy, name, statePushPullFunction,
        [&]()
        {
            backend.genVariablePushPull(push, pull, type, name, loc, autoInitialized, count);
        });

    // Generate variables
    return backend.genArray(definitionsVar, definitionsInternal, runner, allocations, free,
                            type, name, loc, count);
}
//-------------------------------------------------------------------------
void genExtraGlobalParam(const ModelSpecMerged &modelMerged, const BackendBase &backend, CodeStream &definitionsVar,
                         CodeStream &definitionsFunc, CodeStream &definitionsInternalVar, CodeStream &runner,
                         CodeStream &extraGlobalParam, const std::string &type, const std::string &name, bool apiRequired, VarLocation loc)
{
    // Generate variables
    backend.genExtraGlobalParamDefinition(definitionsVar, definitionsInternalVar, type, name, loc);
    backend.genExtraGlobalParamImplementation(runner, type, name, loc);

    // If type is a pointer and API is required
    if(Utils::isTypePointer(type) && apiRequired) {
        // Write definitions for functions to allocate and free extra global param
        definitionsFunc << "EXPORT_FUNC void allocate" << name << "(unsigned int count);" << std::endl;
        definitionsFunc << "EXPORT_FUNC void free" << name << "();" << std::endl;

        // Write allocation function
        extraGlobalParam << "void allocate" << name << "(unsigned int count)";
        {
            CodeStream::Scope a(extraGlobalParam);
            backend.genExtraGlobalParamAllocation(extraGlobalParam, type, name, loc);

            // Get destinations in merged structures, this EGP 
            // needs to be copied to and call push function
            const auto &mergedDestinations = modelMerged.getMergedEGPDestinations(name, backend);
            for(const auto &v : mergedDestinations) {
                extraGlobalParam << "pushMerged" << v.first << v.second.mergedGroupIndex << v.second.fieldName << "ToDevice(";
                extraGlobalParam << v.second.groupIndex << ", " << backend.getDeviceVarPrefix() << name << ");" << std::endl;
            }
        }

        // Write free function
        extraGlobalParam << "void free" << name << "()";
        {
            CodeStream::Scope a(extraGlobalParam);
            backend.genVariableFree(extraGlobalParam, name, loc);
        }

        // If variable can be pushed and pulled
        if(!backend.getPreferences().automaticCopy && canPushPullVar(loc)) {
            // Write definitions for push and pull functions
            definitionsFunc << "EXPORT_FUNC void push" << name << "ToDevice(unsigned int count);" << std::endl;

            // Write push function
            extraGlobalParam << "void push" << name << "ToDevice(unsigned int count)";
            {
                CodeStream::Scope a(extraGlobalParam);
                backend.genExtraGlobalParamPush(extraGlobalParam, type, name, loc);
            }

            if(backend.getPreferences().generateExtraGlobalParamPull) {
                // Write definitions for pull functions
                definitionsFunc << "EXPORT_FUNC void pull" << name << "FromDevice(unsigned int count);" << std::endl;

                // Write pull function
                extraGlobalParam << "void pull" << name << "FromDevice(unsigned int count)";
                {
                    CodeGenerator::CodeStream::Scope a(extraGlobalParam);
                    backend.genExtraGlobalParamPull(extraGlobalParam, type, name, loc);
                }
            }
        }

    }
}
//-------------------------------------------------------------------------
MemAlloc genGlobalHostRNG(CodeStream &definitionsVar, CodeStream &runnerVarDecl,
                          CodeStream &runnerVarAlloc, unsigned int seed)
{
    definitionsVar << "EXPORT_VAR " << "std::mt19937 hostRNG;" << std::endl;
    runnerVarDecl << "std::mt19937 hostRNG;" << std::endl;

    // If no seed is specified, use system randomness to generate seed sequence
    CodeStream::Scope b(runnerVarAlloc);
    if(seed == 0) {
        runnerVarAlloc << "uint32_t seedData[std::mt19937::state_size];" << std::endl;
        runnerVarAlloc << "std::random_device seedSource;" << std::endl;
        runnerVarAlloc << "for(int i = 0; i < std::mt19937::state_size; i++)";
        {
            CodeStream::Scope b(runnerVarAlloc);
            runnerVarAlloc << "seedData[i] = seedSource();" << std::endl;
        }
        runnerVarAlloc << "std::seed_seq seeds(std::begin(seedData), std::end(seedData));" << std::endl;
    }
    // Otherwise, create a seed sequence from model seed
    // **NOTE** this is a terrible idea see http://www.pcg-random.org/posts/cpp-seeding-surprises.html
    else {
        runnerVarAlloc << "std::seed_seq seeds{" << seed << "};" << std::endl;
    }

    // Seed RNG from seed sequence
    runnerVarAlloc << "hostRNG.seed(seeds);" << std::endl;

    // Add size of Mersenne Twister to memory tracker
    return MemAlloc::host(sizeof(std::mt19937));
}
//-------------------------------------------------------------------------
void genSynapseConnectivityHostInit(const BackendBase &backend, CodeStream &os, 
                                    const SynapseConnectivityHostInitGroupMerged &sg, const std::string &precision)
{
    CodeStream::Scope b(os);
    os << "// merged synapse connectivity host init group " << sg.getIndex() << std::endl;
    os << "for(unsigned int g = 0; g < " << sg.getGroups().size() << "; g++)";
    {
        CodeStream::Scope b(os);

        // Get reference to group
        os << "const auto *group = &mergedSynapseConnectivityHostInitGroup" << sg.getIndex() << "[g]; " << std::endl;

        const auto &connectInit = sg.getArchetype().getConnectivityInitialiser();

        // If matrix type is procedural then initialized connectivity init snippet will potentially be used with multiple threads per spike. 
        // Otherwise it will only ever be used for initialization which uses one thread per row
        const size_t numThreads = (sg.getArchetype().getMatrixType() & SynapseMatrixConnectivity::PROCEDURAL) ? sg.getArchetype().getNumThreadsPerSpike() : 1;

        // Create substitutions
        Substitutions subs;
        subs.addVarSubstitution("rng", "hostRNG");
        subs.addVarSubstitution("num_pre", "group->numSrcNeurons");
        subs.addVarSubstitution("num_post", "group->numTrgNeurons");
        subs.addVarSubstitution("num_threads", std::to_string(numThreads));
        subs.addVarNameSubstitution(connectInit.getSnippet()->getExtraGlobalParams(), "", "*group->");
        subs.addParamValueSubstitution(connectInit.getSnippet()->getParamNames(), connectInit.getParams(),
                                       [&sg](size_t p) { return sg.isConnectivityInitParamHeterogeneous(p); },
                                       "", "group->");
        subs.addVarValueSubstitution(connectInit.getSnippet()->getDerivedParams(), connectInit.getDerivedParams(),
                                     [&sg](size_t p) { return sg.isConnectivityInitDerivedParamHeterogeneous(p); },
                                     "", "group->");

        // Loop through EGPs
        const auto egps = connectInit.getSnippet()->getExtraGlobalParams();
        for(size_t i = 0; i < egps.size(); i++) {
            const auto loc = sg.getArchetype().getSparseConnectivityExtraGlobalParamLocation(i);
            // If EGP is a pointer and located on the host
            if(Utils::isTypePointer(egps[i].type) && (loc & VarLocation::HOST)) {
                // Generate code to allocate this EGP with count specified by $(0)
                std::stringstream allocStream;
                CodeGenerator::CodeStream alloc(allocStream);
                backend.genExtraGlobalParamAllocation(alloc, egps[i].type + "*", egps[i].name,
                                                      loc, "$(0)", "group->");

                // Add substitution
                subs.addFuncSubstitution("allocate" + egps[i].name, 1, allocStream.str());

                // Generate code to push this EGP with count specified by $(0)
                std::stringstream pushStream;
                CodeStream push(pushStream);
                backend.genExtraGlobalParamPush(push, egps[i].type + "*", egps[i].name,
                                                loc, "$(0)", "group->");


                // Add substitution
                subs.addFuncSubstitution("push" + egps[i].name, 1, pushStream.str());
            }
        }
        std::string code = connectInit.getSnippet()->getHostInitCode();
        subs.applyCheckUnreplaced(code, "hostInitSparseConnectivity : merged" + std::to_string(sg.getIndex()));
        code = ensureFtype(code, precision);

        // Write out code
        os << code << std::endl;

    }
}
}   // Anonymous namespace

//--------------------------------------------------------------------------
// CodeGenerator
//--------------------------------------------------------------------------
MemAlloc CodeGenerator::generateRunner(CodeStream &definitions, CodeStream &definitionsInternal, CodeStream &runner,
                                       const ModelSpecMerged &modelMerged, const BackendBase &backend)
{
    // Track memory allocations, initially starting from zero
    auto mem = MemAlloc::zero();

    // Write definitions preamble
    definitions << "#pragma once" << std::endl;

#ifdef _WIN32
    definitions << "#ifdef BUILDING_GENERATED_CODE" << std::endl;
    definitions << "#define EXPORT_VAR __declspec(dllexport) extern" << std::endl;
    definitions << "#define EXPORT_FUNC __declspec(dllexport)" << std::endl;
    definitions << "#else" << std::endl;
    definitions << "#define EXPORT_VAR __declspec(dllimport) extern" << std::endl;
    definitions << "#define EXPORT_FUNC __declspec(dllimport)" << std::endl;
    definitions << "#endif" << std::endl;
#else
    definitions << "#define EXPORT_VAR extern" << std::endl;
    definitions << "#define EXPORT_FUNC" << std::endl;
#endif
    backend.genDefinitionsPreamble(definitions, modelMerged);

    // Write definitions internal preamble
    definitionsInternal << "#pragma once" << std::endl;
    definitionsInternal << "#include \"definitions.h\"" << std::endl << std::endl;
    backend.genDefinitionsInternalPreamble(definitionsInternal, modelMerged);
    
    // write DT macro
    const ModelSpecInternal &model = modelMerged.getModel();
    if (model.getTimePrecision() == "float") {
        definitions << "#define DT " << Utils::writePreciseString(model.getDT()) << "f" << std::endl;
    } else {
        definitions << "#define DT " << Utils::writePreciseString(model.getDT()) << std::endl;
    }

    // Typedefine scalar type
    definitions << "typedef " << model.getPrecision() << " scalar;" << std::endl;

    // Write ranges of scalar and time types
    genTypeRange(definitions, model.getPrecision(), "SCALAR");
    genTypeRange(definitions, model.getTimePrecision(), "TIME");

    definitions << "// ------------------------------------------------------------------------" << std::endl;
    definitions << "// bit tool macros" << std::endl;
    definitions << "#define B(x,i) ((x) & (0x80000000 >> (i))) //!< Extract the bit at the specified position i from x" << std::endl;
    definitions << "#define setB(x,i) x= ((x) | (0x80000000 >> (i))) //!< Set the bit at the specified position i in x to 1" << std::endl;
    definitions << "#define delB(x,i) x= ((x) & (~(0x80000000 >> (i)))) //!< Set the bit at the specified position i in x to 0" << std::endl;
    definitions << std::endl;

    // Write runner preamble
    runner << "#include \"definitionsInternal.h\"" << std::endl << std::endl;
    backend.genRunnerPreamble(runner, modelMerged);

    // Create codestreams to generate different sections of runner and definitions
    std::stringstream runnerVarDeclStream;
    std::stringstream runnerVarAllocStream;
    std::stringstream runnerMergedStructAllocStream;
    std::stringstream runnerVarFreeStream;
    std::stringstream runnerExtraGlobalParamFuncStream;
    std::stringstream runnerPushFuncStream;
    std::stringstream runnerPullFuncStream;
    std::stringstream runnerGetterFuncStream;
    std::stringstream runnerStepTimeFinaliseStream;
    std::stringstream definitionsVarStream;
    std::stringstream definitionsFuncStream;
    std::stringstream definitionsInternalVarStream;
    std::stringstream definitionsInternalFuncStream;
    CodeStream runnerVarDecl(runnerVarDeclStream);
    CodeStream runnerVarAlloc(runnerVarAllocStream);
    CodeStream runnerMergedStructAlloc(runnerMergedStructAllocStream);
    CodeStream runnerVarFree(runnerVarFreeStream);
    CodeStream runnerExtraGlobalParamFunc(runnerExtraGlobalParamFuncStream);
    CodeStream runnerPushFunc(runnerPushFuncStream);
    CodeStream runnerPullFunc(runnerPullFuncStream);
    CodeStream runnerGetterFunc(runnerGetterFuncStream);
    CodeStream runnerStepTimeFinalise(runnerStepTimeFinaliseStream);
    CodeStream definitionsVar(definitionsVarStream);
    CodeStream definitionsFunc(definitionsFuncStream);
    CodeStream definitionsInternalVar(definitionsInternalVarStream);
    CodeStream definitionsInternalFunc(definitionsInternalFuncStream);

    // Create a teestream to allow simultaneous writing to all streams
    TeeStream allVarStreams(definitionsVar, definitionsInternalVar, runnerVarDecl, runnerVarAlloc, runnerVarFree);

    // Begin extern C block around variable declarations
    runnerVarDecl << "extern \"C\" {" << std::endl;
    definitionsVar << "extern \"C\" {" << std::endl;
    definitionsInternalVar << "extern \"C\" {" << std::endl;

    allVarStreams << "// ------------------------------------------------------------------------" << std::endl;
    allVarStreams << "// global variables" << std::endl;
    allVarStreams << "// ------------------------------------------------------------------------" << std::endl;

    // Define and declare time variables
    definitionsVar << "EXPORT_VAR unsigned long long iT;" << std::endl;
    definitionsVar << "EXPORT_VAR " << model.getTimePrecision() << " t;" << std::endl;
    runnerVarDecl << "unsigned long long iT;" << std::endl;
    runnerVarDecl << model.getTimePrecision() << " t;" << std::endl;

    if(model.isRecordingInUse()) {
        runnerVarDecl << "unsigned long long numRecordingTimesteps = 0;" << std::endl;
    }
    // If backend requires a global device RNG to simulate (or initialize) this model
    if(backend.isGlobalDeviceRNGRequired(modelMerged)) {
        mem += backend.genGlobalDeviceRNG(definitionsVar, definitionsInternalVar, runnerVarDecl, runnerVarAlloc, runnerVarFree);
    }
    // If backend required a global host RNG to simulate (or initialize) this model, generate a standard Mersenne Twister
    if(backend.isGlobalHostRNGRequired(modelMerged)) {
        mem += genGlobalHostRNG(definitionsVar, runnerVarDecl, runnerVarAlloc, model.getSeed());
    }
    allVarStreams << std::endl;

    // Generate preamble for the final stage of time step
    // **NOTE** this is done now as there can be timing logic here
    backend.genStepTimeFinalisePreamble(runnerStepTimeFinalise, modelMerged);

    allVarStreams << "// ------------------------------------------------------------------------" << std::endl;
    allVarStreams << "// timers" << std::endl;
    allVarStreams << "// ------------------------------------------------------------------------" << std::endl;

    // Generate variables to store total elapsed time
    // **NOTE** we ALWAYS generate these so usercode doesn't require #ifdefs around timing code
    genHostScalar(definitionsVar, runnerVarDecl, "double", "initTime", "0.0");
    genHostScalar(definitionsVar, runnerVarDecl, "double", "initSparseTime", "0.0");
    genHostScalar(definitionsVar, runnerVarDecl, "double", "neuronUpdateTime", "0.0");
    genHostScalar(definitionsVar, runnerVarDecl, "double", "presynapticUpdateTime", "0.0");
    genHostScalar(definitionsVar, runnerVarDecl, "double", "postsynapticUpdateTime", "0.0");
    genHostScalar(definitionsVar, runnerVarDecl, "double", "synapseDynamicsTime", "0.0");

    
    // If timing is actually enabled
    if(model.isTimingEnabled()) {
        // Create neuron timer
        backend.genTimer(definitionsVar, definitionsInternalVar, runnerVarDecl, runnerVarAlloc, runnerVarFree,
                         runnerStepTimeFinalise, "neuronUpdate", true);

        // Add presynaptic update timer
        if(!modelMerged.getMergedPresynapticUpdateGroups().empty()) {
            backend.genTimer(definitionsVar, definitionsInternalVar, runnerVarDecl, runnerVarAlloc, runnerVarFree,
                             runnerStepTimeFinalise, "presynapticUpdate", true);
        }

        // Add postsynaptic update timer if required
        if(!modelMerged.getMergedPostsynapticUpdateGroups().empty()) {
            backend.genTimer(definitionsVar, definitionsInternalVar, runnerVarDecl, runnerVarAlloc, runnerVarFree,
                             runnerStepTimeFinalise, "postsynapticUpdate", true);
        }

        // Add synapse dynamics update timer if required
        if(!modelMerged.getMergedSynapseDynamicsGroups().empty()) {
            backend.genTimer(definitionsVar, definitionsInternalVar, runnerVarDecl, runnerVarAlloc, runnerVarFree,
                             runnerStepTimeFinalise, "synapseDynamics", true);
        }

        // Create init timer
        backend.genTimer(definitionsVar, definitionsInternalVar, runnerVarDecl, runnerVarAlloc, runnerVarFree,
                         runnerStepTimeFinalise, "init", false);

        // Add sparse initialisation timer
        if(!modelMerged.getMergedSynapseSparseInitGroups().empty()) {
            backend.genTimer(definitionsVar, definitionsInternalVar, runnerVarDecl, runnerVarAlloc, runnerVarFree,
                             runnerStepTimeFinalise, "initSparse", false);
        }

        allVarStreams << std::endl;
    }

    runnerVarDecl << "// ------------------------------------------------------------------------" << std::endl;
    runnerVarDecl << "// merged group arrays" << std::endl;
    runnerVarDecl << "// ------------------------------------------------------------------------" << std::endl;

    definitionsInternal << "// ------------------------------------------------------------------------" << std::endl;
    definitionsInternal << "// merged group structures" << std::endl;
    definitionsInternal << "// ------------------------------------------------------------------------" << std::endl;

    definitionsInternalVar << "// ------------------------------------------------------------------------" << std::endl;
    definitionsInternalVar << "// merged group arrays for host initialisation" << std::endl;
    definitionsInternalVar << "// ------------------------------------------------------------------------" << std::endl;

    definitionsInternalFunc << "// ------------------------------------------------------------------------" << std::endl;
    definitionsInternalFunc << "// copying merged group structures to device" << std::endl;
    definitionsInternalFunc << "// ------------------------------------------------------------------------" << std::endl;

    // Loop through merged synapse connectivity host initialisation groups
    for(const auto &m : modelMerged.getMergedSynapseConnectivityHostInitGroups()) {
        m.generateRunner(backend, definitionsInternal, definitionsInternalFunc, definitionsInternalVar,
                         runnerVarDecl, runnerMergedStructAlloc);
    }

    // Loop through merged synapse connectivity host init groups and generate host init code
    // **NOTE** this is done here so valid pointers get copied straight into subsequent structures and merged EGP system isn't required
    for(const auto &sg : modelMerged.getMergedSynapseConnectivityHostInitGroups()) {
        genSynapseConnectivityHostInit(backend, runnerMergedStructAlloc, sg, model.getPrecision());
    }

    // Generate merged neuron initialisation groups
    for(const auto &m : modelMerged.getMergedNeuronInitGroups()) {
        m.generateRunner(backend, definitionsInternal, definitionsInternalFunc, definitionsInternalVar,
                         runnerVarDecl, runnerMergedStructAlloc);
    }

    // Loop through merged dense synapse init groups
    for(const auto &m : modelMerged.getMergedSynapseDenseInitGroups()) {
         m.generateRunner(backend, definitionsInternal, definitionsInternalFunc, definitionsInternalVar,
                          runnerVarDecl, runnerMergedStructAlloc);
    }

    // Loop through merged synapse connectivity initialisation groups
    for(const auto &m : modelMerged.getMergedSynapseConnectivityInitGroups()) {
        m.generateRunner(backend, definitionsInternal, definitionsInternalFunc, definitionsInternalVar,
                         runnerVarDecl, runnerMergedStructAlloc);
    }

    // Loop through merged sparse synapse init groups
    for(const auto &m : modelMerged.getMergedSynapseSparseInitGroups()) {
        m.generateRunner(backend, definitionsInternal, definitionsInternalFunc, definitionsInternalVar,
                         runnerVarDecl, runnerMergedStructAlloc);
    }

    // Loop through merged neuron update groups
    for(const auto &m : modelMerged.getMergedNeuronUpdateGroups()) {
        m.generateRunner(backend, definitionsInternal, definitionsInternalFunc, definitionsInternalVar,
                         runnerVarDecl, runnerMergedStructAlloc);
    }

    // Loop through merged presynaptic update groups
    for(const auto &m : modelMerged.getMergedPresynapticUpdateGroups()) {
        m.generateRunner(backend, definitionsInternal, definitionsInternalFunc, definitionsInternalVar,
                         runnerVarDecl, runnerMergedStructAlloc);
    }

    // Loop through merged postsynaptic update groups
    for(const auto &m : modelMerged.getMergedPostsynapticUpdateGroups()) {
        m.generateRunner(backend, definitionsInternal, definitionsInternalFunc, definitionsInternalVar,
                         runnerVarDecl, runnerMergedStructAlloc);
    }

    // Loop through synapse dynamics groups
    for(const auto &m : modelMerged.getMergedSynapseDynamicsGroups()) {
        m.generateRunner(backend, definitionsInternal, definitionsInternalFunc, definitionsInternalVar,
                         runnerVarDecl, runnerMergedStructAlloc);
    }

    // Loop through neuron groups whose spike queues need resetting
    for(const auto &m : modelMerged.getMergedNeuronSpikeQueueUpdateGroups()) {
        m.generateRunner(backend, definitionsInternal, definitionsInternalFunc, definitionsInternalVar,
                         runnerVarDecl, runnerMergedStructAlloc);
    }

    // Loop through synapse groups whose dendritic delay pointers need updating
    for(const auto &m : modelMerged.getMergedSynapseDendriticDelayUpdateGroups()) {
       m.generateRunner(backend, definitionsInternal, definitionsInternalFunc, definitionsInternalVar,
                        runnerVarDecl, runnerMergedStructAlloc);
    }

    allVarStreams << "// ------------------------------------------------------------------------" << std::endl;
    allVarStreams << "// local neuron groups" << std::endl;
    allVarStreams << "// ------------------------------------------------------------------------" << std::endl;
    std::vector<std::string> currentSpikePullFunctions;
    std::vector<std::string> currentSpikeEventPullFunctions;
    std::vector<std::string> statePushPullFunctions;
    for(const auto &n : model.getNeuronGroups()) {
        // Write convenience macros to access spikes
        genSpikeMacros(definitionsVar, n.second, true);

        // True spike variables
        const size_t numNeuronDelaySlots = (size_t)n.second.getNumNeurons() * (size_t)n.second.getNumDelaySlots();
        const size_t numSpikeCounts = n.second.isTrueSpikeRequired() ? n.second.getNumDelaySlots() : 1;
        const size_t numSpikes = n.second.isTrueSpikeRequired() ? numNeuronDelaySlots : n.second.getNumNeurons();
        mem += backend.genArray(definitionsVar, definitionsInternalVar, runnerVarDecl, runnerVarAlloc, runnerVarFree,
                                "unsigned int", "glbSpkCnt" + n.first, n.second.getSpikeLocation(), numSpikeCounts);
        mem += backend.genArray(definitionsVar, definitionsInternalVar, runnerVarDecl, runnerVarAlloc, runnerVarFree,
                                "unsigned int", "glbSpk" + n.first, n.second.getSpikeLocation(), numSpikes);

        // True spike push and pull functions
        genVarPushPullScope(definitionsFunc, runnerPushFunc, runnerPullFunc, n.second.getSpikeLocation(),
                            backend.getPreferences().automaticCopy, n.first + "Spikes",
                            [&]()
                            {
                                backend.genVariablePushPull(runnerPushFunc, runnerPullFunc,
                                                            "unsigned int", "glbSpkCnt" + n.first, n.second.getSpikeLocation(), true, numSpikeCounts);
                                backend.genVariablePushPull(runnerPushFunc, runnerPullFunc,
                                                            "unsigned int", "glbSpk" + n.first, n.second.getSpikeLocation(), true, numSpikes);
                            });

        // Current true spike push and pull functions
        genVarPushPullScope(definitionsFunc, runnerPushFunc, runnerPullFunc, n.second.getSpikeLocation(),
                            backend.getPreferences().automaticCopy, n.first + "CurrentSpikes", currentSpikePullFunctions,
                            [&]()
                            {
                                backend.genCurrentTrueSpikePush(runnerPushFunc, n.second);
                                backend.genCurrentTrueSpikePull(runnerPullFunc, n.second);
                            });

        // Current true spike getter functions
        genSpikeGetters(definitionsFunc, runnerGetterFunc, n.second, true);

        // If spike recording is enabled, define and declare variables and add free
        if(n.second.isSpikeRecordingEnabled()) {
            backend.genVariableDefinition(definitionsVar, definitionsInternalVar, "uint32_t*", "recordSpk" + n.first, VarLocation::HOST_DEVICE);
            backend.genVariableImplementation(runnerVarDecl, "uint32_t*", "recordSpk" + n.first, VarLocation::HOST_DEVICE);
            backend.genVariableFree(runnerVarFree, "recordSpk" + n.first, VarLocation::HOST_DEVICE);
        }

        // If neuron group needs to emit spike-like events
        if (n.second.isSpikeEventRequired()) {
            // Write convenience macros to access spike-like events
            genSpikeMacros(definitionsVar, n.second, false);

            // Spike-like event variables
            mem += backend.genArray(definitionsVar, definitionsInternalVar, runnerVarDecl, runnerVarAlloc, runnerVarFree,
                                    "unsigned int", "glbSpkCntEvnt" + n.first, n.second.getSpikeEventLocation(),
                                    n.second.getNumDelaySlots());
            mem += backend.genArray(definitionsVar, definitionsInternalVar, runnerVarDecl, runnerVarAlloc, runnerVarFree,
                                    "unsigned int", "glbSpkEvnt" + n.first, n.second.getSpikeEventLocation(),
                                    numNeuronDelaySlots);

            // Spike-like event push and pull functions
            genVarPushPullScope(definitionsFunc, runnerPushFunc, runnerPullFunc, n.second.getSpikeEventLocation(),
                                backend.getPreferences().automaticCopy, n.first + "SpikeEvents",
                                [&]()
                                {
                                    backend.genVariablePushPull(runnerPushFunc, runnerPullFunc,
                                                                "unsigned int", "glbSpkCntEvnt" + n.first, n.second.getSpikeLocation(), true, n.second.getNumDelaySlots());
                                    backend.genVariablePushPull(runnerPushFunc, runnerPullFunc,
                                                                "unsigned int", "glbSpkEvnt" + n.first, n.second.getSpikeLocation(), true, numNeuronDelaySlots);
                                });

            // Current spike-like event push and pull functions
            genVarPushPullScope(definitionsFunc, runnerPushFunc, runnerPullFunc, n.second.getSpikeEventLocation(),
                                backend.getPreferences().automaticCopy, n.first + "CurrentSpikeEvents", currentSpikeEventPullFunctions,
                                [&]()
                                {
                                    backend.genCurrentSpikeLikeEventPush(runnerPushFunc, n.second);
                                    backend.genCurrentSpikeLikeEventPull(runnerPullFunc, n.second);
                                });

            // Current true spike getter functions
            genSpikeGetters(definitionsFunc, runnerGetterFunc, n.second, false);

            // If spike recording is enabled, define and declare variables and add free
            if(n.second.isSpikeEventRecordingEnabled()) {
                backend.genVariableDefinition(definitionsVar, definitionsInternalVar, "uint32_t*", "recordSpkEvent" + n.first, VarLocation::HOST_DEVICE);
                backend.genVariableImplementation(runnerVarDecl, "uint32_t*", "recordSpkEvent" + n.first, VarLocation::HOST_DEVICE);
                backend.genVariableFree(runnerVarFree, "recordSpkEvent" + n.first, VarLocation::HOST_DEVICE);
            }
        }

        // If neuron group has axonal delays
        if (n.second.isDelayRequired()) {
            mem += genHostDeviceScalar(backend, definitionsVar, definitionsInternalVar, runnerVarDecl, runnerVarAlloc, runnerVarFree,
                                       "unsigned int", "spkQuePtr" + n.first, "0");
        }

        // If neuron group needs to record its spike times
        if (n.second.isSpikeTimeRequired()) {
            mem += backend.genArray(definitionsVar, definitionsInternalVar, runnerVarDecl, runnerVarAlloc, runnerVarFree,
                                    model.getTimePrecision(), "sT" + n.first, n.second.getSpikeTimeLocation(),
                                    numNeuronDelaySlots);

            // Generate push and pull functions
            genVarPushPullScope(definitionsFunc, runnerPushFunc, runnerPullFunc, n.second.getSpikeTimeLocation(),
                                backend.getPreferences().automaticCopy, n.first + "SpikeTimes",
                                [&]()
                                {
                                    backend.genVariablePushPull(runnerPushFunc, runnerPullFunc, model.getTimePrecision(),
                                                                "sT" + n.first, n.second.getSpikeTimeLocation(), true, 
                                                                numNeuronDelaySlots);
                                });
        }

<<<<<<< HEAD
        // If neuron group needs to record its spike-like-event times
        if (n.second.isSpikeEventTimeRequired()) {
            mem += backend.genArray(definitionsVar, definitionsInternalVar, runnerVarDecl, runnerVarAlloc, runnerVarFree,
                                    model.getTimePrecision(), "seT" + n.first, n.second.getSpikeEventTimeLocation(),
                                    numNeuronDelaySlots);

            // Generate push and pull functions
            genVarPushPullScope(definitionsFunc, runnerPushFunc, runnerPullFunc, n.second.getSpikeTimeLocation(),
                                backend.getPreferences().automaticCopy, n.first + "SpikeEventTimes",
                                [&]()
                                {
                                    backend.genVariablePushPull(runnerPushFunc, runnerPullFunc, model.getTimePrecision(),
                                                                "seT" + n.first, n.second.getSpikeEventTimeLocation(), true, 
=======
        // If neuron group needs to record its previous spike times
        if (n.second.isPrevSpikeTimeRequired()) {
            mem += backend.genArray(definitionsVar, definitionsInternalVar, runnerVarDecl, runnerVarAlloc, runnerVarFree,
                                    model.getTimePrecision(), "prevST" + n.first, n.second.getPrevSpikeTimeLocation(),
                                    numNeuronDelaySlots);

            // Generate push and pull functions
            genVarPushPullScope(definitionsFunc, runnerPushFunc, runnerPullFunc, n.second.getPrevSpikeTimeLocation(),
                                backend.getPreferences().automaticCopy, n.first + "PreviousSpikeTimes",
                                [&]()
                                {
                                    backend.genVariablePushPull(runnerPushFunc, runnerPullFunc, model.getTimePrecision(),
                                                                "prevST" + n.first, n.second.getPrevSpikeTimeLocation(), true, 
>>>>>>> 85e4a5f4
                                                                numNeuronDelaySlots);
                                });
        }

        // If neuron group needs per-neuron RNGs
        if(n.second.isSimRNGRequired()) {
            mem += backend.genPopulationRNG(definitionsVar, definitionsInternalVar, runnerVarDecl, runnerVarAlloc, runnerVarFree, "rng" + n.first, n.second.getNumNeurons());
        }

        // Neuron state variables
        const auto neuronModel = n.second.getNeuronModel();
        const auto vars = neuronModel->getVars();
        std::vector<std::string> neuronStatePushPullFunctions;
        for(size_t i = 0; i < vars.size(); i++) {
            const auto *varInitSnippet = n.second.getVarInitialisers()[i].getSnippet();
            const size_t count = n.second.isVarQueueRequired(i) ? n.second.getNumNeurons() * n.second.getNumDelaySlots() : n.second.getNumNeurons();
            const bool autoInitialized = !varInitSnippet->getCode().empty();
            mem += genVariable(backend, definitionsVar, definitionsFunc, definitionsInternalVar, runnerVarDecl, runnerVarAlloc, runnerVarFree,
                               runnerPushFunc, runnerPullFunc, vars[i].type, vars[i].name + n.first,
                               n.second.getVarLocation(i), autoInitialized, count, neuronStatePushPullFunctions);

            // Current variable push and pull functions
            genVarPushPullScope(definitionsFunc, runnerPushFunc, runnerPullFunc, n.second.getVarLocation(i),
                                backend.getPreferences().automaticCopy, "Current" + vars[i].name + n.first,
                                [&]()
                                {
                                    backend.genCurrentVariablePushPull(runnerPushFunc, runnerPullFunc, n.second, vars[i].type,
                                                                    vars[i].name, n.second.getVarLocation(i));
                                });

            // Write getter to get access to correct pointer
            const bool delayRequired = (n.second.isVarQueueRequired(i) &&  n.second.isDelayRequired());
            genVarGetterScope(definitionsFunc, runnerGetterFunc, n.second.getVarLocation(i),
                              "Current" + vars[i].name + n.first, vars[i].type + "*",
                              [&]()
                              {
                                  if(delayRequired) {
                                      runnerGetterFunc << "return " << vars[i].name << n.first << " + (spkQuePtr" << n.first << " * " << n.second.getNumNeurons() << ");" << std::endl;
                                  }
                                  else {
                                      runnerGetterFunc << "return " << vars[i].name << n.first << ";" << std::endl;
                                  }
                              });

            // Loop through EGPs required to initialize neuron variable
            const auto extraGlobalParams = varInitSnippet->getExtraGlobalParams();
            for(size_t e = 0; e < extraGlobalParams.size(); e++) {
                genExtraGlobalParam(modelMerged, backend, definitionsVar, definitionsFunc, definitionsInternalVar, 
                                    runnerVarDecl, runnerExtraGlobalParamFunc, 
                                    extraGlobalParams[e].type, extraGlobalParams[e].name + vars[i].name + n.first,
                                    true, VarLocation::HOST_DEVICE);
            }
        }

        // Add helper function to push and pull entire neuron state
        if(!backend.getPreferences().automaticCopy) {
            genStatePushPull(definitionsFunc, runnerPushFunc, runnerPullFunc, 
                             n.first, backend.getPreferences().generateEmptyStatePushPull, 
                             neuronStatePushPullFunctions, statePushPullFunctions);
        }

        const auto extraGlobalParams = neuronModel->getExtraGlobalParams();
        for(size_t i = 0; i < extraGlobalParams.size(); i++) {
            genExtraGlobalParam(modelMerged, backend, definitionsVar, definitionsFunc, definitionsInternalVar,
                                runnerVarDecl, runnerExtraGlobalParamFunc, 
                                extraGlobalParams[i].type, extraGlobalParams[i].name + n.first,
                                true, n.second.getExtraGlobalParamLocation(i));
        }

        if(!n.second.getCurrentSources().empty()) {
            allVarStreams << "// current source variables" << std::endl;
        }
        for (auto const *cs : n.second.getCurrentSources()) {
            const auto csModel = cs->getCurrentSourceModel();
            const auto csVars = csModel->getVars();

            std::vector<std::string> currentSourceStatePushPullFunctions;
            for(size_t i = 0; i < csVars.size(); i++) {
                const auto *varInitSnippet = cs->getVarInitialisers()[i].getSnippet();
                const bool autoInitialized = !varInitSnippet->getCode().empty();
                mem += genVariable(backend, definitionsVar, definitionsFunc, definitionsInternalVar, runnerVarDecl, runnerVarAlloc, runnerVarFree,
                                   runnerPushFunc, runnerPullFunc, csVars[i].type, csVars[i].name + cs->getName(),
                                   cs->getVarLocation(i), autoInitialized, n.second.getNumNeurons(), currentSourceStatePushPullFunctions);

                // Loop through EGPs required to initialize current source variable
                const auto extraGlobalParams = varInitSnippet->getExtraGlobalParams();
                for(size_t e = 0; e < extraGlobalParams.size(); e++) {
                    genExtraGlobalParam(modelMerged, backend, definitionsVar, definitionsFunc, definitionsInternalVar,
                                        runnerVarDecl, runnerExtraGlobalParamFunc, 
                                        extraGlobalParams[e].type, extraGlobalParams[e].name + vars[i].name + cs->getName(),
                                        true, VarLocation::HOST_DEVICE);
                }
            }

            // Add helper function to push and pull entire current source state
            if(!backend.getPreferences().automaticCopy) {
                genStatePushPull(definitionsFunc, runnerPushFunc, runnerPullFunc, 
                                 cs->getName(), backend.getPreferences().generateEmptyStatePushPull, 
                                 currentSourceStatePushPullFunctions, statePushPullFunctions);
            }

            const auto csExtraGlobalParams = csModel->getExtraGlobalParams();
            for(size_t i = 0; i < csExtraGlobalParams.size(); i++) {
                genExtraGlobalParam(modelMerged, backend, definitionsVar, definitionsFunc, definitionsInternalVar,
                                    runnerVarDecl, runnerExtraGlobalParamFunc, 
                                    csExtraGlobalParams[i].type, csExtraGlobalParams[i].name + cs->getName(),
                                    true, cs->getExtraGlobalParamLocation(i));
            }
        }
    }
    allVarStreams << std::endl;

    allVarStreams << "// ------------------------------------------------------------------------" << std::endl;
    allVarStreams << "// postsynaptic variables" << std::endl;
    allVarStreams << "// ------------------------------------------------------------------------" << std::endl;
    for(const auto &n : model.getNeuronGroups()) {
        // Loop through merged incoming synaptic populations
        // **NOTE** because of merging we need to loop through postsynaptic models in this
        for(const auto *sg : n.second.getMergedInSyn()) {
            mem += backend.genArray(definitionsVar, definitionsInternalVar, runnerVarDecl, runnerVarAlloc, runnerVarFree,
                                    model.getPrecision(), "inSyn" + sg->getPSModelTargetName(), sg->getInSynLocation(),
                                    sg->getTrgNeuronGroup()->getNumNeurons());

            if (sg->isDendriticDelayRequired()) {
                mem += backend.genArray(definitionsVar, definitionsInternalVar, runnerVarDecl, runnerVarAlloc, runnerVarFree,
                                        model.getPrecision(), "denDelay" + sg->getPSModelTargetName(), sg->getDendriticDelayLocation(),
                                        (size_t)sg->getMaxDendriticDelayTimesteps() * (size_t)sg->getTrgNeuronGroup()->getNumNeurons());
                mem += genHostDeviceScalar(backend, definitionsVar, definitionsInternalVar, runnerVarDecl, runnerVarAlloc, runnerVarFree,
                                           "unsigned int", "denDelayPtr" + sg->getPSModelTargetName(), "0");
            }

            if (sg->getMatrixType() & SynapseMatrixWeight::INDIVIDUAL_PSM) {
                const auto psmVars = sg->getPSModel()->getVars();
                for(size_t v = 0; v < psmVars.size(); v++) {
                    mem += backend.genArray(definitionsVar, definitionsInternalVar, runnerVarDecl, runnerVarAlloc, runnerVarFree,
                                            psmVars[v].type, psmVars[v].name + sg->getPSModelTargetName(), sg->getPSVarLocation(v),
                                            sg->getTrgNeuronGroup()->getNumNeurons());

                    // Loop through EGPs required to initialize PSM variable
                    const auto extraGlobalParams = sg->getPSVarInitialisers()[v].getSnippet()->getExtraGlobalParams();
                    for(size_t e = 0; e < extraGlobalParams.size(); e++) {
                        genExtraGlobalParam(modelMerged, backend, definitionsVar, definitionsFunc, definitionsInternalVar,
                                            runnerVarDecl, runnerExtraGlobalParamFunc, 
                                            extraGlobalParams[e].type, extraGlobalParams[e].name + psmVars[v].name + sg->getPSModelTargetName(),
                                            true, VarLocation::HOST_DEVICE);
                    }
                }
            }
        }
    }
    allVarStreams << std::endl;

    allVarStreams << "// ------------------------------------------------------------------------" << std::endl;
    allVarStreams << "// synapse connectivity" << std::endl;
    allVarStreams << "// ------------------------------------------------------------------------" << std::endl;
    std::vector<std::string> connectivityPushPullFunctions;
    for(const auto &s : model.getSynapseGroups()) {
        // If this synapse group isn't a weight sharing slave i.e. it's connectivity isn't initialized on the master
        if(!s.second.isWeightSharingSlave()) {
            const bool autoInitialized = !s.second.getConnectivityInitialiser().getSnippet()->getRowBuildCode().empty();

            if(s.second.getMatrixType() & SynapseMatrixConnectivity::BITMASK) {
                const size_t gpSize = ceilDivide((size_t)s.second.getSrcNeuronGroup()->getNumNeurons() * backend.getSynapticMatrixRowStride(s.second), 32);
                mem += genVariable(backend, definitionsVar, definitionsFunc, definitionsInternalVar, runnerVarDecl, runnerVarAlloc, runnerVarFree,
                                   runnerPushFunc, runnerPullFunc, "uint32_t", "gp" + s.second.getName(),
                                   s.second.getSparseConnectivityLocation(), autoInitialized, gpSize, connectivityPushPullFunctions);
            }
            else if(s.second.getMatrixType() & SynapseMatrixConnectivity::SPARSE) {
                const VarLocation varLoc = s.second.getSparseConnectivityLocation();
                const size_t size = s.second.getSrcNeuronGroup()->getNumNeurons() * backend.getSynapticMatrixRowStride(s.second);

                // Maximum row length constant
                definitionsVar << "EXPORT_VAR const unsigned int maxRowLength" << s.second.getName() << ";" << std::endl;
                runnerVarDecl << "const unsigned int maxRowLength" << s.second.getName() << " = " << backend.getSynapticMatrixRowStride(s.second) << ";" << std::endl;

                // Row lengths
                mem += backend.genArray(definitionsVar, definitionsInternalVar, runnerVarDecl, runnerVarAlloc, runnerVarFree,
                                        "unsigned int", "rowLength" + s.second.getName(), varLoc, s.second.getSrcNeuronGroup()->getNumNeurons());

                // Target indices
                mem += backend.genArray(definitionsVar, definitionsInternalVar, runnerVarDecl, runnerVarAlloc, runnerVarFree,
                                        s.second.getSparseIndType(), "ind" + s.second.getName(), varLoc, size);

                // **TODO** remap is not always required
                if(backend.isSynRemapRequired() && !s.second.getWUModel()->getSynapseDynamicsCode().empty()) {
                    // Allocate synRemap
                    // **THINK** this is over-allocating
                    mem += backend.genArray(definitionsVar, definitionsInternalVar, runnerVarDecl, runnerVarAlloc, runnerVarFree,
                                            "unsigned int", "synRemap" + s.second.getName(), VarLocation::DEVICE, size + 1);
                }

                // **TODO** remap is not always required
                if(backend.isPostsynapticRemapRequired() && !s.second.getWUModel()->getLearnPostCode().empty()) {
                    const size_t postSize = (size_t)s.second.getTrgNeuronGroup()->getNumNeurons() * (size_t)s.second.getMaxSourceConnections();

                    // Allocate column lengths
                    mem += backend.genArray(definitionsVar, definitionsInternalVar, runnerVarDecl, runnerVarAlloc, runnerVarFree,
                                            "unsigned int", "colLength" + s.second.getName(), VarLocation::DEVICE, s.second.getTrgNeuronGroup()->getNumNeurons());

                    // Allocate remap
                    mem += backend.genArray(definitionsVar, definitionsInternalVar, runnerVarDecl, runnerVarAlloc, runnerVarFree,
                                            "unsigned int", "remap" + s.second.getName(), VarLocation::DEVICE, postSize);
                }

                // Generate push and pull functions for sparse connectivity
                genVarPushPullScope(definitionsFunc, runnerPushFunc, runnerPullFunc, s.second.getSparseConnectivityLocation(),
                                    backend.getPreferences().automaticCopy, s.second.getName() + "Connectivity", connectivityPushPullFunctions,
                                    [&]()
                                    {
                                        // Row lengths
                                        backend.genVariablePushPull(runnerPushFunc, runnerPullFunc, "unsigned int", "rowLength" + s.second.getName(), 
                                                                    s.second.getSparseConnectivityLocation(), autoInitialized, s.second.getSrcNeuronGroup()->getNumNeurons());

                                        // Target indices
                                        backend.genVariablePushPull(runnerPushFunc, runnerPullFunc, "unsigned int", "ind" + s.second.getName(), 
                                                                    s.second.getSparseConnectivityLocation(), autoInitialized, size);
                                    });
            }
        }
    }
    allVarStreams << std::endl;

    allVarStreams << "// ------------------------------------------------------------------------" << std::endl;
    allVarStreams << "// synapse variables" << std::endl;
    allVarStreams << "// ------------------------------------------------------------------------" << std::endl;
    for(const auto &s : model.getSynapseGroups()) {
        const auto *wu = s.second.getWUModel();
        const auto *psm = s.second.getPSModel();

        // If group isn't a weight sharing slave and per-synapse variables should be individual
        const bool individualWeights = (s.second.getMatrixType() & SynapseMatrixWeight::INDIVIDUAL);
        const bool proceduralWeights = (s.second.getMatrixType() & SynapseMatrixWeight::PROCEDURAL);
        std::vector<std::string> synapseGroupStatePushPullFunctions;
        if (!s.second.isWeightSharingSlave() && (individualWeights || proceduralWeights)) {
            const size_t size = s.second.getSrcNeuronGroup()->getNumNeurons() * backend.getSynapticMatrixRowStride(s.second);

            const auto wuVars = wu->getVars();
            for(size_t i = 0; i < wuVars.size(); i++) {
                const auto *varInitSnippet = s.second.getWUVarInitialisers()[i].getSnippet();
                if(individualWeights) {
                    const bool autoInitialized = !varInitSnippet->getCode().empty();
                    mem += genVariable(backend, definitionsVar, definitionsFunc, definitionsInternalVar, runnerVarDecl, runnerVarAlloc, runnerVarFree,
                                       runnerPushFunc, runnerPullFunc, wuVars[i].type, wuVars[i].name + s.second.getName(),
                                       s.second.getWUVarLocation(i), autoInitialized, size, synapseGroupStatePushPullFunctions);
                }

                // Loop through EGPs required to initialize WUM variable
                const auto extraGlobalParams = varInitSnippet->getExtraGlobalParams();
                for(size_t e = 0; e < extraGlobalParams.size(); e++) {
                    genExtraGlobalParam(modelMerged, backend, definitionsVar, definitionsFunc, definitionsInternalVar,
                                        runnerVarDecl, runnerExtraGlobalParamFunc, 
                                        extraGlobalParams[e].type, extraGlobalParams[e].name + wuVars[i].name + s.second.getName(),
                                        true, VarLocation::HOST_DEVICE);
                }
            }
        }

        // Presynaptic W.U.M. variables
        const size_t preSize = (s.second.getDelaySteps() == NO_DELAY)
                ? s.second.getSrcNeuronGroup()->getNumNeurons()
                : s.second.getSrcNeuronGroup()->getNumNeurons() * s.second.getSrcNeuronGroup()->getNumDelaySlots();
        const auto wuPreVars = wu->getPreVars();
        for(size_t i = 0; i < wuPreVars.size(); i++) {
            const auto *varInitSnippet = s.second.getWUPreVarInitialisers()[i].getSnippet();
            const bool autoInitialized = !varInitSnippet->getCode().empty();
            mem += genVariable(backend, definitionsVar, definitionsFunc, definitionsInternalVar, runnerVarDecl, runnerVarAlloc, runnerVarFree,
                            runnerPushFunc, runnerPullFunc, wuPreVars[i].type, wuPreVars[i].name + s.second.getName(),
                            s.second.getWUPreVarLocation(i), autoInitialized, preSize, synapseGroupStatePushPullFunctions);

            // Loop through EGPs required to initialize WUM variable
            const auto extraGlobalParams = varInitSnippet->getExtraGlobalParams();
            for(size_t e = 0; e < extraGlobalParams.size(); e++) {
                genExtraGlobalParam(modelMerged, backend, definitionsVar, definitionsFunc, definitionsInternalVar,
                                    runnerVarDecl, runnerExtraGlobalParamFunc, 
                                    extraGlobalParams[e].type, extraGlobalParams[e].name + wuPreVars[i].name + s.second.getName(),
                                    true, VarLocation::HOST_DEVICE);
            }
        }

        // Postsynaptic W.U.M. variables
        const size_t postSize = (s.second.getBackPropDelaySteps() == NO_DELAY)
                ? s.second.getTrgNeuronGroup()->getNumNeurons()
                : s.second.getTrgNeuronGroup()->getNumNeurons() * s.second.getTrgNeuronGroup()->getNumDelaySlots();
        const auto wuPostVars = wu->getPostVars();
        for(size_t i = 0; i < wuPostVars.size(); i++) {
            const auto *varInitSnippet = s.second.getWUPostVarInitialisers()[i].getSnippet();
            const bool autoInitialized = !varInitSnippet->getCode().empty();
            mem += genVariable(backend, definitionsVar, definitionsFunc, definitionsInternalVar, runnerVarDecl, runnerVarAlloc, runnerVarFree,
                               runnerPushFunc, runnerPullFunc, wuPostVars[i].type, wuPostVars[i].name + s.second.getName(),
                               s.second.getWUPostVarLocation(i), autoInitialized, postSize, synapseGroupStatePushPullFunctions);

            // Loop through EGPs required to initialize WUM variable
            const auto extraGlobalParams = varInitSnippet->getExtraGlobalParams();
            for(size_t e = 0; e < extraGlobalParams.size(); e++) {
                genExtraGlobalParam(modelMerged, backend, definitionsVar, definitionsFunc, definitionsInternalVar,
                                    runnerVarDecl, runnerExtraGlobalParamFunc, 
                                    extraGlobalParams[e].type, extraGlobalParams[e].name + wuPostVars[i].name + s.second.getName(),
                                    true, VarLocation::HOST_DEVICE);
            }
        }

        // If this synapse group's postsynaptic models hasn't been merged (which makes pulling them somewhat ambiguous)
        // **NOTE** we generated initialisation and declaration code earlier - here we just generate push and pull as we want this per-synapse group
        if(!s.second.isPSModelMerged()) {
            // Add code to push and pull inSyn
            genVarPushPullScope(definitionsFunc, runnerPushFunc, runnerPullFunc, s.second.getInSynLocation(),
                                backend.getPreferences().automaticCopy, "inSyn" + s.second.getName(), synapseGroupStatePushPullFunctions,
                                [&]()
                                {
                                    backend.genVariablePushPull(runnerPushFunc, runnerPullFunc, model.getPrecision(), "inSyn" + s.second.getName(), s.second.getInSynLocation(),
                                                                true, s.second.getTrgNeuronGroup()->getNumNeurons());
                                });

            // If this synapse group has individual postsynaptic model variables
            if (s.second.getMatrixType() & SynapseMatrixWeight::INDIVIDUAL_PSM) {
                const auto psmVars = psm->getVars();
                for(size_t i = 0; i < psmVars.size(); i++) {
                    const bool autoInitialized = !s.second.getPSVarInitialisers()[i].getSnippet()->getCode().empty();
                    genVarPushPullScope(definitionsFunc, runnerPushFunc, runnerPullFunc, s.second.getPSVarLocation(i),
                                        backend.getPreferences().automaticCopy, psmVars[i].name + s.second.getName(), synapseGroupStatePushPullFunctions,
                                        [&]()
                                        {
                                            backend.genVariablePushPull(runnerPushFunc, runnerPullFunc, psmVars[i].type, psmVars[i].name + s.second.getName(), s.second.getPSVarLocation(i),
                                                                        autoInitialized, s.second.getTrgNeuronGroup()->getNumNeurons());
                                        });
                }
            }
        }

        // Add helper function to push and pull entire synapse group state
        if(!backend.getPreferences().automaticCopy) {
            genStatePushPull(definitionsFunc, runnerPushFunc, runnerPullFunc, 
                             s.second.getName(), backend.getPreferences().generateEmptyStatePushPull, 
                             synapseGroupStatePushPullFunctions, statePushPullFunctions);
        }

        const auto psmExtraGlobalParams = psm->getExtraGlobalParams();
        for(size_t i = 0; i < psmExtraGlobalParams.size(); i++) {
            genExtraGlobalParam(modelMerged, backend, definitionsVar, definitionsFunc, definitionsInternalVar,
                                runnerVarDecl, runnerExtraGlobalParamFunc, 
                                psmExtraGlobalParams[i].type, psmExtraGlobalParams[i].name + s.second.getName(),
                                true, s.second.getPSExtraGlobalParamLocation(i));
        }

        const auto wuExtraGlobalParams = wu->getExtraGlobalParams();
        for(size_t i = 0; i < wuExtraGlobalParams.size(); i++) {
            genExtraGlobalParam(modelMerged, backend, definitionsVar, definitionsFunc, definitionsInternalVar,
                                runnerVarDecl, runnerExtraGlobalParamFunc, 
                                wuExtraGlobalParams[i].type, wuExtraGlobalParams[i].name + s.second.getName(),
                                true, s.second.getWUExtraGlobalParamLocation(i));
        }

        // If group isn't a weight sharing slave 
        if(!s.second.isWeightSharingSlave()) {
            const auto sparseConnExtraGlobalParams = s.second.getConnectivityInitialiser().getSnippet()->getExtraGlobalParams();
            for(size_t i = 0; i < sparseConnExtraGlobalParams.size(); i++) {
                genExtraGlobalParam(modelMerged, backend, definitionsVar, definitionsFunc, definitionsInternalVar,
                                    runnerVarDecl, runnerExtraGlobalParamFunc, 
                                    sparseConnExtraGlobalParams[i].type, sparseConnExtraGlobalParams[i].name + s.second.getName(),
                                    s.second.getConnectivityInitialiser().getSnippet()->getHostInitCode().empty(),
                                    s.second.getSparseConnectivityExtraGlobalParamLocation(i));
            }
        }
    }
    allVarStreams << std::endl;

    // End extern C block around variable declarations
    runnerVarDecl << "}  // extern \"C\"" << std::endl;
 
    // Write variable declarations to runner
    runner << runnerVarDeclStream.str();

    // Write extra global parameter functions to runner
    runner << "// ------------------------------------------------------------------------" << std::endl;
    runner << "// extra global params" << std::endl;
    runner << "// ------------------------------------------------------------------------" << std::endl;
    runner << runnerExtraGlobalParamFuncStream.str();
    runner << std::endl;

    // Write push function declarations to runner
    runner << "// ------------------------------------------------------------------------" << std::endl;
    runner << "// copying things to device" << std::endl;
    runner << "// ------------------------------------------------------------------------" << std::endl;
    runner << runnerPushFuncStream.str();
    runner << std::endl;

    // Write pull function declarations to runner
    runner << "// ------------------------------------------------------------------------" << std::endl;
    runner << "// copying things from device" << std::endl;
    runner << "// ------------------------------------------------------------------------" << std::endl;
    runner << runnerPullFuncStream.str();
    runner << std::endl;

    runner << "// ------------------------------------------------------------------------" << std::endl;
    runner << "// helper getter functions" << std::endl;
    runner << "// ------------------------------------------------------------------------" << std::endl;
    runner << runnerGetterFuncStream.str();
    runner << std::endl;

    if(!backend.getPreferences().automaticCopy) {
        // ---------------------------------------------------------------------
        // Function for copying all state to device
        runner << "void copyStateToDevice(bool uninitialisedOnly)";
        {
            CodeStream::Scope b(runner);
            for(const auto &g : statePushPullFunctions) {
                runner << "push" << g << "StateToDevice(uninitialisedOnly);" << std::endl;
            }
        }
        runner << std::endl;

        // ---------------------------------------------------------------------
        // Function for copying all connectivity to device
        runner << "void copyConnectivityToDevice(bool uninitialisedOnly)";
        {
            CodeStream::Scope b(runner);
            for(const auto &func : connectivityPushPullFunctions) {
                runner << "push" << func << "ToDevice(uninitialisedOnly);" << std::endl;
            }
        }
        runner << std::endl;

        // ---------------------------------------------------------------------
        // Function for copying all state from device
        runner << "void copyStateFromDevice()";
        {
            CodeStream::Scope b(runner);
            for(const auto &g : statePushPullFunctions) {
                runner << "pull" << g << "StateFromDevice();" << std::endl;
            }
        }
        runner << std::endl;

        // ---------------------------------------------------------------------
        // Function for copying all current spikes from device
        runner << "void copyCurrentSpikesFromDevice()";
        {
            CodeStream::Scope b(runner);
            for(const auto &func : currentSpikePullFunctions) {
                runner << "pull" << func << "FromDevice();" << std::endl;
            }
        }
        runner << std::endl;

        // ---------------------------------------------------------------------
        // Function for copying all current spikes events from device
        runner << "void copyCurrentSpikeEventsFromDevice()";
        {
            CodeStream::Scope b(runner);
            for(const auto &func : currentSpikeEventPullFunctions) {
                runner << "pull" << func << "FromDevice();" << std::endl;
            }
        }
        runner << std::endl;
    }

    // If model uses recording
    if(model.isRecordingInUse()) {
        runner << "void allocateRecordingBuffers(unsigned int timesteps)";
        {
            CodeStream::Scope b(runner);

            // Cache number of recording timesteps in global variable
            runner << "numRecordingTimesteps = timesteps;" << std::endl;

            // Loop through neuron groups
            for(const auto &n : model.getNeuronGroups()) {
                CodeStream::Scope b(runner);

                // Calculate number of words required for spike/spike event buffers
                if(n.second.isSpikeRecordingEnabled() || n.second.isSpikeEventRecordingEnabled()) {
                    runner << "const unsigned int numWords = " << ceilDivide(n.second.getNumNeurons(), 32) << " * timesteps;" << std::endl;
                }

                // Allocate spike array if required
                // **YUCK** maybe this should be renamed genDynamicArray
                if(n.second.isSpikeRecordingEnabled()) {
                    CodeStream::Scope b(runner);
                    backend.genExtraGlobalParamAllocation(runner, "uint32_t*", "recordSpk" + n.first, VarLocation::HOST_DEVICE, "numWords");

                    // Get destinations in merged structures, this EGP 
                    // needs to be copied to and call push function
                    const auto &mergedDestinations = modelMerged.getMergedEGPDestinations("recordSpk" + n.first, backend);
                    for(const auto &v : mergedDestinations) {
                        runner << "pushMerged" << v.first << v.second.mergedGroupIndex << v.second.fieldName << "ToDevice(";
                        runner << v.second.groupIndex << ", " << backend.getDeviceVarPrefix() << "recordSpk" + n.first << ");" << std::endl;
                    }
                }

                // Allocate spike event array if required
                // **YUCK** maybe this should be renamed genDynamicArray
                if(n.second.isSpikeEventRecordingEnabled()) {
                    CodeStream::Scope b(runner);
                    backend.genExtraGlobalParamAllocation(runner, "uint32_t*", "recordSpkEvent" + n.first, VarLocation::HOST_DEVICE, "numWords");

                    // Get destinations in merged structures, this EGP 
                    // needs to be copied to and call push function
                    const auto &mergedDestinations = modelMerged.getMergedEGPDestinations("recordSpkEvent" + n.first, backend);
                    for(const auto &v : mergedDestinations) {
                        runner << "pushMerged" << v.first << v.second.mergedGroupIndex << v.second.fieldName << "ToDevice(";
                        runner << v.second.groupIndex << ", " << backend.getDeviceVarPrefix() << "recordSpkEvent" + n.first << ");" << std::endl;
                    }
                }
            }
        }
        runner << std::endl;

        runner << "void pullRecordingBuffersFromDevice()";
        {
            CodeStream::Scope b(runner);
            
            // Check recording buffer has been allocated
            runner << "if(numRecordingTimesteps == 0)";
            {
                CodeStream::Scope b(runner);
                runner << "throw std::runtime_error(\"Recording buffer not allocated - cannot pull from device\");" << std::endl;
            }

            // Loop through neuron groups
            // **THINK** could use asynchronous copies and sync on last one
            for(const auto &n : model.getNeuronGroups()) {
                CodeStream::Scope b(runner);

                // Calculate number of words required for spike/spike event buffers
                if(n.second.isSpikeRecordingEnabled() || n.second.isSpikeEventRecordingEnabled()) {
                    runner << "const unsigned int numWords = " << ceilDivide(n.second.getNumNeurons(), 32) << " * numRecordingTimesteps;" << std::endl;
                }

                // Pull spike array if required
                // **YUCK** maybe this should be renamed pullDynamicArray
                if(n.second.isSpikeRecordingEnabled()) {
                    CodeStream::Scope b(runner);
                    backend.genExtraGlobalParamPull(runner, "uint32_t*", "recordSpk" + n.first, VarLocation::HOST_DEVICE, "numWords");
                }
                // AllocaPullte spike event array if required
                // **YUCK** maybe this should be renamed pullDynamicArray
                if(n.second.isSpikeEventRecordingEnabled()) {
                    CodeStream::Scope b(runner);
                    backend.genExtraGlobalParamPull(runner, "uint32_t*", "recordSpkEvent" + n.first, VarLocation::HOST_DEVICE, "numWords");
                }
            }
        }
        runner << std::endl;
    }

    // ---------------------------------------------------------------------
    // Function for setting the device and the host's global variables.
    // Also estimates memory usage on device ...
    runner << "void allocateMem(" << backend.getAllocateMemParams(modelMerged) << ")";
    {
        CodeStream::Scope b(runner);

        // Generate preamble -this is the first bit of generated code called by user simulations
        // so global initialisation is often performed here
        backend.genAllocateMemPreamble(runner, modelMerged);

        // Write variable allocations to runner
        runner << runnerVarAllocStream.str();


        // Write merged struct allocations to runner
        runner << runnerMergedStructAllocStream.str();
    }
    runner << std::endl;

    // ------------------------------------------------------------------------
    // Function to free all global memory structures
    runner << "void freeMem()";
    {
        CodeStream::Scope b(runner);

        // Write variable frees to runner
        runner << runnerVarFreeStream.str();
    }
    runner << std::endl;

    // ------------------------------------------------------------------------
    // Function to return amount of free device memory in bytes
    runner << "size_t getFreeDeviceMemBytes()";
    {
        CodeStream::Scope b(runner);

        // Generate code to return free memory
        backend.genReturnFreeDeviceMemoryBytes(runner);
    }
    runner << std::endl;

    // ------------------------------------------------------------------------
    // Function to free all global memory structures
    runner << "void stepTime()";
    {
        CodeStream::Scope b(runner);

        // Update synaptic state
        runner << "updateSynapses(t);" << std::endl;

        // Generate code to advance host-side spike queues
   
        for(const auto &n : model.getNeuronGroups()) {
            if (n.second.isDelayRequired()) {
                runner << "spkQuePtr" << n.first << " = (spkQuePtr" << n.first << " + 1) % " << n.second.getNumDelaySlots() << ";" << std::endl;
            }
        }

        // Update neuronal state
        runner << "updateNeurons(t";
        if(model.isRecordingInUse()) {
            runner << ", (unsigned int)(iT % numRecordingTimesteps)";
        }
        runner << "); " << std::endl;

        // Generate code to advance host side dendritic delay buffers
        for(const auto &n : model.getNeuronGroups()) {
            // Loop through incoming synaptic populations
            for(const auto *sg : n.second.getMergedInSyn()) {
                if(sg->isDendriticDelayRequired()) {
                    runner << "denDelayPtr" << sg->getPSModelTargetName() << " = (denDelayPtr" << sg->getPSModelTargetName() << " + 1) % " << sg->getMaxDendriticDelayTimesteps() << ";" << std::endl;
                }
            }
        }
        // Advance time
        runner << "iT++;" << std::endl;
        runner << "t = iT*DT;" << std::endl;

        // Write step time finalize logic to runner
        runner << runnerStepTimeFinaliseStream.str();
    }
    runner << std::endl;

    // Write variable and function definitions to header
    definitions << definitionsVarStream.str();
    definitions << definitionsFuncStream.str();
    definitionsInternal << definitionsInternalVarStream.str();
    definitionsInternal << definitionsInternalFuncStream.str();

    // ---------------------------------------------------------------------
    // Function definitions
    definitions << "// Runner functions" << std::endl;
    if(!backend.getPreferences().automaticCopy) {
        definitions << "EXPORT_FUNC void copyStateToDevice(bool uninitialisedOnly = false);" << std::endl;
        definitions << "EXPORT_FUNC void copyConnectivityToDevice(bool uninitialisedOnly = false);" << std::endl;
        definitions << "EXPORT_FUNC void copyStateFromDevice();" << std::endl;
        definitions << "EXPORT_FUNC void copyCurrentSpikesFromDevice();" << std::endl;
        definitions << "EXPORT_FUNC void copyCurrentSpikeEventsFromDevice();" << std::endl;
    }

    if(model.isRecordingInUse()) {
        definitions << "EXPORT_FUNC void allocateRecordingBuffers(unsigned int timesteps);" << std::endl;
        definitions << "EXPORT_FUNC void pullRecordingBuffersFromDevice();" << std::endl;
    }
    definitions << "EXPORT_FUNC void allocateMem(" << backend.getAllocateMemParams(modelMerged) << ");" << std::endl;
    definitions << "EXPORT_FUNC void freeMem();" << std::endl;
    definitions << "EXPORT_FUNC size_t getFreeDeviceMemBytes();" << std::endl;
    definitions << "EXPORT_FUNC void stepTime();" << std::endl;
    definitions << std::endl;
    definitions << "// Functions generated by backend" << std::endl;
    definitions << "EXPORT_FUNC void updateNeurons(" << model.getTimePrecision() << " t";
    if(model.isRecordingInUse()) {
        definitions << ", unsigned int recordingTimestep";
    }
    definitions << "); " << std::endl;
    definitions << "EXPORT_FUNC void updateSynapses(" << model.getTimePrecision() << " t);" << std::endl;
    definitions << "EXPORT_FUNC void initialize();" << std::endl;
    definitions << "EXPORT_FUNC void initializeSparse();" << std::endl;

#ifdef MPI_ENABLE
    definitions << "// MPI functions" << std::endl;
    definitions << "EXPORT_FUNC void generateMPI();" << std::endl;
#endif

    // End extern C block around definitions
    definitions << "}  // extern \"C\"" << std::endl;
    definitionsInternal << "}  // extern \"C\"" << std::endl;

    return mem;
}<|MERGE_RESOLUTION|>--- conflicted
+++ resolved
@@ -777,7 +777,23 @@
                                 });
         }
 
-<<<<<<< HEAD
+        // If neuron group needs to record its previous spike times
+        if (n.second.isPrevSpikeTimeRequired()) {
+            mem += backend.genArray(definitionsVar, definitionsInternalVar, runnerVarDecl, runnerVarAlloc, runnerVarFree,
+                                    model.getTimePrecision(), "prevST" + n.first, n.second.getPrevSpikeTimeLocation(),
+                                    numNeuronDelaySlots);
+
+            // Generate push and pull functions
+            genVarPushPullScope(definitionsFunc, runnerPushFunc, runnerPullFunc, n.second.getPrevSpikeTimeLocation(),
+                                backend.getPreferences().automaticCopy, n.first + "PreviousSpikeTimes",
+                                [&]()
+                                {
+                                    backend.genVariablePushPull(runnerPushFunc, runnerPullFunc, model.getTimePrecision(),
+                                                                "prevST" + n.first, n.second.getPrevSpikeTimeLocation(), true,
+                                                                numNeuronDelaySlots);
+                                });
+        }
+
         // If neuron group needs to record its spike-like-event times
         if (n.second.isSpikeEventTimeRequired()) {
             mem += backend.genArray(definitionsVar, definitionsInternalVar, runnerVarDecl, runnerVarAlloc, runnerVarFree,
@@ -791,21 +807,6 @@
                                 {
                                     backend.genVariablePushPull(runnerPushFunc, runnerPullFunc, model.getTimePrecision(),
                                                                 "seT" + n.first, n.second.getSpikeEventTimeLocation(), true, 
-=======
-        // If neuron group needs to record its previous spike times
-        if (n.second.isPrevSpikeTimeRequired()) {
-            mem += backend.genArray(definitionsVar, definitionsInternalVar, runnerVarDecl, runnerVarAlloc, runnerVarFree,
-                                    model.getTimePrecision(), "prevST" + n.first, n.second.getPrevSpikeTimeLocation(),
-                                    numNeuronDelaySlots);
-
-            // Generate push and pull functions
-            genVarPushPullScope(definitionsFunc, runnerPushFunc, runnerPullFunc, n.second.getPrevSpikeTimeLocation(),
-                                backend.getPreferences().automaticCopy, n.first + "PreviousSpikeTimes",
-                                [&]()
-                                {
-                                    backend.genVariablePushPull(runnerPushFunc, runnerPullFunc, model.getTimePrecision(),
-                                                                "prevST" + n.first, n.second.getPrevSpikeTimeLocation(), true, 
->>>>>>> 85e4a5f4
                                                                 numNeuronDelaySlots);
                                 });
         }
