/*--------------------------------------------------------------------------
  Author: Thomas Nowotny
  
  Institute: Center for Computational Neuroscience and Robotics
  University of Sussex
  Falmer, Brighton BN1 9QJ, UK 
  
  email to:  T.Nowotny@sussex.ac.uk
  
  initial version: 2010-02-07
  
  --------------------------------------------------------------------------*/

//--------------------------------------------------------------------------
/*! \file generateCPU.cc 

  \brief Functions for generating code that will run the neuron and synapse simulations on the CPU. Part of the code generation section.

*/
//--------------------------------------------------------------------------

#include "generateCPU.h"
#include "global.h"
#include "utils.h"
#include "codeGenUtils.h"
#include "CodeHelper.h"

#include <algorithm>
#include <typeinfo>

//--------------------------------------------------------------------------
/*!
  \brief Function that generates the code of the function the will simulate all neurons on the CPU.
*/
//--------------------------------------------------------------------------

void genNeuronFunction(const NNmodel &model, //!< Model description
                       const string &path //!< Path for code generation
    )
{
    string s;
    ofstream os;

    string name = path + "/" + model.name + "_CODE/neuronFnct.cc";
    os.open(name.c_str());

    // write header content
    writeHeader(os);
    os << ENDL;

    // compiler/include control (include once)
    os << "#ifndef _" << model.name << "_neuronFnct_cc" << ENDL;
    os << "#define _" << model.name << "_neuronFnct_cc" << ENDL;
    os << ENDL;

    // write doxygen comment
    os << "//-------------------------------------------------------------------------" << ENDL;
    os << "/*! \\file neuronFnct.cc" << ENDL << ENDL;
    os << "\\brief File generated from GeNN for the model " << model.name;
    os << " containing the the equivalent of neuron kernel function for the CPU-only version." << ENDL;
    os << "*/" << ENDL;
    os << "//-------------------------------------------------------------------------" << ENDL << ENDL;

    os << "// include the support codes provided by the user for neuron or synaptic models" << ENDL;
    os << "#include \"support_code.h\"" << ENDL << ENDL; 

    // function header
    os << "void calcNeuronsCPU(" << model.ftype << " t)" << ENDL;
    os << OB(51);

    // function code
    for (unsigned int i = 0; i < model.neuronGrpN; i++) {
        string queueOffset = (model.neuronDelaySlots[i] > 1 ? "(spkQuePtr" + model.neuronName[i] + " * " + to_string(model.neuronN[i]) + ") + " : "");
        string queueOffsetTrueSpk = (model.neuronNeedTrueSpk[i] ? queueOffset : "");

        os << "// neuron group " << model.neuronName[i] << ENDL;
        os << OB(55);

        // increment spike queue pointer and reset spike count
        if (model.neuronDelaySlots[i] > 1) { // with delay
            os << "spkQuePtr" << model.neuronName[i] << " = (spkQuePtr" << model.neuronName[i] << " + 1) % " << model.neuronDelaySlots[i] << ";" << ENDL;
            if (model.neuronNeedSpkEvnt[i]) {
                os << "glbSpkCntEvnt" << model.neuronName[i] << "[spkQuePtr" << model.neuronName[i] << "] = 0;" << ENDL;
            }
            if (model.neuronNeedTrueSpk[i]) {
                os << "glbSpkCnt" << model.neuronName[i] << "[spkQuePtr" << model.neuronName[i] << "] = 0;" << ENDL;
            }
            else {
                os << "glbSpkCnt" << model.neuronName[i] << "[0] = 0;" << ENDL;
            }
        }
        else { // no delay
            if (model.neuronNeedSpkEvnt[i]) {
                os << "glbSpkCntEvnt" << model.neuronName[i] << "[0] = 0;" << ENDL;
            }
            os << "glbSpkCnt" << model.neuronName[i] << "[0] = 0;" << ENDL;
        }
        vector<bool> varNeedQueue = model.neuronVarNeedQueue[i];
        if ((find(varNeedQueue.begin(), varNeedQueue.end(), true) != varNeedQueue.end()) && (model.neuronDelaySlots[i] > 1)) {
            os << "unsigned int delaySlot = (spkQuePtr" << model.neuronName[i];
            os << " + " << (model.neuronDelaySlots[i] - 1);
            os << ") % " << model.neuronDelaySlots[i] << ";" << ENDL;
        }
        os << ENDL;

        os << "for (int n = 0; n < " <<  model.neuronN[i] << "; n++)" << OB(10);

        // Get neuron model associated with this group
        auto neuronModel = model.neuronModel[i];

        // Create iterators to iterate over the names of the neuron model's initial values
        auto neuronModelInitVars = neuronModel->GetInitVals();
        auto neuronModelInitVarNameBegin = GetPairKeyConstIter(neuronModelInitVars.cbegin());
        auto neuronModelInitVarNameEnd = GetPairKeyConstIter(neuronModelInitVars.cend());

        // Create iterators to iterate over the names of the neuron model's derived parameters
        auto neuronModelDerivedParams = neuronModel->GetDerivedParams();
        auto neuronModelDerivedParamNameBegin= GetPairKeyConstIter(neuronModelDerivedParams.cbegin());
        auto neuronModelDerivedParamNameEnd = GetPairKeyConstIter(neuronModelDerivedParams.cend());

        // Create iterators to iterate over the names of the neuron model's extra global parameters
        auto neuronModelExtraGlobalParams = neuronModel->GetExtraGlobalParams();
        auto neuronModelExtraGlobalParamsNameBegin = GetPairKeyConstIter(neuronModelExtraGlobalParams.cbegin());
        auto neuronModelExtraGlobalParamsNameEnd = GetPairKeyConstIter(neuronModelExtraGlobalParams.cend());
        for (size_t k = 0; k < neuronModelInitVars.size(); k++) {

            os << neuronModelInitVars[k].second << " l" << neuronModelInitVars[k].first << " = ";
            os << neuronModelInitVars[k].first << model.neuronName[i] << "[";
            if ((model.neuronVarNeedQueue[i][k]) && (model.neuronDelaySlots[i] > 1)) {
                os << "(delaySlot * " << model.neuronN[i] << ") + ";
            }
            os << "n];" << ENDL;
        }
        if ((neuronModel->GetSimCode().find("$(sT)") != string::npos)
            || (neuronModel->GetThresholdConditionCode().find("$(sT)") != string::npos)
            || (neuronModel->GetResetCode().find("$(sT)") != string::npos)) { // load sT into local variable
            os << model.ftype << " lsT= sT" <<  model.neuronName[i] << "[";
            if (model.neuronDelaySlots[i] > 1) {
                os << "(delaySlot * " << model.neuronN[i] << ") + ";
            }
            os << "n];" << ENDL;
        }
        os << ENDL;

        if ((model.inSyn[i].size() > 0) || (neuronModel->GetSimCode().find("Isyn") != string::npos)) {
            os << model.ftype << " Isyn = 0;" << ENDL;
        }
        for (size_t j = 0; j < model.inSyn[i].size(); j++) {
            unsigned int synPopID = model.inSyn[i][j]; // number of (post)synapse group
            const auto *psm = model.postSynapseModel[synPopID];
            const string &sName = model.synapseName[synPopID];


            if (model.synapseGType[synPopID] == INDIVIDUALG) {
                for(const auto &v : psm->GetInitVals()) {
                    os << v.second << " lps" << v.first << sName;
                    os << " = " <<  v.first << sName << "[n];" << ENDL;
                }
            }
<<<<<<< HEAD
            if (!psm->GetSupportCode().empty()) {
                os << OB(29) << " using namespace " << sName << "_postsyn;" << ENDL;
            }
            os << "Isyn += ";
            string psCode = psm->GetCurrentConverterCode();
=======
            string psCode = psm.postSyntoCurrent;
>>>>>>> 0968f4ff
            substitute(psCode, "$(id)", "n");
            substitute(psCode, "$(t)", "t");
            substitute(psCode, "$(inSyn)", "inSyn" + sName + "[n]");

            name_substitutions(psCode, "l", neuronModelInitVarNameBegin, neuronModelInitVarNameEnd, "");
            value_substitutions(psCode, neuronModel->GetParamNames(), model.neuronPara[i]);
            value_substitutions(psCode, neuronModelDerivedParamNameBegin, neuronModelDerivedParamNameEnd, model.dnp[i]);

            // Create iterators to iterate over the names of the postsynaptic model's initial values
            auto psmInitVars = psm->GetInitVals();
            auto psmInitVarNameBegin = GetPairKeyConstIter(psmInitVars.cbegin());
            auto psmInitVarNameEnd = GetPairKeyConstIter(psmInitVars.cend());

            if (model.synapseGType[synPopID] == INDIVIDUALG) {
                name_substitutions(psCode, "lps", psmInitVarNameBegin, psmInitVarNameEnd, sName);
            }
            else {
                value_substitutions(psCode, psmInitVarNameBegin, psmInitVarNameEnd, model.postSynIni[synPopID]);
            }
            value_substitutions(psCode, psm->GetParamNames(), model.postSynapsePara[synPopID]);

            // Create iterators to iterate over the names of the postsynaptic model's derived parameters
            auto psmDerivedParams = psm->GetDerivedParams();
            value_substitutions(psCode, GetPairKeyConstIter(psmDerivedParams.cbegin()),
                                GetPairKeyConstIter(psmDerivedParams.cend()), model.dpsp[synPopID]);
            name_substitutions(psCode, "", neuronModelExtraGlobalParamsNameBegin, neuronModelExtraGlobalParamsNameEnd, model.neuronName[i]);
            psCode= ensureFtype(psCode, model.ftype);
            checkUnreplacedVariables(psCode, "postSyntoCurrent");
            if (!psm.supportCode.empty()) {
                os << OB(29) << " using namespace " << sName << "_postsyn;" << ENDL;
            }
            os << "Isyn += ";
            os << psCode << ";" << ENDL;
<<<<<<< HEAD
            if (!psm->GetSupportCode().empty()) {
=======
            if (!psm.supportCode.empty()) {
>>>>>>> 0968f4ff
                os << CB(29) << " // namespace bracket closed" << ENDL;
            }
        }
    
<<<<<<< HEAD
        string thCode= neuronModel->GetThresholdConditionCode();
        if (thCode.empty()) { // no condition provided
            cerr << "Warning: No thresholdConditionCode for neuron type " << typeid(*neuronModel).name() << " used for population \"" << model.neuronName[i] << "\" was provided. There will be no spikes detected in this population!" << endl;
=======
	if (nModels[nt].supportCode != "") {
	    os << " using namespace " << model.neuronName[i] << "_neuron;" << ENDL;
	}
        string thCode= nModels[nt].thresholdConditionCode;
        if (thCode == "") { // no condition provided
            cerr << "Warning: No thresholdConditionCode for neuron type " << model.neuronType[i] << " used for population \"" << model.neuronName[i] << "\" was provided. There will be no spikes detected in this population!" << endl;
>>>>>>> 0968f4ff
        }
        else {
            os << "// test whether spike condition was fulfilled previously" << ENDL;
            substitute(thCode, "$(id)", "n");
            substitute(thCode, "$(t)", "t");
            name_substitutions(thCode, "l", neuronModelInitVarNameBegin, neuronModelInitVarNameEnd, "");
            substitute(thCode, "$(sT)", "lsT");
            value_substitutions(thCode, neuronModel->GetParamNames(), model.neuronPara[i]);
            value_substitutions(thCode, neuronModelDerivedParamNameBegin, neuronModelDerivedParamNameEnd, model.dnp[i]);
            substitute(thCode, "$(Isyn)", "Isyn");
            thCode = ensureFtype(thCode, model.ftype);
            checkUnreplacedVariables(thCode, "thresholdConditionCode");
            if (GENN_PREFERENCES::autoRefractory) {
<<<<<<< HEAD
                if (!neuronModel->GetSupportCode().empty()) {
                    os << OB(29) << " using namespace " << model.neuronName[i] << "_neuron;" << ENDL;
                }
                os << "bool oldSpike= (" << thCode << ");" << ENDL;
                if (!neuronModel->GetSupportCode().empty()) {
                    os << CB(29) << " // namespace bracket closed" << endl;
                }
=======
                os << "bool oldSpike= (" << thCode << ");" << ENDL;
>>>>>>> 0968f4ff
            }
        }

        os << "// calculate membrane potential" << ENDL;
        string sCode = neuronModel->GetSimCode();
        substitute(sCode, "$(id)", "n");
        substitute(sCode, "$(t)", "t");
        name_substitutions(sCode, "l", neuronModelInitVarNameBegin, neuronModelInitVarNameEnd, "");
        value_substitutions(sCode, neuronModel->GetParamNames(), model.neuronPara[i]);
        value_substitutions(sCode, neuronModelDerivedParamNameBegin, neuronModelDerivedParamNameEnd, model.dnp[i]);
        name_substitutions(sCode, "", neuronModelExtraGlobalParamsNameBegin, neuronModelExtraGlobalParamsNameEnd, model.neuronName[i]);
        if (neuronModel->IsPoisson()) {
            substitute(sCode, "lrate", "rates" + model.neuronName[i] + "[n + offset" + model.neuronName[i] + "]");
        }
        substitute(sCode, "$(Isyn)", "Isyn");
        substitute(sCode, "$(sT)", "lsT");
        sCode= ensureFtype(sCode, model.ftype);
        checkUnreplacedVariables(sCode,"neuron simCode");
<<<<<<< HEAD
        if (!neuronModel->GetSupportCode().empty()) {
            os << OB(29) << " using namespace " << model.neuronName[i] << "_neuron;" << ENDL;
        }
        os << sCode << ENDL;
        if (!neuronModel->GetSupportCode().empty()) {
            os << CB(29) << " // namespace bracket closed" << endl;
        }

        // look for spike type events first.
        if (model.neuronNeedSpkEvnt[i]) {
            string eCode = model.neuronSpkEvntCondition[i];
            // code substitutions ----
            extended_name_substitutions(eCode, "l", neuronModelInitVarNameBegin, neuronModelInitVarNameEnd, "_pre", "");
            substitute(eCode, "$(id)", "n");
            substitute(eCode, "$(t)", "t");
            name_substitutions(eCode, "", neuronModelExtraGlobalParamsNameBegin, neuronModelExtraGlobalParamsNameEnd, model.neuronName[i]);
            eCode = ensureFtype(eCode, model.ftype);
            checkUnreplacedVariables(eCode, "neuronSpkEvntCondition");
            // end code substitutions ----

            os << "// test for and register a spike-like event" << ENDL;
            if (!neuronModel->GetSupportCode().empty()) {
                os << OB(29) << " using namespace " << model.neuronName[i] << "_neuron;" << ENDL;
            }
            os << "if (" + eCode + ")" << OB(30);
=======
        os << sCode << ENDL;

        // look for spike type events first.
        if (model.neuronNeedSpkEvnt[i]) {
            // Create local variable
            os << "bool spikeLikeEvent = false;" << ENDL;

            // Loop through outgoing synapse populations that will contribute to event condition code
            for(const auto &spkEventCond : model.neuronSpkEvntCondition[i]) {
                // Replace of parameters, derived parameters and extraglobalsynapse parameters
                string eCode = spkEventCond.first;
                
                // code substitutions ----
                substitute(eCode, "$(id)", "n");
                substitute(eCode, "$(t)", "t");
                extended_name_substitutions(eCode, "l", nModels[model.neuronType[i]].varNames, "_pre", "");
                name_substitutions(eCode, "", nModels[model.neuronType[i]].extraGlobalNeuronKernelParameters, model.neuronName[i]);
                eCode = ensureFtype(eCode, model.ftype);
                checkUnreplacedVariables(eCode, "neuronSpkEvntCondition");

                // Open scope for spike-like event test
                os << OB(31);

                // Use synapse population support code namespace if required
                if (!spkEventCond.second.empty()) {
                    os << " using namespace " << spkEventCond.second << ";" << ENDL;
                }

                // Combine this event threshold test with
                os << "spikeLikeEvent |= (" << eCode << ");" << ENDL;

                // Close scope for spike-like event test
                os << CB(31);
              }

            os << "// register a spike-like event" << ENDL;
            os << "if (spikeLikeEvent)" << OB(30);
>>>>>>> 0968f4ff
            os << "glbSpkEvnt" << model.neuronName[i] << "[" << queueOffset << "glbSpkCntEvnt" << model.neuronName[i];
            if (model.neuronDelaySlots[i] > 1) { // WITH DELAY
                os << "[spkQuePtr" << model.neuronName[i] << "]++] = n;" << ENDL;
            }
            else { // NO DELAY
                os << "[0]++] = n;" << ENDL;
<<<<<<< HEAD
            }
            os << CB(30);
            if (!neuronModel->GetSupportCode().empty()) {
                os << CB(29) << " // namespace bracket closed" << endl;
=======
>>>>>>> 0968f4ff
            }
            os << CB(30);
        }

        // test for true spikes if condition is provided
        if (!thCode.empty()) {
            os << "// test for and register a true spike" << ENDL;
<<<<<<< HEAD
            if (!neuronModel->GetSupportCode().empty()) {
                os << OB(29) << " using namespace " << model.neuronName[i] << "_neuron;" << ENDL;
            }
=======
>>>>>>> 0968f4ff
            if (GENN_PREFERENCES::autoRefractory) {
              os << "if ((" << thCode << ") && !(oldSpike))" << OB(40);
            }
            else{
              os << "if (" << thCode << ") " << OB(40);
            }
            os << "glbSpk" << model.neuronName[i] << "[" << queueOffsetTrueSpk << "glbSpkCnt" << model.neuronName[i];
            if ((model.neuronDelaySlots[i] > 1) && (model.neuronNeedTrueSpk[i])) { // WITH DELAY
                os << "[spkQuePtr" << model.neuronName[i] << "]++] = n;" << ENDL;
            }
            else { // NO DELAY
                os << "[0]++] = n;" << ENDL;
            }
            if (model.neuronNeedSt[i]) {
                os << "sT" << model.neuronName[i] << "[" << queueOffset << "n] = t;" << ENDL;
            }

            // add after-spike reset if provided
            if (!neuronModel->GetResetCode().empty()) {
                string rCode = neuronModel->GetResetCode();
                substitute(rCode, "$(id)", "n");
                substitute(rCode, "$(t)", "t");
                name_substitutions(rCode, "l", neuronModelInitVarNameBegin, neuronModelInitVarNameEnd, "");
                value_substitutions(rCode, neuronModel->GetParamNames(), model.neuronPara[i]);
                value_substitutions(rCode, neuronModelDerivedParamNameBegin, neuronModelDerivedParamNameEnd, model.dnp[i]);
                substitute(rCode, "$(Isyn)", "Isyn");
                substitute(rCode, "$(sT)", "lsT");
                os << "// spike reset code" << ENDL;
                name_substitutions(rCode, "", neuronModelExtraGlobalParamsNameBegin, neuronModelExtraGlobalParamsNameEnd, model.neuronName[i]);
                rCode= ensureFtype(rCode, model.ftype);
                checkUnreplacedVariables(rCode, "resetCode");
                os << rCode << ENDL;
            }
            os << CB(40);
<<<<<<< HEAD
            if (!neuronModel->GetSupportCode().empty()) {
                os << CB(29) << " // namespace bracket closed" << endl;
            }
=======
>>>>>>> 0968f4ff
        }

        // store the defined parts of the neuron state into the global state variables V etc
        for (size_t k = 0; k < neuronModelInitVars.size(); k++) {
            if (model.neuronVarNeedQueue[i][k]) {
                os << neuronModelInitVars[k].first << model.neuronName[i] << "[" << queueOffset << "n] = l" << neuronModelInitVars[k].first << ";" << ENDL;
            }
            else {
                os << neuronModelInitVars[k].first << model.neuronName[i] << "[n] = l" << neuronModelInitVars[k].first << ";" << ENDL;
            }
        }

        for (size_t j = 0; j < model.inSyn[i].size(); j++) {
            const auto *psm= model.postSynapseModel[model.inSyn[i][j]];
            string sName= model.synapseName[model.inSyn[i][j]];
            string pdCode = psm->GetDecayCode();
            substitute(pdCode, "$(id)", "n");
            substitute(pdCode, "$(t)", "t");
            substitute(pdCode, "$(inSyn)", "inSyn" + sName + "[n]");

            auto psmInitVars = psm->GetInitVals();
            name_substitutions(pdCode, "lps", GetPairKeyConstIter(psmInitVars.cbegin()),
                               GetPairKeyConstIter(psmInitVars.cend()), sName);
            value_substitutions(pdCode, psm->GetParamNames(), model.postSynapsePara[model.inSyn[i][j]]);

            auto psmDerivedParams = psm->GetDerivedParams();
            value_substitutions(pdCode, GetPairKeyConstIter(psmDerivedParams.cbegin()),
                                GetPairKeyConstIter(psmDerivedParams.cend()), model.dpsp[model.inSyn[i][j]]);
            name_substitutions(pdCode, "l", neuronModelInitVarNameBegin, neuronModelInitVarNameEnd, "");
            value_substitutions(pdCode, neuronModel->GetParamNames(), model.neuronPara[i]);
            value_substitutions(pdCode, neuronModelDerivedParamNameBegin, neuronModelDerivedParamNameEnd, model.dnp[i]);
            os << "// the post-synaptic dynamics" << ENDL;
            pdCode= ensureFtype(pdCode, model.ftype);
            checkUnreplacedVariables(pdCode, "postSynDecay");
            if (!psm->GetSupportCode().empty()) {
                os << OB(29) << " using namespace " << sName << "_postsyn;" << ENDL;
            }
            os << pdCode << ENDL;
            if (!psm->GetSupportCode().empty()) {
                os << CB(29) << " // namespace bracket closed" << endl;
            }
            for (const auto &v : psmInitVars) {
                os << v.first << sName << "[n]" << " = lps" << v.first << sName << ";" << ENDL;
            }
        }
        os << CB(10);
        os << CB(55);
        os << ENDL;
    }
    os << CB(51) << ENDL;
    os << "#endif" << ENDL;
    os.close();
} 


//-------------------------------------------------------------------------
/*!
  \brief Function for generating the CUDA synapse kernel code that handles presynaptic 
  spikes or spike type events
*/
//-------------------------------------------------------------------------

void generate_process_presynaptic_events_code_CPU(
    ostream &os, //!< output stream for code
    const NNmodel &model, //!< the neuronal network model to generate code for
    unsigned int src, //!< the number of the src neuron population
    unsigned int trg, //!< the number of the target neuron population
    int i, //!< the index of the synapse group being processed
    const string &postfix //!< whether to generate code for true spikes or spike type events
    )
{
    bool evnt = postfix == "Evnt";
    int UIntSz = sizeof(unsigned int) * 8;
    int logUIntSz = (int) (logf((float) UIntSz) / logf(2.0f) + 1e-5f);

    if ((evnt && model.synapseUsesSpikeEvents[i]) || (!evnt && model.synapseUsesTrueSpikes[i])) {
        const auto *wu = model.synapseModel[i];
        bool sparse = model.synapseConnType[i] == SPARSE;

        bool delayPre = model.neuronDelaySlots[src] > 1;
        string offsetPre = delayPre ? ("(delaySlot * " + to_string(model.neuronN[src]) + ") + ") : "";

        bool delayPost = model.neuronDelaySlots[trg] > 1;
        string offsetPost = delayPost ? ("(spkQuePtr" + model.neuronName[trg] + " * " + to_string(model.neuronN[trg]) + ") + ") : "";

        // Detect spike events or spikes and do the update
        os << "// process presynaptic events: " << (evnt ? "Spike type events" : "True Spikes") << ENDL;
        if (delayPre) {
            os << "for (int i = 0; i < glbSpkCnt" << postfix << model.neuronName[src] << "[delaySlot]; i++)" << OB(201);
        }
        else {
            os << "for (int i = 0; i < glbSpkCnt" << postfix << model.neuronName[src] << "[0]; i++)" << OB(201);
        }

        os << "ipre = glbSpk" << postfix << model.neuronName[src] << "[" << offsetPre << "i];" << ENDL;

        if (sparse) { // SPARSE
            os << "npost = C" << model.synapseName[i] << ".indInG[ipre + 1] - C" << model.synapseName[i] << ".indInG[ipre];" << ENDL;
            os << "for (int j = 0; j < npost; j++)" << OB(202);
            os << "ipost = C" << model.synapseName[i] << ".ind[C" << model.synapseName[i] << ".indInG[ipre] + j];" << ENDL;
        }
        else { // DENSE
            os << "for (ipost = 0; ipost < " << model.neuronN[trg] << "; ipost++)" << OB(202);
        }

        if (model.synapseGType[i] == INDIVIDUALID) {
            os << "unsigned int gid = (ipre * " << model.neuronN[i] << " + ipost);" << ENDL;
        }

<<<<<<< HEAD
        if (!wu->GetSimSupportCode().empty()) {
            os << OB(29) << " using namespace " << model.synapseName[i] << "_weightupdate_simCode;" << ENDL;
=======
        if (!weightUpdateModels[synt].simCode_supportCode.empty()) {
            os << " using namespace " << model.synapseName[i] << "_weightupdate_simCode;" << ENDL;
>>>>>>> 0968f4ff
        }

        // Create iterators to iterate over the names of the weight update model's derived parameters
        auto wuDerivedParams = wu->GetDerivedParams();
        auto wuDerivedParamNameBegin= GetPairKeyConstIter(wuDerivedParams.cbegin());
        auto wuDerivedParamNameEnd = GetPairKeyConstIter(wuDerivedParams.cend());

        // Create iterators to iterate over the names of the weight update model's extra global parameters
        auto wuExtraGlobalParams = wu->GetExtraGlobalParams();
        auto wuExtraGlobalParamsNameBegin = GetPairKeyConstIter(wuExtraGlobalParams.cbegin());
        auto wuExtraGlobalParamsNameEnd = GetPairKeyConstIter(wuExtraGlobalParams.cend());

        // Create iterators to iterate over the names of the weight update model's initial values
        auto wuInitVars = wu->GetInitVals();
        auto wuInitVarNameBegin = GetPairKeyConstIter(wuInitVars.cbegin());
        auto wuInitVarNameEnd = GetPairKeyConstIter(wuInitVars.cend());

        if (evnt) {
            // code substitutions ----
            string eCode = wu->GetEventThresholdConditionCode();
            substitute(eCode, "$(id)", "n");
            substitute(eCode, "$(t)", "t");
            value_substitutions(eCode, wu->GetParamNames(), model.synapsePara[i]);
            value_substitutions(eCode, wuDerivedParamNameBegin, wuDerivedParamNameEnd, model.dsp_w[i]);
            name_substitutions(eCode, "", wuExtraGlobalParamsNameBegin, wuExtraGlobalParamsNameEnd, model.synapseName[i]);
            neuron_substitutions_in_synaptic_code(eCode, model, src, trg, offsetPre, offsetPost, "ipre", "ipost", "");
            eCode= ensureFtype(eCode, model.ftype);
            checkUnreplacedVariables(eCode, "evntThreshold");
            // end code substitutions ----

            if (model.synapseGType[i] == INDIVIDUALID) {
                os << "if ((B(gp" << model.synapseName[i] << "[gid >> " << logUIntSz << "], gid & " << UIntSz - 1;
                os << ")) && (" << eCode << "))" << OB(2041);
            }
            else {
                os << "if (" << eCode << ")" << OB(2041);
            }
        }
        else if (model.synapseGType[i] == INDIVIDUALID) {
            os << "if (B(gp" << model.synapseName[i] << "[gid >> " << logUIntSz << "], gid & " << UIntSz - 1 << "))" << OB(2041);
        }

        // Code substitutions ----------------------------------------------------------------------------------
        string wCode = evnt ? wu->GetEventCode() : wu->GetSimCode();
        substitute(wCode, "$(updatelinsyn)", "$(inSyn) += $(addtoinSyn)");
        substitute(wCode, "$(t)", "t");

        if (sparse) { // SPARSE
            if (model.synapseGType[i] == INDIVIDUALG) {
                name_substitutions(wCode, "", wuInitVarNameBegin, wuInitVarNameEnd, model.synapseName[i] + "[C" + model.synapseName[i] + ".indInG[ipre] + j]");
            }
            else {
                value_substitutions(wCode, wuInitVarNameBegin, wuInitVarNameEnd, model.synapseIni[i]);
            }
        }
        else { // DENSE
            if (model.synapseGType[i] == INDIVIDUALG) {
                name_substitutions(wCode, "", wuInitVarNameBegin, wuInitVarNameEnd, model.synapseName[i] + "[ipre * " + to_string(model.neuronN[trg]) + " + ipost]");
            }
            else {
                value_substitutions(wCode, wuInitVarNameBegin, wuInitVarNameEnd, model.synapseIni[i]);
            }
        }
        substitute(wCode, "$(inSyn)", "inSyn" + model.synapseName[i] + "[ipost]");
        value_substitutions(wCode, wu->GetParamNames(), model.synapsePara[i]);
        value_substitutions(wCode, wuDerivedParamNameBegin, wuDerivedParamNameEnd, model.dsp_w[i]);
        name_substitutions(wCode, "", wuExtraGlobalParamsNameBegin, wuExtraGlobalParamsNameEnd, model.synapseName[i]);
        substitute(wCode, "$(addtoinSyn)", "addtoinSyn");
        neuron_substitutions_in_synaptic_code(wCode, model, src, trg, offsetPre, offsetPost, "ipre", "ipost", "");
        wCode= ensureFtype(wCode, model.ftype);
        checkUnreplacedVariables(wCode, "simCode"+postfix);
        // end Code substitutions -------------------------------------------------------------------------
        os << wCode << ENDL;

        if (evnt) {
            os << CB(2041); // end if (eCode)
        }
        else if (model.synapseGType[i] == INDIVIDUALID) {
            os << CB(2041); // end if (B(gp" << model.synapseName[i] << "[gid >> " << logUIntSz << "], gid
        }
<<<<<<< HEAD
        if (!wu->GetSimSupportCode().empty()) {
            os << CB(29) << " // namespace bracket closed" << ENDL;
        }
=======
>>>>>>> 0968f4ff
        os << CB(202);
        os << CB(201);
    }
}


//--------------------------------------------------------------------------
/*!
  \brief Function that generates code that will simulate all synapses of the model on the CPU.
*/
//--------------------------------------------------------------------------

void genSynapseFunction(const NNmodel &model, //!< Model description
                        const string &path //!< Path for code generation
    )
{
    ofstream os;

//    cout << "entering genSynapseFunction" << endl;
    string name = path + "/" + model.name + "_CODE/synapseFnct.cc";
    os.open(name.c_str());

    // write header content
    writeHeader(os);
    os << ENDL;

    // compiler/include control (include once)
    os << "#ifndef _" << model.name << "_synapseFnct_cc" << ENDL;
    os << "#define _" << model.name << "_synapseFnct_cc" << ENDL;
    os << ENDL;

    // write doxygen comment
    os << "//-------------------------------------------------------------------------" << ENDL;
    os << "/*! \\file synapseFnct.cc" << ENDL << ENDL;
    os << "\\brief File generated from GeNN for the model " << model.name << " containing the equivalent of the synapse kernel and learning kernel functions for the CPU only version." << ENDL;
    os << "*/" << ENDL;
    os << "//-------------------------------------------------------------------------" << ENDL << ENDL;

    // synapse dynamics function
    os << "void calcSynapseDynamicsCPU(" << model.ftype << " t)" << ENDL;
    os << OB(1000);
    os << "// execute internal synapse dynamics if any" << ENDL;

    for (unsigned int i = 0; i < model.synDynGroups; i++) {
        unsigned int k= model.synDynGrp[i];
        unsigned int src= model.synapseSource[k];
        unsigned int trg= model.synapseTarget[k];
        const auto *wu = model.synapseModel[k];
        string synapseName= model.synapseName[k];
        unsigned int srcno= model.neuronN[src];
        unsigned int trgno= model.neuronN[trg];
        bool delayPre = model.neuronDelaySlots[src] > 1;
        bool delayPost = model.neuronDelaySlots[trg] > 1;
        string offsetPre = (delayPre ? "(delaySlot * " + to_string(model.neuronN[src]) + ") + " : "");
        string offsetPost = (delayPost ? "(spkQuePtr" + model.neuronName[trg] +" * " + to_string(model.neuronN[trg]) + ") + " : "");

        // there is some internal synapse dynamics
        if (!wu->GetSynapseDynamicsCode().empty()) {

            os << "// synapse group " << synapseName << ENDL;
            os << OB(1005);

            if (model.neuronDelaySlots[src] > 1) {
                os << "unsigned int delaySlot = (spkQuePtr" << model.neuronName[src];
                os << " + " << (model.neuronDelaySlots[src] - model.synapseDelay[k]);
                os << ") % " << model.neuronDelaySlots[src] << ";" << ENDL;
            }

<<<<<<< HEAD
            if (!wu->GetSynapseDynamicsSuppportCode().empty()) {
                os << OB(29) << " using namespace " << synapseName << "_weightupdate_synapseDynamics;" << ENDL;
=======
            weightUpdateModel wu= weightUpdateModels[synt];
            if (!wu.synapseDynamics_supportCode.empty()) {
                os << " using namespace " << synapseName << "_weightupdate_synapseDynamics;" << ENDL;
>>>>>>> 0968f4ff
            }

            // Create iterators to iterate over the names of the weight update model's derived parameters
            auto wuDerivedParams = wu->GetDerivedParams();
            auto wuDerivedParamNameBegin= GetPairKeyConstIter(wuDerivedParams.cbegin());
            auto wuDerivedParamNameEnd = GetPairKeyConstIter(wuDerivedParams.cend());

            // Create iterators to iterate over the names of the weight update model's initial values
            auto wuInitVars = wu->GetInitVals();
            auto wuInitVarNameBegin = GetPairKeyConstIter(wuInitVars.cbegin());
            auto wuInitVarNameEnd = GetPairKeyConstIter(wuInitVars.cend());

            string SDcode= wu->GetSynapseDynamicsCode();
            substitute(SDcode, "$(t)", "t");
            if (model.synapseConnType[k] == SPARSE) { // SPARSE
                os << "for (int n= 0; n < C" << synapseName << ".connN; n++)" << OB(24) << ENDL;
                if (model.synapseGType[k] == INDIVIDUALG) {
                    // name substitute synapse var names in synapseDynamics code
                    name_substitutions(SDcode, "", wuInitVarNameBegin, wuInitVarNameEnd, synapseName + "[n]");
                }
                else {
                    // substitute initial values as constants for synapse var names in synapseDynamics code
                    value_substitutions(SDcode, wuInitVarNameBegin, wuInitVarNameEnd, model.synapseIni[k]);
                }
                // substitute parameter values for parameters in synapseDynamics code
                value_substitutions(SDcode, wu->GetParamNames(), model.synapsePara[k]);
                // substitute values for derived parameters in synapseDynamics code
                value_substitutions(SDcode, wuDerivedParamNameBegin, wuDerivedParamNameEnd, model.dsp_w[k]);
                neuron_substitutions_in_synaptic_code(SDcode, model, src, trg, offsetPre, offsetPost,
                                                      "C" + synapseName + ".preInd[n]", "C" +synapseName + ".ind[n]", "");
                SDcode= ensureFtype(SDcode, model.ftype);
                checkUnreplacedVariables(SDcode, "synapseDynamics");
                os << SDcode << ENDL;
                os << CB(24);
            }
            else { // DENSE
                os << "for (int i = 0; i < " <<  srcno << "; i++)" << OB(25);
                os << "for (int j = 0; j < " <<  trgno << "; j++)" << OB(26);
                os << "// loop through all synapses" << endl;
                // substitute initial values as constants for synapse var names in synapseDynamics code
                if (model.synapseGType[k] == INDIVIDUALG) {
                    name_substitutions(SDcode, "", wuInitVarNameBegin, wuInitVarNameEnd, synapseName + "[i*" + to_string(trgno) + "+j]");
                }
                else {
                    // substitute initial values as constants for synapse var names in synapseDynamics code
                    value_substitutions(SDcode, wuInitVarNameBegin, wuInitVarNameEnd, model.synapseIni[k]);
                }
                // substitute parameter values for parameters in synapseDynamics code
                value_substitutions(SDcode, wu->GetParamNames(), model.synapsePara[k]);
                // substitute values for derived parameters in synapseDynamics code
                value_substitutions(SDcode, wuDerivedParamNameBegin, wuDerivedParamNameEnd, model.dsp_w[k]);
                neuron_substitutions_in_synaptic_code(SDcode, model, src, trg, offsetPre, offsetPost, "i", "j", "");
                SDcode= ensureFtype(SDcode, model.ftype);
                checkUnreplacedVariables(SDcode, "synapseDynamics");
                os << SDcode << ENDL;
                os << CB(26);
                os << CB(25);
            }
<<<<<<< HEAD
            if (!wu->GetSynapseDynamicsSuppportCode().empty()) {
                os << CB(29) << " // namespace bracket closed" << ENDL;
            }
=======
>>>>>>> 0968f4ff
            os << CB(1005);
        }
    }
    os << CB(1000);

    // synapse function header
    os << "void calcSynapsesCPU(" << model.ftype << " t)" << ENDL;

    // synapse function code
    os << OB(1001);

    os << "unsigned int ipost;" << ENDL;
    os << "unsigned int ipre;" << ENDL;
    for (unsigned int i = 0; i < model.synapseGrpN; i++) {
        if (model.synapseConnType[i] == SPARSE) {
            os << "unsigned int npost;" << ENDL;
            break;
        }
    }
    os << model.ftype << " addtoinSyn;" << ENDL;  
    os << ENDL;

    for (unsigned int i = 0; i < model.synapseGrpN; i++) {
        unsigned int src = model.synapseSource[i];
        unsigned int trg = model.synapseTarget[i];

        os << "// synapse group " << model.synapseName[i] << ENDL;
        os << OB(1006);

        if (model.neuronDelaySlots[src] > 1) {
            os << "unsigned int delaySlot = (spkQuePtr" << model.neuronName[src];
            os << " + " << (model.neuronDelaySlots[src] - model.synapseDelay[i]);
            os << ") % " << model.neuronDelaySlots[src] << ";" << ENDL;
        }

        // generate the code for processing spike-like events
        if (model.synapseUsesSpikeEvents[i]) {
            generate_process_presynaptic_events_code_CPU(os, model, src, trg, i, "Evnt");
        }

        // generate the code for processing true spike events
        if (model.synapseUsesTrueSpikes[i]) {
            generate_process_presynaptic_events_code_CPU(os, model, src, trg, i, "");
        }

        os << CB(1006);
        os << ENDL;
    }
    os << CB(1001);
    os << ENDL;


    //////////////////////////////////////////////////////////////
    // function for learning synapses, post-synaptic spikes

    if (model.lrnGroups > 0) {

        os << "void learnSynapsesPostHost(" << model.ftype << " t)" << ENDL;
        os << OB(811);

        os << "unsigned int ipost;" << ENDL;
        os << "unsigned int ipre;" << ENDL;
        os << "unsigned int lSpk;" << ENDL;
        for (unsigned int i = 0; i < model.synapseGrpN; i++) {
            if (model.synapseConnType[i] == SPARSE) {
                os << "unsigned int npre;" << ENDL;
                break;
            }
        }
        os << ENDL;

        for (unsigned int i = 0; i < model.lrnGroups; i++) {
            unsigned int k = model.lrnSynGrp[i];
            unsigned int src = model.synapseSource[k];
            unsigned int trg = model.synapseTarget[k];
            const auto *wu = model.synapseModel[i];
            bool sparse = model.synapseConnType[k] == SPARSE;

            bool delayPre = model.neuronDelaySlots[src] > 1;
            string offsetPre = (delayPre ? "(delaySlot * " + to_string(model.neuronN[src]) + ") + " : "");
            string offsetTrueSpkPre = (model.neuronNeedTrueSpk[src] ? offsetPre : "");

            bool delayPost = model.neuronDelaySlots[trg] > 1;
            string offsetPost = (delayPost ? "(spkQuePtr" + model.neuronName[trg] + " * " + to_string(model.neuronN[trg]) + ") + " : "");
            string offsetTrueSpkPost = (model.neuronNeedTrueSpk[trg] ? offsetPost : "");

            // Create iterators to iterate over the names of the weight update model's derived parameters
            auto wuDerivedParams = wu->GetDerivedParams();
            auto wuDerivedParamNameBegin= GetPairKeyConstIter(wuDerivedParams.cbegin());
            auto wuDerivedParamNameEnd = GetPairKeyConstIter(wuDerivedParams.cend());

            // Create iterators to iterate over the names of the weight update model's extra global parameters
            auto wuExtraGlobalParams = wu->GetExtraGlobalParams();
            auto wuExtraGlobalParamsNameBegin = GetPairKeyConstIter(wuExtraGlobalParams.cbegin());
            auto wuExtraGlobalParamsNameEnd = GetPairKeyConstIter(wuExtraGlobalParams.cend());

            // Create iterators to iterate over the names of the weight update model's initial values
            auto wuInitVars = wu->GetInitVals();
            auto wuInitVarNameBegin = GetPairKeyConstIter(wuInitVars.cbegin());
            auto wuInitVarNameEnd = GetPairKeyConstIter(wuInitVars.cend());

// NOTE: WE DO NOT USE THE AXONAL DELAY FOR BACKWARDS PROPAGATION - WE CAN TALK ABOUT BACKWARDS DELAYS IF WE WANT THEM

            os << "// synapse group " << model.synapseName[k] << ENDL;
            os << OB(950);

            if (delayPre) {
                os << "unsigned int delaySlot = (spkQuePtr" << model.neuronName[src];
                os << " + " << (model.neuronDelaySlots[src] - model.synapseDelay[k]);
                os << ") % " << model.neuronDelaySlots[src] << ";" << ENDL;
            }

<<<<<<< HEAD
            if (!wu->GetLearnPostSupportCode().empty()) {
                os << OB(29) << " using namespace " << model.synapseName[k] << "_weightupdate_simLearnPost;" << ENDL;
=======
            if (!weightUpdateModels[synt].simLearnPost_supportCode.empty()) {
                os << " using namespace " << model.synapseName[k] << "_weightupdate_simLearnPost;" << ENDL;
>>>>>>> 0968f4ff
            }

            if (delayPost && model.neuronNeedTrueSpk[trg]) {
                os << "for (ipost = 0; ipost < glbSpkCnt" << model.neuronName[trg] << "[spkQuePtr" << model.neuronName[trg] << "]; ipost++)" << OB(910);
            }
            else {
                os << "for (ipost = 0; ipost < glbSpkCnt" << model.neuronName[trg] << "[0]; ipost++)" << OB(910);
            }

            os << "lSpk = glbSpk" << model.neuronName[trg] << "[" << offsetTrueSpkPost << "ipost];" << ENDL;

            if (sparse) { // SPARSE
                // TODO: THIS NEEDS CHECKING AND FUNCTIONAL C.POST* ARRAYS
                os << "npre = C" << model.synapseName[k] << ".revIndInG[lSpk + 1] - C" << model.synapseName[k] << ".revIndInG[lSpk];" << ENDL;
                os << "for (int l = 0; l < npre; l++)" << OB(121);
                os << "ipre = C" << model.synapseName[k] << ".revIndInG[lSpk] + l;" << ENDL;
            }
            else { // DENSE
                os << "for (ipre = 0; ipre < " << model.neuronN[src] << "; ipre++)" << OB(121);
            }

            string code = wu->GetLearnPostCode();
            substitute(code, "$(t)", "t");
            // Code substitutions ----------------------------------------------------------------------------------
            if (sparse) { // SPARSE
                name_substitutions(code, "", wuInitVarNameBegin, wuInitVarNameEnd, model.synapseName[k] + "[C" + model.synapseName[k] + ".remap[ipre]]");
            }
            else { // DENSE
                name_substitutions(code, "", wuInitVarNameBegin, wuInitVarNameEnd, model.synapseName[k] + "[lSpk + " + to_string(model.neuronN[trg]) + " * ipre]");
            }
            value_substitutions(code, wu->GetParamNames(), model.synapsePara[k]);
            value_substitutions(code, wuDerivedParamNameBegin, wuDerivedParamNameEnd, model.dsp_w[k]);
            name_substitutions(code, "", wuExtraGlobalParamsNameBegin, wuExtraGlobalParamsNameEnd, model.synapseName[k]);

            // presynaptic neuron variables and parameters
            if (sparse) { // SPARSE
                neuron_substitutions_in_synaptic_code(code, model, src, trg, offsetPre, offsetPost, "C" + model.synapseName[k] + ".revInd[ipre]", "lSpk", "");
            }
            else { // DENSE
                neuron_substitutions_in_synaptic_code(code, model, src, trg, offsetPre, offsetPost, "ipre", "lSpk", "");
            }
            code= ensureFtype(code, model.ftype);
            checkUnreplacedVariables(code, "simLearnPost");
            // end Code substitutions -------------------------------------------------------------------------
            os << code << ENDL;

            os << CB(121);
            os << CB(910);
<<<<<<< HEAD
            if (!wu->GetLearnPostSupportCode().empty()) {
                os << CB(29) << " // namespace bracket closed" << ENDL;
            }
=======
>>>>>>> 0968f4ff
            os << CB(950);
        }
        os << CB(811);
    }
    os << ENDL;


    os << "#endif" << ENDL;
    os.close();

//  cout << "exiting genSynapseFunction" << endl;
}<|MERGE_RESOLUTION|>--- conflicted
+++ resolved
@@ -157,15 +157,8 @@
                     os << " = " <<  v.first << sName << "[n];" << ENDL;
                 }
             }
-<<<<<<< HEAD
-            if (!psm->GetSupportCode().empty()) {
-                os << OB(29) << " using namespace " << sName << "_postsyn;" << ENDL;
-            }
-            os << "Isyn += ";
+
             string psCode = psm->GetCurrentConverterCode();
-=======
-            string psCode = psm.postSyntoCurrent;
->>>>>>> 0968f4ff
             substitute(psCode, "$(id)", "n");
             substitute(psCode, "$(t)", "t");
             substitute(psCode, "$(inSyn)", "inSyn" + sName + "[n]");
@@ -194,32 +187,23 @@
             name_substitutions(psCode, "", neuronModelExtraGlobalParamsNameBegin, neuronModelExtraGlobalParamsNameEnd, model.neuronName[i]);
             psCode= ensureFtype(psCode, model.ftype);
             checkUnreplacedVariables(psCode, "postSyntoCurrent");
-            if (!psm.supportCode.empty()) {
+            if (!psm->GetSupportCode().empty()) {
                 os << OB(29) << " using namespace " << sName << "_postsyn;" << ENDL;
             }
             os << "Isyn += ";
             os << psCode << ";" << ENDL;
-<<<<<<< HEAD
             if (!psm->GetSupportCode().empty()) {
-=======
-            if (!psm.supportCode.empty()) {
->>>>>>> 0968f4ff
                 os << CB(29) << " // namespace bracket closed" << ENDL;
             }
         }
-    
-<<<<<<< HEAD
+
+	    if (!neuronModel->GetSupportCode().empty()) {
+	        os << " using namespace " << model.neuronName[i] << "_neuron;" << ENDL;
+	    }
+      
         string thCode= neuronModel->GetThresholdConditionCode();
         if (thCode.empty()) { // no condition provided
             cerr << "Warning: No thresholdConditionCode for neuron type " << typeid(*neuronModel).name() << " used for population \"" << model.neuronName[i] << "\" was provided. There will be no spikes detected in this population!" << endl;
-=======
-	if (nModels[nt].supportCode != "") {
-	    os << " using namespace " << model.neuronName[i] << "_neuron;" << ENDL;
-	}
-        string thCode= nModels[nt].thresholdConditionCode;
-        if (thCode == "") { // no condition provided
-            cerr << "Warning: No thresholdConditionCode for neuron type " << model.neuronType[i] << " used for population \"" << model.neuronName[i] << "\" was provided. There will be no spikes detected in this population!" << endl;
->>>>>>> 0968f4ff
         }
         else {
             os << "// test whether spike condition was fulfilled previously" << ENDL;
@@ -233,17 +217,7 @@
             thCode = ensureFtype(thCode, model.ftype);
             checkUnreplacedVariables(thCode, "thresholdConditionCode");
             if (GENN_PREFERENCES::autoRefractory) {
-<<<<<<< HEAD
-                if (!neuronModel->GetSupportCode().empty()) {
-                    os << OB(29) << " using namespace " << model.neuronName[i] << "_neuron;" << ENDL;
-                }
                 os << "bool oldSpike= (" << thCode << ");" << ENDL;
-                if (!neuronModel->GetSupportCode().empty()) {
-                    os << CB(29) << " // namespace bracket closed" << endl;
-                }
-=======
-                os << "bool oldSpike= (" << thCode << ");" << ENDL;
->>>>>>> 0968f4ff
             }
         }
 
@@ -262,33 +236,6 @@
         substitute(sCode, "$(sT)", "lsT");
         sCode= ensureFtype(sCode, model.ftype);
         checkUnreplacedVariables(sCode,"neuron simCode");
-<<<<<<< HEAD
-        if (!neuronModel->GetSupportCode().empty()) {
-            os << OB(29) << " using namespace " << model.neuronName[i] << "_neuron;" << ENDL;
-        }
-        os << sCode << ENDL;
-        if (!neuronModel->GetSupportCode().empty()) {
-            os << CB(29) << " // namespace bracket closed" << endl;
-        }
-
-        // look for spike type events first.
-        if (model.neuronNeedSpkEvnt[i]) {
-            string eCode = model.neuronSpkEvntCondition[i];
-            // code substitutions ----
-            extended_name_substitutions(eCode, "l", neuronModelInitVarNameBegin, neuronModelInitVarNameEnd, "_pre", "");
-            substitute(eCode, "$(id)", "n");
-            substitute(eCode, "$(t)", "t");
-            name_substitutions(eCode, "", neuronModelExtraGlobalParamsNameBegin, neuronModelExtraGlobalParamsNameEnd, model.neuronName[i]);
-            eCode = ensureFtype(eCode, model.ftype);
-            checkUnreplacedVariables(eCode, "neuronSpkEvntCondition");
-            // end code substitutions ----
-
-            os << "// test for and register a spike-like event" << ENDL;
-            if (!neuronModel->GetSupportCode().empty()) {
-                os << OB(29) << " using namespace " << model.neuronName[i] << "_neuron;" << ENDL;
-            }
-            os << "if (" + eCode + ")" << OB(30);
-=======
         os << sCode << ENDL;
 
         // look for spike type events first.
@@ -304,8 +251,8 @@
                 // code substitutions ----
                 substitute(eCode, "$(id)", "n");
                 substitute(eCode, "$(t)", "t");
-                extended_name_substitutions(eCode, "l", nModels[model.neuronType[i]].varNames, "_pre", "");
-                name_substitutions(eCode, "", nModels[model.neuronType[i]].extraGlobalNeuronKernelParameters, model.neuronName[i]);
+                extended_name_substitutions(eCode, "l", neuronModelInitVarNameBegin, neuronModelInitVarNameEnd, "_pre", "");
+                name_substitutions(eCode, "", neuronModelExtraGlobalParamsNameBegin, neuronModelExtraGlobalParamsNameEnd, model.neuronName[i]);
                 eCode = ensureFtype(eCode, model.ftype);
                 checkUnreplacedVariables(eCode, "neuronSpkEvntCondition");
 
@@ -326,20 +273,12 @@
 
             os << "// register a spike-like event" << ENDL;
             os << "if (spikeLikeEvent)" << OB(30);
->>>>>>> 0968f4ff
             os << "glbSpkEvnt" << model.neuronName[i] << "[" << queueOffset << "glbSpkCntEvnt" << model.neuronName[i];
             if (model.neuronDelaySlots[i] > 1) { // WITH DELAY
                 os << "[spkQuePtr" << model.neuronName[i] << "]++] = n;" << ENDL;
             }
             else { // NO DELAY
                 os << "[0]++] = n;" << ENDL;
-<<<<<<< HEAD
-            }
-            os << CB(30);
-            if (!neuronModel->GetSupportCode().empty()) {
-                os << CB(29) << " // namespace bracket closed" << endl;
-=======
->>>>>>> 0968f4ff
             }
             os << CB(30);
         }
@@ -347,12 +286,6 @@
         // test for true spikes if condition is provided
         if (!thCode.empty()) {
             os << "// test for and register a true spike" << ENDL;
-<<<<<<< HEAD
-            if (!neuronModel->GetSupportCode().empty()) {
-                os << OB(29) << " using namespace " << model.neuronName[i] << "_neuron;" << ENDL;
-            }
-=======
->>>>>>> 0968f4ff
             if (GENN_PREFERENCES::autoRefractory) {
               os << "if ((" << thCode << ") && !(oldSpike))" << OB(40);
             }
@@ -387,12 +320,6 @@
                 os << rCode << ENDL;
             }
             os << CB(40);
-<<<<<<< HEAD
-            if (!neuronModel->GetSupportCode().empty()) {
-                os << CB(29) << " // namespace bracket closed" << endl;
-            }
-=======
->>>>>>> 0968f4ff
         }
 
         // store the defined parts of the neuron state into the global state variables V etc
@@ -502,13 +429,8 @@
             os << "unsigned int gid = (ipre * " << model.neuronN[i] << " + ipost);" << ENDL;
         }
 
-<<<<<<< HEAD
         if (!wu->GetSimSupportCode().empty()) {
-            os << OB(29) << " using namespace " << model.synapseName[i] << "_weightupdate_simCode;" << ENDL;
-=======
-        if (!weightUpdateModels[synt].simCode_supportCode.empty()) {
             os << " using namespace " << model.synapseName[i] << "_weightupdate_simCode;" << ENDL;
->>>>>>> 0968f4ff
         }
 
         // Create iterators to iterate over the names of the weight update model's derived parameters
@@ -555,7 +477,6 @@
         string wCode = evnt ? wu->GetEventCode() : wu->GetSimCode();
         substitute(wCode, "$(updatelinsyn)", "$(inSyn) += $(addtoinSyn)");
         substitute(wCode, "$(t)", "t");
-
         if (sparse) { // SPARSE
             if (model.synapseGType[i] == INDIVIDUALG) {
                 name_substitutions(wCode, "", wuInitVarNameBegin, wuInitVarNameEnd, model.synapseName[i] + "[C" + model.synapseName[i] + ".indInG[ipre] + j]");
@@ -589,12 +510,6 @@
         else if (model.synapseGType[i] == INDIVIDUALID) {
             os << CB(2041); // end if (B(gp" << model.synapseName[i] << "[gid >> " << logUIntSz << "], gid
         }
-<<<<<<< HEAD
-        if (!wu->GetSimSupportCode().empty()) {
-            os << CB(29) << " // namespace bracket closed" << ENDL;
-        }
-=======
->>>>>>> 0968f4ff
         os << CB(202);
         os << CB(201);
     }
@@ -663,14 +578,8 @@
                 os << ") % " << model.neuronDelaySlots[src] << ";" << ENDL;
             }
 
-<<<<<<< HEAD
             if (!wu->GetSynapseDynamicsSuppportCode().empty()) {
-                os << OB(29) << " using namespace " << synapseName << "_weightupdate_synapseDynamics;" << ENDL;
-=======
-            weightUpdateModel wu= weightUpdateModels[synt];
-            if (!wu.synapseDynamics_supportCode.empty()) {
-                os << " using namespace " << synapseName << "_weightupdate_synapseDynamics;" << ENDL;
->>>>>>> 0968f4ff
+                os << "using namespace " << synapseName << "_weightupdate_synapseDynamics;" << ENDL;
             }
 
             // Create iterators to iterate over the names of the weight update model's derived parameters
@@ -729,12 +638,6 @@
                 os << CB(26);
                 os << CB(25);
             }
-<<<<<<< HEAD
-            if (!wu->GetSynapseDynamicsSuppportCode().empty()) {
-                os << CB(29) << " // namespace bracket closed" << ENDL;
-            }
-=======
->>>>>>> 0968f4ff
             os << CB(1005);
         }
     }
@@ -847,13 +750,8 @@
                 os << ") % " << model.neuronDelaySlots[src] << ";" << ENDL;
             }
 
-<<<<<<< HEAD
             if (!wu->GetLearnPostSupportCode().empty()) {
-                os << OB(29) << " using namespace " << model.synapseName[k] << "_weightupdate_simLearnPost;" << ENDL;
-=======
-            if (!weightUpdateModels[synt].simLearnPost_supportCode.empty()) {
-                os << " using namespace " << model.synapseName[k] << "_weightupdate_simLearnPost;" << ENDL;
->>>>>>> 0968f4ff
+                os << "using namespace " << model.synapseName[k] << "_weightupdate_simLearnPost;" << ENDL;
             }
 
             if (delayPost && model.neuronNeedTrueSpk[trg]) {
@@ -902,12 +800,6 @@
 
             os << CB(121);
             os << CB(910);
-<<<<<<< HEAD
-            if (!wu->GetLearnPostSupportCode().empty()) {
-                os << CB(29) << " // namespace bracket closed" << ENDL;
-            }
-=======
->>>>>>> 0968f4ff
             os << CB(950);
         }
         os << CB(811);
