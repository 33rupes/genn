--- conflicted
+++ resolved
@@ -1242,11 +1242,7 @@
         if (s.second.getMatrixType() & SynapseMatrixConnectivity::BITMASK) {
             variable_def(os, "uint32_t *", "gp" + s.first, s.second.getSparseConnectivityVarMode());
         }
-<<<<<<< HEAD
-        else if (s.second.getMatrixType() & SynapseMatrixConnectivity::SPARSE) {
-=======
         else if (s.second.getMatrixType() & SynapseMatrixConnectivity::YALE) {
->>>>>>> 4f8fafb3
             os << "SparseProjection C" << s.first << ";" << std::endl;
 #ifndef CPU_ONLY
             os << "unsigned int *d_indInG" << s.first << ";" << std::endl;
@@ -1452,19 +1448,11 @@
             if(n.second.hasOutputToHost(localHostID)) {
                 // Allocate population spike count
                 mem += allocate_variable(os, "unsigned int", "glbSpkCnt" + n.first, n.second.getSpikeVarMode(),
-<<<<<<< HEAD
                                          n.second.isTrueSpikeRequired() ? n.second.getNumDelaySlots() : 1);
 
                 // Allocate population spike output buffer
                 mem += allocate_variable(os, "unsigned int", "glbSpk" + n.first, n.second.getSpikeVarMode(),
                                          n.second.isTrueSpikeRequired() ? n.second.getNumNeurons() * n.second.getNumDelaySlots() : n.second.getNumNeurons());
-=======
-                                        n.second.isTrueSpikeRequired() ? n.second.getNumDelaySlots() : 1);
-
-                // Allocate population spike output buffer
-                mem += allocate_variable(os, "unsigned int", "glbSpk" + n.first, n.second.getSpikeVarMode(),
-                                        n.second.isTrueSpikeRequired() ? n.second.getNumNeurons() * n.second.getNumDelaySlots() : n.second.getNumNeurons());
->>>>>>> 4f8fafb3
             }
         }
         os << std::endl;
@@ -1476,64 +1464,40 @@
         for(const auto &n : model.getLocalNeuronGroups()) {
             // Allocate population spike count
             mem += allocate_variable(os, "unsigned int", "glbSpkCnt" + n.first, n.second.getSpikeVarMode(),
-                                    n.second.isTrueSpikeRequired() ? n.second.getNumDelaySlots() : 1);
+                                     n.second.isTrueSpikeRequired() ? n.second.getNumDelaySlots() : 1);
 
             // Allocate population spike output buffer
             mem += allocate_variable(os, "unsigned int", "glbSpk" + n.first, n.second.getSpikeVarMode(),
-<<<<<<< HEAD
                                      n.second.isTrueSpikeRequired() ? n.second.getNumNeurons() * n.second.getNumDelaySlots() : n.second.getNumNeurons());
-=======
-                                    n.second.isTrueSpikeRequired() ? n.second.getNumNeurons() * n.second.getNumDelaySlots() : n.second.getNumNeurons());
->>>>>>> 4f8fafb3
 
 
             if (n.second.isSpikeEventRequired()) {
                 // Allocate population spike-like event counters
                 mem += allocate_variable(os, "unsigned int", "glbSpkCntEvnt" + n.first, n.second.getSpikeEventVarMode(),
-<<<<<<< HEAD
                                          n.second.getNumDelaySlots());
 
                 // Allocate population spike-like event output buffer
                 mem += allocate_variable(os, "unsigned int", "glbSpkEvnt" + n.first, n.second.getSpikeEventVarMode(),
                                          n.second.getNumNeurons() * n.second.getNumDelaySlots());
-=======
-                                        n.second.getNumDelaySlots());
-
-                // Allocate population spike-like event output buffer
-                mem += allocate_variable(os, "unsigned int", "glbSpkEvnt" + n.first, n.second.getSpikeEventVarMode(),
-                                        n.second.getNumNeurons() * n.second.getNumDelaySlots());
->>>>>>> 4f8fafb3
             }
 
             // Allocate buffer to hold last spike times if required
             if (n.second.isSpikeTimeRequired()) {
                 mem += allocate_variable(os, model.getPrecision(), "sT" + n.first, n.second.getSpikeTimeVarMode(),
-<<<<<<< HEAD
                                          n.second.getNumNeurons() * n.second.getNumDelaySlots());
-=======
-                                        n.second.getNumNeurons() * n.second.getNumDelaySlots());
->>>>>>> 4f8fafb3
             }
 
 #ifndef CPU_ONLY
             if(n.second.isSimRNGRequired()) {
                 allocate_device_variable(os, "curandState", "rng" + n.first, VarMode::LOC_DEVICE_INIT_DEVICE,
-<<<<<<< HEAD
                                          n.second.getNumNeurons());
-=======
-                                        n.second.getNumNeurons());
->>>>>>> 4f8fafb3
             }
 #endif  // CPU_ONLY
 
             // Allocate memory for neuron model's state variables
             for(const auto &v : n.second.getNeuronModel()->getVars()) {
                 mem += allocate_variable(os, v.second, v.first + n.first, n.second.getVarMode(v.first),
-<<<<<<< HEAD
                                          n.second.isVarQueueRequired(v.first) ? n.second.getNumNeurons() * n.second.getNumDelaySlots() : n.second.getNumNeurons());
-=======
-                                        n.second.isVarQueueRequired(v.first) ? n.second.getNumNeurons() * n.second.getNumDelaySlots() : n.second.getNumNeurons());
->>>>>>> 4f8fafb3
             }
             os << std::endl;
         }
@@ -1550,22 +1514,7 @@
             // If connectivity is defined using a bitmask, allocate memory for bitmask
             if (s.second.getMatrixType() & SynapseMatrixConnectivity::BITMASK) {
                 const size_t gpSize = (s.second.getSrcNeuronGroup()->getNumNeurons() * s.second.getTrgNeuronGroup()->getNumNeurons()) / 32 + 1;
-<<<<<<< HEAD
                 mem += allocate_variable(os, "uint32_t", "gp" + s.first, s.second.getSparseConnectivityVarMode(), gpSize);
-            }
-            // Otherwise, if matrix connectivity is defined using a dense matrix, allocate user-defined weight model variables
-            // **NOTE** if matrix is sparse, allocate later in the allocatesparsearrays function when we know the size of the network
-            else if ((s.second.getMatrixType() & SynapseMatrixConnectivity::DENSE) && (s.second.getMatrixType() & SynapseMatrixWeight::INDIVIDUAL)) {
-                const size_t size = s.second.getSrcNeuronGroup()->getNumNeurons() * s.second.getTrgNeuronGroup()->getNumNeurons();
-
-                for(const auto &v : wu->getVars()) {
-                    mem += allocate_variable(os, v.second, v.first + s.first, s.second.getWUVarMode(v.first), size);
-                }
-            }
-
-            if (s.second.getMatrixType() & SynapseMatrixWeight::INDIVIDUAL) { // not needed for GLOBALG
-=======
-                mem += allocate_variable(os, "uint32_t", "gp" + s.first, VarMode::LOC_HOST_DEVICE_INIT_HOST, gpSize);
             }
             else if(s.second.getMatrixType() & SynapseMatrixConnectivity::RAGGED) {
                 const size_t size = s.second.getSrcNeuronGroup()->getNumNeurons() * s.second.getMaxConnections();
@@ -1617,7 +1566,6 @@
             }
 
             if (s.second.getMatrixType() & SynapseMatrixWeight::INDIVIDUAL_PSM) {
->>>>>>> 4f8fafb3
                 const size_t size = s.second.getTrgNeuronGroup()->getNumNeurons();
 
                 for(const auto &v : psm->getVars()) {
@@ -1633,11 +1581,7 @@
     // allocating conductance arrays for sparse matrices
 
     for(const auto &s : model.getLocalSynapseGroups()) {
-<<<<<<< HEAD
-        if (s.second.getMatrixType() & SynapseMatrixConnectivity::SPARSE) {
-=======
         if (s.second.getMatrixType() & SynapseMatrixConnectivity::YALE) {
->>>>>>> 4f8fafb3
             os << "void allocate" << s.first << "(unsigned int connN)";
             {
                 CodeStream::Scope b(os);
@@ -1646,7 +1590,6 @@
 
                 // Allocate indices pointing to synapses in each presynaptic neuron's sparse matrix row
                 allocate_host_variable(os, "unsigned int", "C" + s.first + ".indInG", VarMode::LOC_HOST_DEVICE_INIT_HOST,
-<<<<<<< HEAD
                                        s.second.getSrcNeuronGroup()->getNumNeurons() + 1);
 
                 // Allocate the postsynaptic neuron indices that make up sparse matrix
@@ -1656,24 +1599,12 @@
                 if (model.isSynapseGroupDynamicsRequired(s.first)) {
                     allocate_host_variable(os, "unsigned int", "C" + s.first + ".preInd", VarMode::LOC_HOST_DEVICE_INIT_HOST,
                                            "connN");
-=======
-                                    s.second.getSrcNeuronGroup()->getNumNeurons() + 1);
-
-                // Allocate the postsynaptic neuron indices that make up sparse matrix
-                allocate_host_variable(os, "unsigned int", "C" + s.first + ".ind", VarMode::LOC_HOST_DEVICE_INIT_HOST,
-                                    "connN");
-
-                if (model.isSynapseGroupDynamicsRequired(s.first)) {
-                    allocate_host_variable(os, "unsigned int", "C" + s.first + ".preInd", VarMode::LOC_HOST_DEVICE_INIT_HOST,
-                                        "connN");
->>>>>>> 4f8fafb3
                 } else {
                     os << "C" << s.first << ".preInd= NULL;" << std::endl;
                 }
                 if (model.isSynapseGroupPostLearningRequired(s.first)) {
                     // Allocate indices pointing to synapses in each postsynaptic neuron's sparse matrix column
                     allocate_host_variable(os, "unsigned int", "C" + s.first + ".revIndInG", VarMode::LOC_HOST_DEVICE_INIT_HOST,
-<<<<<<< HEAD
                                            s.second.getTrgNeuronGroup()->getNumNeurons() + 1);
 
                     // Allocate presynaptic neuron indices that make up postsynaptically indexed sparse matrix
@@ -1683,17 +1614,6 @@
                     // Allocate array mapping from postsynaptically to presynaptically indexed sparse matrix
                     allocate_host_variable(os, "unsigned int", "C" + s.first + ".remap", VarMode::LOC_HOST_DEVICE_INIT_HOST,
                                            "connN");
-=======
-                                        s.second.getTrgNeuronGroup()->getNumNeurons() + 1);
-
-                    // Allocate presynaptic neuron indices that make up postsynaptically indexed sparse matrix
-                    allocate_host_variable(os, "unsigned int", "C" + s.first + ".revInd", VarMode::LOC_HOST_DEVICE_INIT_HOST,
-                                        "connN");
-
-                    // Allocate array mapping from postsynaptically to presynaptically indexed sparse matrix
-                    allocate_host_variable(os, "unsigned int", "C" + s.first + ".remap", VarMode::LOC_HOST_DEVICE_INIT_HOST,
-                                        "connN");
->>>>>>> 4f8fafb3
                 } else {
                     os << "C" << s.first << ".revIndInG= NULL;" << std::endl;
                     os << "C" << s.first << ".revInd= NULL;" << std::endl;
@@ -1710,7 +1630,6 @@
 
                 if (model.isSynapseGroupDynamicsRequired(s.first)) {
                     allocate_device_variable(os, "unsigned int", "preInd" + s.first, VarMode::LOC_HOST_DEVICE_INIT_HOST,
-<<<<<<< HEAD
                                              numConnections);
                 }
                 if (model.isSynapseGroupPostLearningRequired(s.first)) {
@@ -1720,17 +1639,6 @@
                                              numConnections);
                     allocate_device_variable(os, "unsigned int", "remap" + s.first, VarMode::LOC_HOST_DEVICE_INIT_HOST,
                                              numConnections);
-=======
-                                            numConnections);
-                }
-                if (model.isSynapseGroupPostLearningRequired(s.first)) {
-                    allocate_device_variable(os, "unsigned int", "revIndInG" + s.first, VarMode::LOC_HOST_DEVICE_INIT_HOST,
-                                            s.second.getTrgNeuronGroup()->getNumNeurons() + 1);
-                    allocate_device_variable(os, "unsigned int", "revInd" + s.first, VarMode::LOC_HOST_DEVICE_INIT_HOST,
-                                            numConnections);
-                    allocate_device_variable(os, "unsigned int", "remap" + s.first, VarMode::LOC_HOST_DEVICE_INIT_HOST,
-                                            numConnections);
->>>>>>> 4f8fafb3
                 }
 
                 // Allocate synapse variables
@@ -1803,11 +1711,7 @@
         for(const auto &s : model.getLocalSynapseGroups()) {
             free_variable(os, "inSyn" + s.first, s.second.getInSynVarMode());
 
-<<<<<<< HEAD
-            if (s.second.getMatrixType() & SynapseMatrixConnectivity::SPARSE) {
-=======
             if (s.second.getMatrixType() & SynapseMatrixConnectivity::YALE) {
->>>>>>> 4f8fafb3
                 os << "C" << s.first << ".connN= 0;" << std::endl;
 
                 free_host_variable(os, "C" + s.first + ".indInG", VarMode::LOC_HOST_DEVICE_INIT_HOST);
@@ -1826,16 +1730,6 @@
                     free_host_variable(os, "C" + s.first + ".remap", VarMode::LOC_HOST_DEVICE_INIT_HOST);
                     free_device_variable(os, "remap" + s.first, VarMode::LOC_HOST_DEVICE_INIT_HOST);
                 }
-<<<<<<< HEAD
-
-                if (model.isSynapseGroupDynamicsRequired(s.first)) {
-                    free_host_variable(os, "C" + s.first + ".preInd", VarMode::LOC_HOST_DEVICE_INIT_HOST);
-                    free_device_variable(os, "preInd" + s.first, VarMode::LOC_HOST_DEVICE_INIT_HOST);
-                }
-            }
-            else if (s.second.getMatrixType() & SynapseMatrixConnectivity::BITMASK) {
-                free_variable(os, "gp" + s.first, s.second.getSparseConnectivityVarMode());
-=======
 
                 if (model.isSynapseGroupDynamicsRequired(s.first)) {
                     free_host_variable(os, "C" + s.first + ".preInd", VarMode::LOC_HOST_DEVICE_INIT_HOST);
@@ -1860,19 +1754,15 @@
                 }
             }
             else if (s.second.getMatrixType() & SynapseMatrixConnectivity::BITMASK) {
-                free_variable(os, "gp" + s.first, VarMode::LOC_HOST_DEVICE_INIT_HOST);
->>>>>>> 4f8fafb3
+                free_variable(os, "gp" + s.first, s.second.getSparseConnectivityVarMode());
             }
 
             if (s.second.getMatrixType() & SynapseMatrixWeight::INDIVIDUAL) {
                 for(const auto &v : s.second.getWUModel()->getVars()) {
                     free_variable(os, v.first + s.first, s.second.getWUVarMode(v.first));
                 }
-<<<<<<< HEAD
-=======
             }
             if (s.second.getMatrixType() & SynapseMatrixWeight::INDIVIDUAL_PSM) {
->>>>>>> 4f8fafb3
                 for(const auto &v : s.second.getPSModel()->getVars()) {
                     free_variable(os, v.first + s.first, s.second.getPSVarMode(v.first));
                 }
@@ -2210,12 +2100,9 @@
                 if (s.second.getMatrixType() & SynapseMatrixConnectivity::DENSE) {
                     os << "const size_t size = " << numSrcNeurons * numTrgNeurons << ";" << std::endl;
                 }
-<<<<<<< HEAD
-=======
                 else if(s.second.getMatrixType() & SynapseMatrixConnectivity::RAGGED) {
                     os << "const size_t size = " << numSrcNeurons * s.second.getMaxConnections() << ";" << std::endl;
                 }
->>>>>>> 4f8fafb3
                 else {
                     os << "const size_t size = C" << s.first << ".connN;" << std::endl;
                 }
@@ -2239,13 +2126,9 @@
                         }
                     }
                 }
-<<<<<<< HEAD
-
-=======
             }
             
             if(s.second.getMatrixType() & SynapseMatrixWeight::INDIVIDUAL_PSM) {
->>>>>>> 4f8fafb3
                 for(const auto &v : psm->getVars()) {
                     const VarMode varMode = s.second.getPSVarMode(v.first);
                     // only copy non-pointers and non-zero-copied. Pointers don't transport between GPU and CPU
@@ -2265,15 +2148,10 @@
                     }
                 }
             }
-<<<<<<< HEAD
 
             if((s.second.getMatrixType() & SynapseMatrixConnectivity::BITMASK)
                 && canPushPullVar(s.second.getSparseConnectivityVarMode()))
             {
-=======
-            
-            if (s.second.getMatrixType() & SynapseMatrixConnectivity::BITMASK) {
->>>>>>> 4f8fafb3
                 const size_t size = (numSrcNeurons * numTrgNeurons) / 32 + 1;
                 os << "CHECK_CUDA_ERRORS(cudaMemcpy(d_gp" << s.first;
                 os << ", gp" << s.first;
@@ -2397,38 +2275,6 @@
                 if (s.second.getMatrixType() & SynapseMatrixConnectivity::DENSE) {
                     os << "size_t size = " << numSrcNeurons * numTrgNeurons << ";" << std::endl;
                 }
-<<<<<<< HEAD
-                else {
-                    os << "size_t size = C" << s.first << ".connN;" << std::endl;
-                }
-
-                for(const auto &v : wu->getVars()) {
-                    // only copy non-pointers and non-zero-copied. Pointers don't transport between GPU and CPU
-                    if (v.second.find("*") == string::npos && canPushPullVar(s.second.getWUVarMode(v.first))) {
-                        os << "CHECK_CUDA_ERRORS(cudaMemcpy(" << v.first << s.first;
-                        os << ", d_"  << v.first << s.first;
-                        os << ", size * sizeof(" << v.second << "), cudaMemcpyDeviceToHost));" << std::endl;
-                    }
-                }
-
-                for(const auto &v : psm->getVars()) {
-                    // only copy non-pointers and non-zero-copied. Pointers don't transport between GPU and CPU
-                    if (v.second.find("*") == string::npos && canPushPullVar(s.second.getPSVarMode(v.first))) {
-                        os << "CHECK_CUDA_ERRORS(cudaMemcpy(" << v.first << s.first;
-                        os << ", d_"  << v.first << s.first;
-                        os << ", " << numTrgNeurons << " * sizeof(" << v.second << "), cudaMemcpyDeviceToHost));" << std::endl;
-                    }
-                }
-            }
-
-            if((s.second.getMatrixType() & SynapseMatrixConnectivity::BITMASK)
-                && canPushPullVar(s.second.getSparseConnectivityVarMode())) {
-                size_t size = (numSrcNeurons * numTrgNeurons) / 32 + 1;
-                os << "CHECK_CUDA_ERRORS(cudaMemcpy(gp" << s.first;
-                os << ", d_gp" << s.first;
-                os << ", " << size << " * sizeof(uint32_t), cudaMemcpyDeviceToHost));" << std::endl;
-            }
-=======
                 else if(s.second.getMatrixType() & SynapseMatrixConnectivity::RAGGED) {
                     os << "size_t size = " << numSrcNeurons * s.second.getMaxConnections() << ";" << std::endl;
                 }
@@ -2456,14 +2302,14 @@
                     }
                 }
             }
-            
-            if (s.second.getMatrixType() & SynapseMatrixConnectivity::BITMASK) {
+
+            if((s.second.getMatrixType() & SynapseMatrixConnectivity::BITMASK)
+                && canPushPullVar(s.second.getSparseConnectivityVarMode())) {
                 size_t size = (numSrcNeurons * numTrgNeurons) / 32 + 1;
                 os << "CHECK_CUDA_ERRORS(cudaMemcpy(gp" << s.first;
                 os << ", d_gp" << s.first;
                 os << ", " << size << " * sizeof(uint32_t), cudaMemcpyDeviceToHost));" << std::endl;
             }
->>>>>>> 4f8fafb3
 
             if(canPushPullVar(s.second.getInSynVarMode())) {
                 os << "CHECK_CUDA_ERRORS(cudaMemcpy(inSyn" << s.first;
