--- conflicted
+++ resolved
@@ -42,11 +42,7 @@
     const VarNameIterCtx &nmVars,
     const ExtraGlobalParamNameIterCtx &nmExtraGlobalParams,
     const std::string &localID,
-<<<<<<< HEAD
-    const std::string &ftype);
-=======
     const std::vector<FunctionTemplate> functions,
     const std::string &ftype,
     const std::string &rng);
->>>>>>> 73f7e192
 }   // namespace StandardGeneratedSections