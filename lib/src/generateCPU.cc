--- conflicted
+++ resolved
@@ -168,13 +168,8 @@
 
 
                 StandardSubstitutions::weightUpdateSim(wCode, sg,
-<<<<<<< HEAD
-                                                    wuVars, wuPreVars, wuPostVars, wuDerivedParams, wuExtraGlobalParams,
-                                                    "ipre", "ipost", "", cpuFunctions, ftype);
-=======
-                                                       wuVars, wuDerivedParams, wuExtraGlobalParams,
+                                                       wuVars, wuPreVars, wuPostVars, wuDerivedParams, wuExtraGlobalParams,
                                                        "ipre", "ipost", "", cpuFunctions, ftype, dt);
->>>>>>> 81fd78ac
                 // end Code substitutions -------------------------------------------------------------------------
                 os << wCode << std::endl;
 
@@ -606,13 +601,8 @@
                                         substitute(SDcode, "$(inSyn)", "inSyn" + sg->getPSModelTargetName() + "[" + postIdx + "]");
                                     }
 
-<<<<<<< HEAD
-                                    StandardSubstitutions::weightUpdateDynamics(SDcode, sg, wuVars, wuPreVars, wuPostVars, wuDerivedParams, wuExtraGlobalParams,
-                                                                                "i", postIdx, "", cpuFunctions, model.getPrecision());
-=======
-                                    StandardSubstitutions::weightUpdateDynamics(SDcode, sg, wuVars, wuDerivedParams, wuExtraGlobalParams,
+                                    StandardSubstitutions::weightUpdateDynamics(SDcode, sg, wuPreVars, wuPostVars, wuVars, wuDerivedParams, wuExtraGlobalParams,
                                                                                 "i", postIdx, "", cpuFunctions, model.getPrecision(), model.getDT());
->>>>>>> 81fd78ac
                                     os << SDcode << std::endl;
                                 }
                             }
@@ -642,13 +632,8 @@
                                         substitute(SDcode, "$(inSyn)", "inSyn" + sg->getPSModelTargetName() + "[j]");
                                     }
 
-<<<<<<< HEAD
                                     StandardSubstitutions::weightUpdateDynamics(SDcode, sg, wuVars, wuPreVars, wuPostVars, wuDerivedParams, wuExtraGlobalParams,
-                                                                                "i","j", "", cpuFunctions, model.getPrecision());
-=======
-                                    StandardSubstitutions::weightUpdateDynamics(SDcode, sg, wuVars, wuDerivedParams, wuExtraGlobalParams,
                                                                                 "i","j", "", cpuFunctions, model.getPrecision(), model.getDT());
->>>>>>> 81fd78ac
                                     os << SDcode << std::endl;
                                 }
                             }
@@ -812,13 +797,8 @@
                                 preIndex = "ipre";
                             }
                             StandardSubstitutions::weightUpdatePostLearn(code, sg,
-<<<<<<< HEAD
-                                                                        wuPreVars, wuPostVars, wuDerivedParams, wuExtraGlobalParams,
-                                                                        preIndex, "lSpk", "", cpuFunctions, model.getPrecision());
-=======
-                                                                        wuDerivedParams, wuExtraGlobalParams,
-                                                                        preIndex, "lSpk", "", cpuFunctions, model.getPrecision(), model.getDT());
->>>>>>> 81fd78ac
+                                                                         wuPreVars, wuPostVars, wuDerivedParams, wuExtraGlobalParams,
+                                                                         preIndex, "lSpk", "", cpuFunctions, model.getPrecision(), model.getDT());
 
                             // end Code substitutions -------------------------------------------------------------------------
                             os << code << std::endl;
