#pragma once

// Standard includes
#include <map>
#include <set>
#include <string>
#include <vector>

// GeNN includes
#include "neuronGroup.h"
#include "newPostsynapticModels.h"
#include "newWeightUpdateModels.h"
#include "synapseMatrixType.h"

//------------------------------------------------------------------------
// SynapseGroup
//------------------------------------------------------------------------
class SynapseGroup
{
public:
    SynapseGroup(const std::string name, SynapseMatrixType matrixType, unsigned int delaySteps,
<<<<<<< HEAD
                 const WeightUpdateModels::Base *wu, const std::vector<double> &wuParams, const std::vector<NewModels::VarInit> &wuVarInitialisers,
                 const PostsynapticModels::Base *ps, const std::vector<double> &psParams, const std::vector<NewModels::VarInit> &psVarInitialisers,
                 NeuronGroup *srcNeuronGroup, NeuronGroup *trgNeuronGroup) :
        m_PaddedKernelIDRange(0, 0), m_Name(name), m_SpanType(SpanType::POSTSYNAPTIC), m_DelaySteps(delaySteps), m_MaxConnections(trgNeuronGroup->getNumNeurons()), m_MatrixType(matrixType),
        m_SrcNeuronGroup(srcNeuronGroup), m_TrgNeuronGroup(trgNeuronGroup),
        m_TrueSpikeRequired(false), m_SpikeEventRequired(false), m_EventThresholdReTestRequired(false),
        m_WUModel(wu), m_WUParams(wuParams), m_WUVarInitialisers(wuVarInitialisers), m_PSModel(ps), m_PSParams(psParams), m_PSVarInitialisers(psVarInitialisers),
        m_HostID(0), m_DeviceID(0)
    {
    }
=======
                 const WeightUpdateModels::Base *wu, const std::vector<double> &wuParams, const std::vector<double> &wuInitVals,
                 const PostsynapticModels::Base *ps, const std::vector<double> &psParams, const std::vector<double> &psInitVals,
                 NeuronGroup *srcNeuronGroup, NeuronGroup *trgNeuronGroup);
    SynapseGroup(const SynapseGroup&) = delete;
    SynapseGroup() = delete;
>>>>>>> ee4b19a0

    //------------------------------------------------------------------------
    // Enumerations
    //------------------------------------------------------------------------
    enum class SpanType
    {
        POSTSYNAPTIC,
        PRESYNAPTIC
    };

    //------------------------------------------------------------------------
    // Public methods
    //------------------------------------------------------------------------
    NeuronGroup *getSrcNeuronGroup(){ return m_SrcNeuronGroup; }
    NeuronGroup *getTrgNeuronGroup(){ return m_TrgNeuronGroup; }

    void setTrueSpikeRequired(bool req){ m_TrueSpikeRequired = req; }
    void setSpikeEventRequired(bool req){ m_SpikeEventRequired = req; }
    void setEventThresholdReTestRequired(bool req){ m_EventThresholdReTestRequired = req; }

    //!< Function to enable the use of zero-copied memory for a particular weight update model state variable:
    //!< May improve IO performance at the expense of kernel performance
    void setWUVarZeroCopyEnabled(const std::string &varName, bool enabled);

    //!< Function to enable the use zero-copied memory for a particular postsynaptic model state variable
    //!< May improve IO performance at the expense of kernel performance
    void setPSVarZeroCopyEnabled(const std::string &varName, bool enabled);
    void setClusterIndex(int hostID, int deviceID){ m_HostID = hostID; m_DeviceID = deviceID; }

    void setMaxConnections(unsigned int maxConnections);
    void setSpanType(SpanType spanType);

    void initDerivedParams(double dt);
    void calcKernelSizes(unsigned int blockSize, unsigned int &paddedKernelIDStart);

    //------------------------------------------------------------------------
    // Public const methods
    //------------------------------------------------------------------------
    std::pair<unsigned int, unsigned int> getPaddedKernelIDRange() const{ return m_PaddedKernelIDRange; }

    const std::string &getName() const{ return m_Name; }

    SpanType getSpanType() const{ return m_SpanType; }
    unsigned int getDelaySteps() const{ return m_DelaySteps; }
    unsigned int getMaxConnections() const{ return m_MaxConnections; }
    SynapseMatrixType getMatrixType() const{ return m_MatrixType; }

    unsigned int getPaddedDynKernelSize(unsigned int blockSize) const;
    unsigned int getPaddedPostLearnKernelSize(unsigned int blockSize) const;

    const NeuronGroup *getSrcNeuronGroup() const{ return m_SrcNeuronGroup; }
    const NeuronGroup *getTrgNeuronGroup() const{ return m_TrgNeuronGroup; }

    bool isTrueSpikeRequired() const{ return m_TrueSpikeRequired; }
    bool isSpikeEventRequired() const{ return m_SpikeEventRequired; }
    bool isEventThresholdReTestRequired() const{ return m_EventThresholdReTestRequired; }

    const WeightUpdateModels::Base *getWUModel() const{ return m_WUModel; }

    const std::vector<double> &getWUParams() const{ return m_WUParams; }
    const std::vector<double> &getWUDerivedParams() const{ return m_WUDerivedParams; }
    const std::vector<NewModels::VarInit> &getWUVarInitialisers() const{ return m_WUVarInitialisers; }
    const std::vector<double> getWUConstInitVals() const;

    const PostsynapticModels::Base *getPSModel() const{ return m_PSModel; }

    const std::vector<double> &getPSParams() const{ return m_PSParams; }
    const std::vector<double> &getPSDerivedParams() const{ return m_PSDerivedParams; }
    const std::vector<NewModels::VarInit> &getPSVarInitialisers() const{ return m_PSVarInitialisers; }
    const std::vector<double> getPSConstInitVals() const;

    bool isZeroCopyEnabled() const;
    bool isWUVarZeroCopyEnabled(const std::string &var) const;
    bool isPSVarZeroCopyEnabled(const std::string &var) const;

    //!< Is this synapse group too large to use shared memory for combining postsynaptic output
    // **THINK** this is very cuda-specific
    bool isPSAtomicAddRequired(unsigned int blockSize) const;

    void addExtraGlobalNeuronParams(std::map<string, string> &kernelParameters) const;
    void addExtraGlobalSynapseParams(std::map<string, string> &kernelParameters) const;
    void addExtraGlobalPostLearnParams(std::map<string, string> &kernelParameters) const;
    void addExtraGlobalSynapseDynamicsParams(std::map<string, string> &kernelParameters) const;

    // **THINK** do these really belong here - they are very code-generation specific
    std::string getOffsetPre() const;
    std::string getOffsetPost(const std::string &devPrefix) const;

private:
    //------------------------------------------------------------------------
    // Private methods
    //------------------------------------------------------------------------
    void addExtraGlobalSimParams(const std::string &prefix, const std::string &suffix, const NewModels::Base::StringPairVec &extraGlobalParameters,
                                 std::map<std::string, std::string> &kernelParameters) const;
    void addExtraGlobalPostLearnParams(const std::string &prefix, const std::string &suffix, const NewModels::Base::StringPairVec &extraGlobalParameters,
                                       std::map<std::string, std::string> &kernelParameters) const;
    void addExtraGlobalSynapseDynamicsParams(const std::string &prefix, const std::string &suffix, const NewModels::Base::StringPairVec &extraGlobalParameters,
                                             std::map<std::string, std::string> &kernelParameters) const;

    //------------------------------------------------------------------------
    // Members
    //------------------------------------------------------------------------
    //!< Range of indices of this synapse group in synapse kernel
    std::pair<unsigned int, unsigned int> m_PaddedKernelIDRange;

    //!< Name of the synapse group
    std::string m_Name;

    //!< Execution order of synapses in the kernel. It determines whether synapses are executed in parallel for every postsynaptic neuron, or for every presynaptic neuron.
    SpanType m_SpanType;

    //!< Global synaptic conductance delay for the group (in time steps)
    unsigned int m_DelaySteps;

    //!< Padded summed maximum number of connections for a neuron in the neuron groups
    unsigned int m_MaxConnections;

    //!< Connectivity type of synapses
    SynapseMatrixType m_MatrixType;

    //!< Pointer to presynaptic neuron group
    NeuronGroup *m_SrcNeuronGroup;

    //!< Pointer to postsynaptic neuron group
    NeuronGroup *m_TrgNeuronGroup;

    //!< Defines if synapse update is done after detection of real spikes (only one point after threshold)
    bool m_TrueSpikeRequired;

    //!< Defines if synapse update is done after detection of spike events (every point above threshold)
    bool m_SpikeEventRequired;

    //!< Defines whether the Evnt Threshold needs to be retested in the synapse kernel due to multiple non-identical events in the pre-synaptic neuron population
    bool m_EventThresholdReTestRequired;

    //!< Weight update model type
    const WeightUpdateModels::Base *m_WUModel;

    //!< Parameters of weight update model
    std::vector<double> m_WUParams;

    //!< Derived parameters for weight update model
    std::vector<double> m_WUDerivedParams;

    //!< Initialisers for weight update model variables
    std::vector<NewModels::VarInit> m_WUVarInitialisers;

    //!< Post synapse update model type
    const PostsynapticModels::Base *m_PSModel;

    //!< Parameters of post synapse model
    std::vector<double> m_PSParams;

    //!< Derived parameters for post synapse model
    std::vector<double> m_PSDerivedParams;

    //!< Initialisers for post synapse model variables
    std::vector<NewModels::VarInit> m_PSVarInitialisers;

    //!< Whether indidividual state variables of weight update model should use zero-copied memory
    std::set<string> m_WUVarZeroCopyEnabled;

    //!< Whether indidividual state variables of post synapse should use zero-copied memory
    std::set<string> m_PSVarZeroCopyEnabled;

    //!< The ID of the cluster node which the synapse group is computed on
    int m_HostID;

    //!< The ID of the CUDA device which the synapse group is comnputed on
    int m_DeviceID;
};<|MERGE_RESOLUTION|>--- conflicted
+++ resolved
@@ -19,24 +19,11 @@
 {
 public:
     SynapseGroup(const std::string name, SynapseMatrixType matrixType, unsigned int delaySteps,
-<<<<<<< HEAD
                  const WeightUpdateModels::Base *wu, const std::vector<double> &wuParams, const std::vector<NewModels::VarInit> &wuVarInitialisers,
                  const PostsynapticModels::Base *ps, const std::vector<double> &psParams, const std::vector<NewModels::VarInit> &psVarInitialisers,
-                 NeuronGroup *srcNeuronGroup, NeuronGroup *trgNeuronGroup) :
-        m_PaddedKernelIDRange(0, 0), m_Name(name), m_SpanType(SpanType::POSTSYNAPTIC), m_DelaySteps(delaySteps), m_MaxConnections(trgNeuronGroup->getNumNeurons()), m_MatrixType(matrixType),
-        m_SrcNeuronGroup(srcNeuronGroup), m_TrgNeuronGroup(trgNeuronGroup),
-        m_TrueSpikeRequired(false), m_SpikeEventRequired(false), m_EventThresholdReTestRequired(false),
-        m_WUModel(wu), m_WUParams(wuParams), m_WUVarInitialisers(wuVarInitialisers), m_PSModel(ps), m_PSParams(psParams), m_PSVarInitialisers(psVarInitialisers),
-        m_HostID(0), m_DeviceID(0)
-    {
-    }
-=======
-                 const WeightUpdateModels::Base *wu, const std::vector<double> &wuParams, const std::vector<double> &wuInitVals,
-                 const PostsynapticModels::Base *ps, const std::vector<double> &psParams, const std::vector<double> &psInitVals,
                  NeuronGroup *srcNeuronGroup, NeuronGroup *trgNeuronGroup);
     SynapseGroup(const SynapseGroup&) = delete;
     SynapseGroup() = delete;
->>>>>>> ee4b19a0
 
     //------------------------------------------------------------------------
     // Enumerations
