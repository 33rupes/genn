--- conflicted
+++ resolved
@@ -487,12 +487,9 @@
 //--------------------------------------------------------------------------
 void Backend::genInit(CodeStream &os, const ModelSpecMerged &modelMerged, MemorySpaces &memorySpaces,
                       HostHandler preambleHandler, NeuronInitGroupMergedHandler localNGHandler, SynapseDenseInitGroupMergedHandler sgDenseInitHandler,
-<<<<<<< HEAD
                       SynapseConnectivityInitMergedGroupHandler sgSparseRowConnectHandler, SynapseConnectivityInitMergedGroupHandler sgSparseColConnectHandler,
-=======
-                      SynapseConnectivityInitMergedGroupHandler sgSparseConnectHandler, SynapseConnectivityInitMergedGroupHandler sgKernelInitHandler, 
->>>>>>> a1684b09
-                      SynapseSparseInitGroupMergedHandler sgSparseInitHandler, HostHandler initPushEGPHandler, HostHandler initSparsePushEGPHandler) const
+                      SynapseConnectivityInitMergedGroupHandler sgKernelInitHandler, SynapseSparseInitGroupMergedHandler sgSparseInitHandler,
+                      HostHandler initPushEGPHandler, HostHandler initSparsePushEGPHandler) const
 {
     os << "#include <iostream>" << std::endl;
     os << "#include <random>" << std::endl;
@@ -554,14 +551,9 @@
         CodeStream::Scope b(os);
 
         os << "const unsigned int id = " << getKernelBlockSize(KernelInitialize) << " * blockIdx.x + threadIdx.x;" << std::endl;
-<<<<<<< HEAD
         genInitializeKernel(os, kernelSubs, modelMerged, localNGHandler, sgDenseInitHandler, 
-                            sgSparseRowConnectHandler, sgSparseColConnectHandler, idInitStart);
-=======
-        genInitializeKernel(os, kernelSubs, modelMerged, localNGHandler, 
-                            sgDenseInitHandler, sgSparseConnectHandler, 
+                            sgSparseRowConnectHandler, sgSparseColConnectHandler,
                             sgKernelInitHandler, idInitStart);
->>>>>>> a1684b09
     }
     const size_t numStaticInitThreads = idInitStart;
 
