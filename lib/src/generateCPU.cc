--- conflicted
+++ resolved
@@ -134,10 +134,10 @@
                 string wCode = evnt ? wu->getEventCode() : wu->getSimCode();
 
                 if(sg.isDendriticDelayRequired()) {
-                    functionSubstitute(wCode, "addToInSynDelay", 2, "denDelay" + sgName + "[" + sg.getDendriticDelayOffset("", "$(1)") + "ipost] += $(0)");
+                    functionSubstitute(wCode, "addToInSynDelay", 2, "denDelay" + sg.getTargetMergedPSMName() + "[" + sg.getDendriticDelayOffset("", "$(1)") + "ipost] += $(0)");
                 }
                 else {
-                    functionSubstitute(wCode, "addToInSyn", 1, "inSyn" + sgName + "[ipost] += $(0)");
+                    functionSubstitute(wCode, "addToInSyn", 1, "inSyn" + sg.getTargetMergedPSMName() + "[ipost] += $(0)");
 
                     // **DEPRECATED**
                     os << ftype << " addtoinSyn;" << std::endl;
@@ -524,14 +524,10 @@
 
                                 const std::string postIdx = "C" + s.first + ".ind[n]";
                                 if(sg->isDendriticDelayRequired()) {
-<<<<<<< HEAD
-                                    functionSubstitute(SDcode, "addToDenDelay", 2, "denDelay" + sg->getTargetMergedPSMName() + "[" + sg->getDendriticDelayOffset("", "$(1)") + postIdx + "] += $(0)");
-=======
-                                    functionSubstitute(SDcode, "addToInSynDelay", 2, "denDelay" + s.first + "[" + sg->getDendriticDelayOffset("", "$(1)") + postIdx + "] += $(0)");
->>>>>>> 43f3b344
+                                    functionSubstitute(SDcode, "addToInSynDelay", 2, "denDelay" + sg->getTargetMergedPSMName() + "[" + sg->getDendriticDelayOffset("", "$(1)") + postIdx + "] += $(0)");
                                 }
                                 else {
-                                    functionSubstitute(SDcode, "addToInSyn", 1, "inSyn" + s.first + "[" + postIdx + "] += $(0)");
+                                    functionSubstitute(SDcode, "addToInSyn", 1, "inSyn" + sg->getTargetMergedPSMName() + "[" + postIdx + "] += $(0)");
 
                                     // **DEPRECATED**
                                     substitute(SDcode, "$(updatelinsyn)", "$(inSyn) += $(addtoinSyn)");
@@ -563,14 +559,10 @@
 
                                     const std::string postIdx = "C" + s.first + ".ind[n]";
                                     if(sg->isDendriticDelayRequired()) {
-<<<<<<< HEAD
-                                        functionSubstitute(SDcode, "addToDenDelay", 2, "denDelay" + sg->getTargetMergedPSMName() + "[" + sg->getDendriticDelayOffset("", "$(1)") + postIdx + "] += $(0)");
-=======
-                                        functionSubstitute(SDcode, "addToInSynDelay", 2, "denDelay" + s.first + "[" + sg->getDendriticDelayOffset("", "$(1)") + postIdx + "] += $(0)");
->>>>>>> 43f3b344
+                                        functionSubstitute(SDcode, "addToInSynDelay", 2, "denDelay" + sg->getTargetMergedPSMName() + "[" + sg->getDendriticDelayOffset("", "$(1)") + postIdx + "] += $(0)");
                                     }
                                     else {
-                                        functionSubstitute(SDcode, "addToInSyn", 1, "inSyn" + s.first + "[" + postIdx + "] += $(0)");
+                                        functionSubstitute(SDcode, "addToInSyn", 1, "inSyn" + sg->getTargetMergedPSMName() + "[" + postIdx + "] += $(0)");
 
                                         // **DEPRECATED**
                                         substitute(SDcode, "$(updatelinsyn)", "$(inSyn) += $(addtoinSyn)");
@@ -598,14 +590,10 @@
                                     }
 
                                     if(sg->isDendriticDelayRequired()) {
-<<<<<<< HEAD
-                                        functionSubstitute(SDcode, "addToDenDelay", 2, "denDelay" + sg->getTargetMergedPSMName() + "[" + sg->getDendriticDelayOffset("", "$(1)") + "j] += $(0)");
-=======
-                                        functionSubstitute(SDcode, "addToInSynDelay", 2, "denDelay" + s.first + "[" + sg->getDendriticDelayOffset("", "$(1)") + "j] += $(0)");
->>>>>>> 43f3b344
+                                        functionSubstitute(SDcode, "addToInSynDelay", 2, "denDelay" + sg->getTargetMergedPSMName() + "[" + sg->getDendriticDelayOffset("", "$(1)") + "j] += $(0)");
                                     }
                                     else {
-                                        functionSubstitute(SDcode, "addToInSyn", 1, "inSyn" + s.first + "[j] += $(0)");
+                                        functionSubstitute(SDcode, "addToInSyn", 1, "inSyn" + sg->getTargetMergedPSMName() + "[j] += $(0)");
 
                                         // **DEPRECATED**
                                         substitute(SDcode, "$(updatelinsyn)", "$(inSyn) += $(addtoinSyn)");
