/*--------------------------------------------------------------------------
  Author: Thomas Nowotny
  
  Institute: Center for Computational Neuroscience and Robotics
  University of Sussex
  Falmer, Brighton BN1 9QJ, UK 
  
  email to:  T.Nowotny@sussex.ac.uk
  
  initial version: 2010-02-07
  
  --------------------------------------------------------------------------*/

//-----------------------------------------------------------------------
/*!  \file generateRunner.cc

  \brief Contains functions to generate code for running the
  simulation on the GPU, and for I/O convenience functions between GPU
  and CPU space. Part of the code generation section.
*/
//--------------------------------------------------------------------------

#include "generateRunner.h"
#include "global.h"
#include "utils.h"
#include "codeGenUtils.h"
#include "codeStream.h"

#include <algorithm>
#include <cfloat>
#include <cstdint>

//--------------------------------------------------------------------------
// Anonymous namespace
//--------------------------------------------------------------------------
namespace
{
//--------------------------------------------------------------------------
//! \brief This function generates host and device variable definitions, of the given type and name.
//--------------------------------------------------------------------------

void variable_def(CodeStream &os, const string &type, const string &name, VarMode mode)
{
#ifndef CPU_ONLY
    if(mode & VarLocation::HOST) {
        os << type << " " << name << ";" << std::endl;
    }
    if(mode & VarLocation::DEVICE) {
        os << type << " d_" << name << ";" << std::endl;
        os << "__device__ " << type << " dd_" << name << ";" << std::endl;
    }
#else
    USE(mode);
    os << type << " " << name << ";" << std::endl;
#endif
}


//--------------------------------------------------------------------------
//! \brief This function generates host extern variable definitions, of the given type and name.
//--------------------------------------------------------------------------

void extern_variable_def(CodeStream &os, const string &type, const string &name, VarMode mode)
{
    // In windows making variables extern isn't enough to export then as DLL symbols - you need to add __declspec(dllexport)
#ifdef _WIN32
    const std::string varExportPrefix = GENN_PREFERENCES::buildSharedLibrary ? "__declspec(dllexport) extern" : "extern";
#else
    const std::string varExportPrefix = "extern";
#endif

#ifndef CPU_ONLY
    if(mode & VarLocation::HOST) {
        os << varExportPrefix << " " << type << " " << name << ";" << std::endl;
    }
    if(mode & VarLocation::DEVICE) {
        os << varExportPrefix << " " << type << " d_" << name << ";" << std::endl;
    }
#else
    USE(mode);
    os << varExportPrefix << " " << type << " " << name << ";" << std::endl;
#endif
}

//--------------------------------------------------------------------------
//! \brief This function generates host allocation code
//--------------------------------------------------------------------------

void allocate_host_variable(CodeStream &os, const string &type, const string &name, VarMode mode, const string &size)
{
#ifndef CPU_ONLY
    if(mode & VarLocation::HOST) {
        const char *flags = (mode & VarLocation::ZERO_COPY) ? "cudaHostAllocMapped" : "cudaHostAllocPortable";
        os << "    cudaHostAlloc(&" << name << ", " << size << " * sizeof(" << type << "), " << flags << ");" << std::endl;
    }
#else
    USE(mode);

    os << "    " << name << " = new " << type << "[" << size << "];" << std::endl;
#endif
}

void allocate_host_variable(CodeStream &os, const string &type, const string &name, VarMode mode, size_t size)
{
    allocate_host_variable(os, type, name, mode, to_string(size));
}

void allocate_device_variable(CodeStream &os, const string &type, const string &name, VarMode mode, const string &size)
{
#ifndef CPU_ONLY
    // If variable is present on device at all
    if(mode & VarLocation::DEVICE) {
        // Insert call to correct helper depending on whether variable should be allocated in zero-copy mode or not
        if(mode & VarLocation::ZERO_COPY) {
            os << "    deviceZeroCopy(" << name << ", &d_" << name << ", dd_" << name << ");" << std::endl;
        }
        else {
            os << "    deviceMemAllocate(&d_" << name << ", dd_" << name << ", " << size << " * sizeof(" << type << "));" << std::endl;
        }
    }
#else
    USE(os);
    USE(type);
    USE(name);
    USE(mode);
    USE(size);
#endif
}

void allocate_device_variable(CodeStream &os, const string &type, const string &name, VarMode mode, size_t size)
{
    allocate_device_variable(os, type, name, mode, to_string(size));
}

//--------------------------------------------------------------------------
//! \brief This function generates host and device allocation with standard names (name, d_name, dd_name) and estimates size based on size known at generate-time
//--------------------------------------------------------------------------
unsigned int allocate_variable(CodeStream &os, const string &type, const string &name, VarMode mode, size_t size)
{
    // Allocate host and device variables
    allocate_host_variable(os, type, name, mode, size);
    allocate_device_variable(os, type, name, mode, size);

    // Return size estimate
    return size * theSize(type);
}

void allocate_variable(CodeStream &os, const string &type, const string &name, VarMode mode, const string &size)
{
    // Allocate host and device variables
    allocate_host_variable(os, type, name, mode, size);
    allocate_device_variable(os, type, name, mode, size);
}

void free_host_variable(CodeStream &os, const string &name, VarMode mode)
{
#ifndef CPU_ONLY
    if(mode & VarLocation::HOST) {
        os << "    CHECK_CUDA_ERRORS(cudaFreeHost(" << name << "));" << std::endl;
    }
#else
    USE(mode);
    os << "    delete[] " << name << ";" << std::endl;
#endif
}

void free_device_variable(CodeStream &os, const string &name, VarMode mode)
{
#ifndef CPU_ONLY
    // If this variable wasn't allocated in zero-copy mode, free it
    if(mode & VarLocation::DEVICE) {
        os << "    CHECK_CUDA_ERRORS(cudaFree(d_" << name << "));" << std::endl;
    }
#else
    USE(os);
    USE(name);
    USE(mode);
#endif
}

//--------------------------------------------------------------------------
//! \brief This function generates code to free host and device allocations with standard names (name, d_name, dd_name)
//--------------------------------------------------------------------------
void free_variable(CodeStream &os, const string &name, VarMode mode)
{
    free_host_variable(os, name, mode);
    free_device_variable(os, name, mode);
}

void genHostSpikeQueueAdvance(CodeStream &os, const NNmodel &model, int localHostID)
{
    for(auto &n : model.getRemoteNeuronGroups()) {
        if(n.second.isDelayRequired() && n.second.hasOutputToHost(localHostID)) {
            os << "spkQuePtr" << n.first << " = (spkQuePtr" << n.first << " + 1) % " << n.second.getNumDelaySlots() << ";" << std::endl;
        }
    }
    for(auto &n : model.getLocalNeuronGroups()) {
        if (n.second.isDelayRequired()) {
            os << "spkQuePtr" << n.first << " = (spkQuePtr" << n.first << " + 1) % " << n.second.getNumDelaySlots() << ";" << std::endl;
        }
    }
}

//--------------------------------------------------------------------------
//! \brief Can a variable with this mode be pushed and pulled between device and host
//--------------------------------------------------------------------------
#ifndef CPU_ONLY
bool canPushPullVar(VarMode varMode)
{
    // A variable can be pushed and pulled if it is located
    // on both host and device and doesn't use zero-copy memory
    return ((varMode & VarLocation::HOST) &&
            (varMode & VarLocation::DEVICE) &&
            !(varMode & VarLocation::ZERO_COPY));
}

void genPushSpikeCode(CodeStream &os, const NeuronGroup &ng, bool spikeEvent)
{
    // Get variable mode
    const VarMode varMode = spikeEvent ? ng.getSpikeEventVarMode() : ng.getSpikeVarMode();

    // Is push required at all
    const bool pushRequired = spikeEvent ?
        (ng.isSpikeEventRequired() && canPushPullVar(varMode))
        : canPushPullVar(varMode);

    const char *spikeCntPrefix = spikeEvent ? "glbSpkCntEvnt" : "glbSpkCnt";
    const char *spikePrefix = spikeEvent ? "glbSpkEvnt" : "glbSpk";

    if(pushRequired) {
        // If spikes are initialised on device, only copy if hostInitialisedOnly isn't set
        if(varMode & VarInit::DEVICE) {
            os << "if(!hostInitialisedOnly)" << CodeStream::OB(1061);
        }
        const size_t spkCntSize = (spikeEvent || ng.isTrueSpikeRequired()) ? ng.getNumDelaySlots() : 1;
        os << "CHECK_CUDA_ERRORS(cudaMemcpy(d_" << spikeCntPrefix << ng.getName();
        os << ", " << spikeCntPrefix << ng.getName();
        os << ", " << spkCntSize << " * sizeof(unsigned int), cudaMemcpyHostToDevice));" << std::endl;

        const size_t spkSize = (spikeEvent || ng.isTrueSpikeRequired()) ? ng.getNumNeurons() * ng.getNumDelaySlots() : ng.getNumNeurons();
        os << "CHECK_CUDA_ERRORS(cudaMemcpy(d_" << spikePrefix << ng.getName();
        os << ", " << spikePrefix << ng.getName();
        os << ", " << spkSize << " * sizeof(unsigned int), cudaMemcpyHostToDevice));" << std::endl;

        if(varMode & VarInit::DEVICE) {
            os << CodeStream::CB(1061);
        }
    }
}

void genPushCurrentSpikeFunctions(CodeStream &os, const NeuronGroup &ng, bool spikeEvent)
{
    // Is push required at all
    const bool pushRequired = spikeEvent ?
        (ng.isSpikeEventRequired() && canPushPullVar(ng.getSpikeEventVarMode()))
        : canPushPullVar(ng.getSpikeVarMode());

    // Is delay required
    const bool delayRequired = spikeEvent ?
        ng.isDelayRequired() :
        (ng.isTrueSpikeRequired() && ng.isDelayRequired());

    const char *spikeCntPrefix = spikeEvent ? "glbSpkCntEvnt" : "glbSpkCnt";
    const char *spikePrefix = spikeEvent ? "glbSpkEvnt" : "glbSpk";

    // current neuron spike variables
    os << "void push" << ng.getName();
    if(spikeEvent) {
        os << "CurrentSpikeEventsToDevice";
    }
    else {
        os << "CurrentSpikesToDevice";
    }
    os << "()" << std::endl << CodeStream::OB(1061);

    if(pushRequired) {
        if (delayRequired) {
            os << "CHECK_CUDA_ERRORS(cudaMemcpy(d_" << spikeCntPrefix << ng.getName() << "+spkQuePtr" << ng.getName();
            os << ", " << spikeCntPrefix << ng.getName() << " + spkQuePtr" << ng.getName();
            os << ", sizeof(unsigned int), cudaMemcpyHostToDevice));" << std::endl;
            os << "CHECK_CUDA_ERRORS(cudaMemcpy(d_" << spikePrefix << ng.getName() << " + (spkQuePtr" << ng.getName() << "*" << ng.getNumNeurons() << ")";
            os << ", " << spikePrefix << ng.getName();
            os << "+(spkQuePtr" << ng.getName() << " * " << ng.getNumNeurons() << ")";
            os << ", " << spikeCntPrefix << ng.getName() << "[spkQuePtr" << ng.getName() << "] * sizeof(unsigned int), cudaMemcpyHostToDevice));" << std::endl;
        }
        else {
            os << "CHECK_CUDA_ERRORS(cudaMemcpy(d_" << spikeCntPrefix << ng.getName();
            os << ", " << spikeCntPrefix << ng.getName();
            os << ", sizeof(unsigned int), cudaMemcpyHostToDevice));" << std::endl;
            os << "CHECK_CUDA_ERRORS(cudaMemcpy(d_" << spikePrefix << ng.getName();
            os << ", " << spikePrefix << ng.getName();
            os << ", " << spikeCntPrefix << ng.getName() << "[0] * sizeof(unsigned int), cudaMemcpyHostToDevice));" << std::endl;
        }
    }
    os << CodeStream::CB(1061);
    os << std::endl;
}

void genPullCurrentSpikeFunctions(CodeStream &os, const NeuronGroup &ng, bool spikeEvent)
{
    // Is push required at all
    const bool pullRequired = spikeEvent ?
        (ng.isSpikeEventRequired() && canPushPullVar(ng.getSpikeEventVarMode()))
        : canPushPullVar(ng.getSpikeVarMode());

    // Is delay required
    const bool delayRequired = spikeEvent ?
        ng.isDelayRequired() :
        (ng.isTrueSpikeRequired() && ng.isDelayRequired());

    const char *spikeCntPrefix = spikeEvent ? "glbSpkCntEvnt" : "glbSpkCnt";
    const char *spikePrefix = spikeEvent ? "glbSpkEvnt" : "glbSpk";

    os << "void pull" << ng.getName();
    if(spikeEvent) {
        os << "CurrentSpikeEventsFromDevice";
    }
    else {
        os << "CurrentSpikesFromDevice";
    }
    os << "()" << std::endl;
    os << CodeStream::OB(1061);

    if(pullRequired) {
        if (delayRequired) {
            os << "CHECK_CUDA_ERRORS(cudaMemcpy(" << spikeCntPrefix << ng.getName() << " + spkQuePtr" << ng.getName();
            os << ", d_" << spikeCntPrefix << ng.getName() << " + spkQuePtr" << ng.getName();
            os << ", sizeof(unsigned int), cudaMemcpyDeviceToHost));" << std::endl;

            os << "CHECK_CUDA_ERRORS(cudaMemcpy(" << spikePrefix << ng.getName() << " + (spkQuePtr" << ng.getName() << " * " << ng.getNumNeurons() << ")";
            os << ", d_" << spikePrefix << ng.getName() << " + (spkQuePtr" << ng.getName() << " * " << ng.getNumNeurons() << ")";
            os << ", " << spikeCntPrefix << ng.getName() << "[spkQuePtr" << ng.getName() << "] * sizeof(unsigned int), cudaMemcpyDeviceToHost));" << std::endl;
        }
        else {
            os << "CHECK_CUDA_ERRORS(cudaMemcpy(" << spikeCntPrefix << ng.getName();
            os << ", d_" << spikeCntPrefix << ng.getName();
            os << ", sizeof(unsigned int), cudaMemcpyDeviceToHost));" << std::endl;
            os << "CHECK_CUDA_ERRORS(cudaMemcpy(" << spikePrefix << ng.getName();
            os << ", d_" << spikePrefix << ng.getName();
            os << ", " << spikeCntPrefix << ng.getName() << "[0] * sizeof(unsigned int), cudaMemcpyDeviceToHost));" << std::endl;
        }
    }

    os << CodeStream::CB(1061);
    os << std::endl;
}
#endif  // CPU_ONLY
}   // Anonymous namespace

//--------------------------------------------------------------------------
/*!
  \brief A function that generates predominantly host-side code.

  In this function host-side functions and other code are generated,
  including: Global host variables, "allocatedMem()" function for
  allocating memories, "freeMem" function for freeing the allocated
  memories, "initialize" for initializing host variables, "gFunc" and
  "initGRaw()" for use with plastic synapses if such synapses exist in
  the model.  
*/
//--------------------------------------------------------------------------
void genDefinitions(const NNmodel &model,   //!< Model description
                    const string &path,     //!< Path for code generationn
                    int localHostID)        //!< Host ID of local machine
{
    string SCLR_MIN;
    string SCLR_MAX;
    if (model.getPrecision() == "float") {
        SCLR_MIN= to_string(FLT_MIN)+"f";
        SCLR_MAX= to_string(FLT_MAX)+"f";
    }

    if (model.getPrecision() == "double") {
        SCLR_MIN= to_string(DBL_MIN);
        SCLR_MAX= to_string(DBL_MAX);
    }

    //=======================
    // generate definitions.h
    //=======================
    // this file contains helpful macros and is separated out so that it can also be used by other code that is compiled separately
    string definitionsName= model.getGeneratedCodePath(path, "definitions.h");
    ofstream fs;
    fs.open(definitionsName.c_str());

    // Attach this to a code stream
    CodeStream os(fs);

    writeHeader(os);
    os << std::endl;

    // write doxygen comment
    os << "//-------------------------------------------------------------------------" << std::endl;
    os << "/*! \\file definitions.h" << std::endl << std::endl;
    os << "\\brief File generated from GeNN for the model " << model.getName() << " containing useful Macros used for both GPU amd CPU versions." << std::endl;
    os << "*/" << std::endl;
    os << "//-------------------------------------------------------------------------" << std::endl << std::endl;

    os << "#ifndef DEFINITIONS_H" << std::endl;
    os << "#define DEFINITIONS_H" << std::endl;
    os << std::endl;

    os << "#include \"utils.h\"" << std::endl;
    if (model.isTimingEnabled()) {
        os << "#include \"hr_time.h\"" << std::endl;
    }
#ifdef MPI_ENABLE
    os << "#include \"mpi.h\"" << std::endl;
#endif
    os << "#include \"sparseUtils.h\"" << std::endl << std::endl;
    os << "#include \"sparseProjection.h\"" << std::endl;
    os << "#include <cstdint>" << std::endl;
    os << "#include <random>" << std::endl;
#ifndef CPU_ONLY
    os << "#include <curand_kernel.h>" << std::endl;
#endif
    os << std::endl;
#ifndef CPU_ONLY
    // write CUDA error handler macro
    os << "#ifndef CHECK_CUDA_ERRORS" << std::endl;
    os << "#define CHECK_CUDA_ERRORS(call) {\\" << std::endl;
    os << "    cudaError_t error = call;\\" << std::endl;
    os << "    if (error != cudaSuccess) {\\" << std::endl;
    os << "        fprintf(stderr, \"%s: %i: cuda error %i: %s\\n\", __FILE__, __LINE__, (int) error, cudaGetErrorString(error));\\" << std::endl;
    os << "        exit(EXIT_FAILURE);\\" << std::endl;
    os << "    }\\" << std::endl;
    os << "}" << std::endl;
    os << "#endif" << std::endl;
    os << std::endl;
#else
    // define CUDA device and function type qualifiers
    os << "#define __device__" << std::endl;
    os << "#define __global__" << std::endl;
    os << "#define __host__" << std::endl;
    os << "#define __constant__" << std::endl;
    os << "#define __shared__" << std::endl;
#endif // CPU_ONLY

    // write DT macro
    os << "#undef DT" << std::endl;
    if (model.getPrecision() == "float") {
        os << "#define DT " << to_string(model.getDT()) << "f" << std::endl;
    } else {
        os << "#define DT " << to_string(model.getDT()) << std::endl;
    }

    // write MYRAND macro
    os << "#ifndef MYRAND" << std::endl;
    os << "#define MYRAND(Y,X) Y = Y * 1103515245 + 12345; X = (Y >> 16);" << std::endl;
    os << "#endif" << std::endl;
    os << "#ifndef MYRAND_MAX" << std::endl;
    os << "#define MYRAND_MAX 0x0000FFFFFFFFFFFFLL" << std::endl;
    os << "#endif" << std::endl;
    os << std::endl;

    os << "#ifndef scalar" << std::endl;
    os << "typedef " << model.getPrecision() << " scalar;" << std::endl;
    os << "#endif" << std::endl;
    os << "#ifndef SCALAR_MIN" << std::endl;
    os << "#define SCALAR_MIN " << SCLR_MIN << std::endl;
    os << "#endif" << std::endl;
    os << "#ifndef SCALAR_MAX" << std::endl;
    os << "#define SCALAR_MAX " << SCLR_MAX << std::endl;
    os << "#endif" << std::endl;
    os << std::endl;
  
    // Begin extern C block around ALL definitions
    if(GENN_PREFERENCES::buildSharedLibrary) {
        os << "extern \"C\" {" << std::endl;
    }
        
    // In windows making variables extern isn't enough to export then as DLL symbols - you need to add __declspec(dllexport)
#ifdef _WIN32
    const std::string varExportPrefix = GENN_PREFERENCES::buildSharedLibrary ? "__declspec(dllexport) extern" : "extern";
#else
    const std::string varExportPrefix = "extern";
#endif

    //-----------------
    // GLOBAL VARIABLES

    os << "// ------------------------------------------------------------------------" << std::endl;
    os << "// global variables" << std::endl;
    os << std::endl;

    os << varExportPrefix << " unsigned long long iT;" << std::endl;
    os << varExportPrefix << " " << model.getPrecision() << " t;" << std::endl;
    if (model.isTimingEnabled()) {
#ifndef CPU_ONLY
        os << varExportPrefix << " cudaEvent_t neuronStart, neuronStop;" << std::endl;
#endif
<<<<<<< HEAD
        os << "extern double neuron_tme;" << std::endl;
        os << "extern CStopWatch neuron_timer;" << std::endl;
        if (!model.getLocalSynapseGroups().empty()) {
=======
        os << varExportPrefix << " double neuron_tme;" << std::endl;
        os << varExportPrefix << " CStopWatch neuron_timer;" << std::endl;
        if (!model.getSynapseGroups().empty()) {
>>>>>>> bc652632
#ifndef CPU_ONLY
            os << varExportPrefix << " cudaEvent_t synapseStart, synapseStop;" << std::endl;
#endif
            os << varExportPrefix << " double synapse_tme;" << std::endl;
            os << varExportPrefix << " CStopWatch synapse_timer;" << std::endl;
        }
        if (!model.getSynapsePostLearnGroups().empty()) {
#ifndef CPU_ONLY
            os << varExportPrefix << " cudaEvent_t learningStart, learningStop;" << std::endl;
#endif
            os << varExportPrefix << " double learning_tme;" << std::endl;
            os << varExportPrefix << " CStopWatch learning_timer;" << std::endl;
        }
        if (!model.getSynapseDynamicsGroups().empty()) {
#ifndef CPU_ONLY
            os << varExportPrefix << " cudaEvent_t synDynStart, synDynStop;" << std::endl;
#endif
            os << varExportPrefix << " double synDyn_tme;" << std::endl;
            os << varExportPrefix << " CStopWatch synDyn_timer;" << std::endl;
        }
#ifndef CPU_ONLY
        if(model.isDeviceInitRequired(localHostID)) {
            os << "extern cudaEvent_t initDeviceStart, initDeviceStop;" << std::endl;
        }
        if(model.isDeviceSparseInitRequired()) {
            os << "extern cudaEvent_t sparseInitDeviceStart, sparseInitDeviceStop;" << std::endl;
        }
#endif
        os << "extern double initHost_tme;" << std::endl;
        os << "extern double initDevice_tme;" << std::endl;
        os << "extern CStopWatch initHost_timer;" << std::endl;
        os << "extern double sparseInitHost_tme;" << std::endl;
        os << "extern double sparseInitDevice_tme;" << std::endl;
        os << "extern CStopWatch sparseInitHost_timer;" << std::endl;
    }
    os << std::endl;
    if(model.isHostRNGRequired()) {
        os << "extern std::mt19937 rng;" << std::endl;

        os << "extern std::uniform_real_distribution<" << model.getPrecision() << "> standardUniformDistribution;" << std::endl;
        os << "extern std::normal_distribution<" << model.getPrecision() << "> standardNormalDistribution;" << std::endl;
        os << "extern std::exponential_distribution<" << model.getPrecision() << "> standardExponentialDistribution;" << std::endl;
    }
#ifndef CPU_ONLY
    if(model.isDeviceRNGRequired()) {
        os << "extern curandStatePhilox4_32_10_t *d_rng;" << std::endl;
    }
#endif  // CPU_ONLY
    os << std::endl;

    //---------------------------------
    // REMOTE NEURON GROUPS

    os << "// ------------------------------------------------------------------------" << std::endl;
    os << "// remote neuron groups" << std::endl;
    os << std::endl;

    // Loop through remote neuron groups
    for(const auto &n : model.getRemoteNeuronGroups()) {
        // Write macro so whether a neuron group is remote or not can be determined at compile time
        // **NOTE** we do this for REMOTE groups so #ifdef GROUP_NAME_REMOTE is backward compatible
        os << "#define " << n.first << "_REMOTE" << std::endl;

        // If this neuron group has outputs to local host
        if(n.second.hasOutputToHost(localHostID)) {
            // Check that, whatever variable mode is set for these variables,
            // they are instantiated on host so they can be copied using MPI
            if(!(n.second.getSpikeVarMode() & VarLocation::HOST)) {
                gennError("Remote neuron group '" + n.first + "' has its spike variable mode set so it is not instantiated on the host - this is not supported");
            }

            extern_variable_def(os, "unsigned int *", "glbSpkCnt"+n.first, n.second.getSpikeVarMode());
            extern_variable_def(os, "unsigned int *", "glbSpk"+n.first, n.second.getSpikeVarMode());
        }
    }
    os << std::endl;

    //---------------------------------
    // HOST AND DEVICE NEURON VARIABLES

    os << "// ------------------------------------------------------------------------" << std::endl;
    os << "// neuron variables" << std::endl;
    os << std::endl;

    for(const auto &n : model.getLocalNeuronGroups()) {
        extern_variable_def(os, "unsigned int *", "glbSpkCnt"+n.first, n.second.getSpikeVarMode());
        extern_variable_def(os, "unsigned int *", "glbSpk"+n.first, n.second.getSpikeVarMode());
        if (n.second.isSpikeEventRequired()) {
            extern_variable_def(os, "unsigned int *", "glbSpkCntEvnt"+n.first, n.second.getSpikeEventVarMode());
            extern_variable_def(os, "unsigned int *", "glbSpkEvnt"+n.first, n.second.getSpikeEventVarMode());
        }
        if (n.second.isDelayRequired()) {
            os << varExportPrefix << " unsigned int spkQuePtr" << n.first << ";" << std::endl;
        }
        if (n.second.isSpikeTimeRequired()) {
            extern_variable_def(os, model.getPrecision()+" *", "sT"+n.first, n.second.getSpikeTimeVarMode());
        }
#ifndef CPU_ONLY
        if(n.second.isSimRNGRequired()) {
            os << "extern curandState *d_rng" << n.first << ";" << std::endl;
        }
#endif
        auto neuronModel = n.second.getNeuronModel();
        for(auto const &v : neuronModel->getVars()) {
            extern_variable_def(os, v.second +" *", v.first + n.first, n.second.getVarMode(v.first));
        }
        for(auto const &v : neuronModel->getExtraGlobalParams()) {
            os << "extern " << v.second << " " << v.first + n.first << ";" << std::endl;
        }
    }
    os << std::endl;
    for(auto &n : model.getLocalNeuronGroups()) {
        os << "#define glbSpkShift" << n.first;
        if (n.second.isDelayRequired()) {
            os << " spkQuePtr" << n.first << "*" << n.second.getNumNeurons();
        }
        else {
            os << " 0";
        }
        os << std::endl;
    }

    for(const auto &n : model.getLocalNeuronGroups()) {
        // convenience macros for accessing spike count
        os << "#define spikeCount_" << n.first << " glbSpkCnt" << n.first;
        if (n.second.isDelayRequired() && n.second.isTrueSpikeRequired()) {
            os << "[spkQuePtr" << n.first << "]" << std::endl;
        }
        else {
            os << "[0]" << std::endl;
        }
        // convenience macro for accessing spikes
        os << "#define spike_" << n.first;
        if (n.second.isDelayRequired() && n.second.isTrueSpikeRequired()) {
            os << " (glbSpk" << n.first << "+(spkQuePtr" << n.first << "*" << n.second.getNumNeurons() << "))" << std::endl;
        }
        else {
            os << " glbSpk" << n.first << std::endl;
        }
        if (n.second.isSpikeEventRequired()) {
            // convenience macros for accessing spike count
            os << "#define spikeEventCount_" << n.first << " glbSpkCntEvnt" << n.first;
            if (n.second.isDelayRequired()) {
                os << "[spkQuePtr" << n.first << "]" << std::endl;
            }
            else {
                os << "[0]" << std::endl;
            }
            // convenience macro for accessing spikes
            os << "#define spikeEvent_" << n.first;
            if (n.second.isDelayRequired()) {
                os << " (glbSpkEvnt" << n.first << "+(spkQuePtr" << n.first << "*" << n.second.getNumNeurons() << "))" << std::endl;
            }
            else {
                os << " glbSpkEvnt" << n.first << std::endl;
            }
        }
    }
    os << std::endl;


    //----------------------------------
    // HOST AND DEVICE SYNAPSE VARIABLES

    os << "// ------------------------------------------------------------------------" << std::endl;
    os << "// synapse variables" << std::endl;
    os << std::endl;

    for(const auto &s : model.getLocalSynapseGroups()) {
        extern_variable_def(os, model.getPrecision()+" *", "inSyn" + s.first, s.second.getInSynVarMode());

        if (s.second.getMatrixType() & SynapseMatrixConnectivity::BITMASK) {
            extern_variable_def(os, "uint32_t *", "gp" + s.first, VarMode::LOC_HOST_DEVICE_INIT_HOST);
        }
        else if (s.second.getMatrixType() & SynapseMatrixConnectivity::SPARSE) {
            os << varExportPrefix << " SparseProjection C" << s.first << ";" << std::endl;
        }

        if (s.second.getMatrixType() & SynapseMatrixWeight::INDIVIDUAL) { // not needed for GLOBALG
            for(const auto &v : s.second.getWUModel()->getVars()) {
                extern_variable_def(os, v.second + " *", v.first + s.first, s.second.getWUVarMode(v.first));
            }
            for(const auto &v : s.second.getPSModel()->getVars()) {
                extern_variable_def(os, v.second + " *", v.first + s.first, s.second.getPSVarMode(v.first));
            }
        }

        for(auto const &p : s.second.getWUModel()->getExtraGlobalParams()) {
            os << "extern " << p.second << " " << p.first + s.first << ";" << std::endl;
        }
    }
    os << std::endl;

    os << "#define Conductance SparseProjection" << std::endl;
    os << "/*struct Conductance is deprecated. \n\
  By GeNN 2.0, Conductance is renamed as SparseProjection and contains only indexing values. \n\
  Please consider updating your user code by renaming Conductance as SparseProjection \n\
  and making g member a synapse variable.*/" << std::endl;
    os << std::endl;

    // In windows wrapping functions in extern "C" isn't enough to export then as DLL symbols - you need to add __declspec(dllexport)
#ifdef _WIN32
    const string funcExportPrefix = GENN_PREFERENCES::buildSharedLibrary ? "__declspec(dllexport) " : "";
#else
    const string funcExportPrefix = "";
#endif


#ifndef CPU_ONLY
    // generate headers for the communication utility functions such as
    // pullXXXStateFromDevice() etc. This is useful for the brian2genn
    // interface where we do more proper compile/link and do not want
    // to include runnerGPU.cc into all relevant code_objects (e.g.
    // spike and state monitors
    os << "// ------------------------------------------------------------------------" << std::endl;
    os << "// copying remote data to device" << std::endl << std::endl;
    for(const auto &n : model.getRemoteNeuronGroups()) {
        if(n.second.hasOutputToHost(localHostID)) {
            os << "void push" << n.first << "SpikesToDevice(bool hostInitialisedOnly = false);" << std::endl;
            os << "void push" << n.first << "CurrentSpikesToDevice();" << std::endl;
        }
    }
    os << std::endl;
    os << "// ------------------------------------------------------------------------" << std::endl;
    os << "// copying things to device" << std::endl;
    os << std::endl;
<<<<<<< HEAD
    for(const auto &n : model.getLocalNeuronGroups()) {
        os << "void push" << n.first << "StateToDevice(bool hostInitialisedOnly = false);" << std::endl;
        os << "void push" << n.first << "SpikesToDevice(bool hostInitialisedOnly = false);" << std::endl;
        os << "void push" << n.first << "SpikeEventsToDevice(bool hostInitialisedOnly = false);" << std::endl;
        os << "void push" << n.first << "CurrentSpikesToDevice();" << std::endl;
        os << "void push" << n.first << "CurrentSpikeEventsToDevice();" << std::endl;
=======
    for(const auto &n : model.getNeuronGroups()) {
        os << funcExportPrefix << "void push" << n.first << "StateToDevice(bool hostInitialisedOnly = false);" << std::endl;
        os << funcExportPrefix << "void push" << n.first << "SpikesToDevice(bool hostInitialisedOnly = false);" << std::endl;
        os << funcExportPrefix << "void push" << n.first << "SpikeEventsToDevice(bool hostInitialisedOnly = false);" << std::endl;
        os << funcExportPrefix << "void push" << n.first << "CurrentSpikesToDevice();" << std::endl;
        os << funcExportPrefix << "void push" << n.first << "CurrentSpikeEventsToDevice();" << std::endl;
>>>>>>> bc652632
    }
    for(const auto &s : model.getLocalSynapseGroups()) {
        os << "#define push" << s.first << "ToDevice push" << s.first << "StateToDevice" << std::endl;
        os << funcExportPrefix << "void push" << s.first << "StateToDevice(bool hostInitialisedOnly = false);" << std::endl;
    }
    os << std::endl;

    os << "// ------------------------------------------------------------------------" << std::endl;
    os << "// copying things from device" << std::endl;
    os << std::endl;
<<<<<<< HEAD
    for(const auto &n : model.getLocalNeuronGroups()) {
         os << "void pull" << n.first << "StateFromDevice();" << std::endl;
        os << "void pull" << n.first << "SpikesFromDevice();" << std::endl;
        os << "void pull" << n.first << "SpikeEventsFromDevice();" << std::endl;
        os << "void pull" << n.first << "CurrentSpikesFromDevice();" << std::endl;
        os << "void pull" << n.first << "CurrentSpikeEventsFromDevice();" << std::endl;
=======
    for(const auto &n : model.getNeuronGroups()) {
        os << funcExportPrefix << "void pull" << n.first << "StateFromDevice();" << std::endl;
        os << funcExportPrefix << "void pull" << n.first << "SpikesFromDevice();" << std::endl;
        os << funcExportPrefix << "void pull" << n.first << "SpikeEventsFromDevice();" << std::endl;
        os << funcExportPrefix << "void pull" << n.first << "CurrentSpikesFromDevice();" << std::endl;
        os << funcExportPrefix << "void pull" << n.first << "CurrentSpikeEventsFromDevice();" << std::endl;
>>>>>>> bc652632
    }
    for(const auto &s : model.getLocalSynapseGroups()) {
        os << "#define pull" << s.first << "FromDevice pull" << s.first << "StateFromDevice" << std::endl;
        os << funcExportPrefix << "void pull" << s.first << "StateFromDevice();" << std::endl;
    }
    os << std::endl;

    os << "// ------------------------------------------------------------------------" << std::endl;
    os << "// global copying values to device" << std::endl;
    os << std::endl;
    os << funcExportPrefix << "void copyStateToDevice(bool hostInitialisedOnly = false);" << std::endl;
    os << std::endl;

    os << "// ------------------------------------------------------------------------" << std::endl;
    os << "// global copying spikes to device" << std::endl;
    os << std::endl;
    os << funcExportPrefix << "void copySpikesToDevice();" << std::endl;
    os << std::endl;

    os << "// ------------------------------------------------------------------------" << std::endl;
    os << "// copying current spikes to device" << std::endl;
    os << std::endl;
    os << funcExportPrefix << "void copyCurrentSpikesToDevice();" << std::endl;
    os << std::endl;

    os << "// ------------------------------------------------------------------------" << std::endl;
    os << "// global copying spike events to device" << std::endl;
    os << std::endl;
    os << funcExportPrefix << "void copySpikeEventsToDevice();" << std::endl;
    os << std::endl;

    os << "// ------------------------------------------------------------------------" << std::endl;
    os << "// copying current spikes to device" << std::endl;
    os << std::endl;
    os << funcExportPrefix << "void copyCurrentSpikeEventsToDevice();" << std::endl;
    os << std::endl;

    os << "// ------------------------------------------------------------------------" << std::endl;
    os << "// global copying values from device" << std::endl;
    os << std::endl;
    os << funcExportPrefix << "void copyStateFromDevice();" << std::endl;
    os << std::endl;

    os << "// ------------------------------------------------------------------------" << std::endl;
    os << "// global copying spikes from device" << std::endl;
    os << std::endl;
    os << funcExportPrefix << "void copySpikesFromDevice();" << std::endl;
    os << std::endl;

    os << "// ------------------------------------------------------------------------" << std::endl;
    os << "// copying current spikes from device" << std::endl;
    os << std::endl;
    os << funcExportPrefix << "void copyCurrentSpikesFromDevice();" << std::endl;
    os << std::endl;

    os << "// ------------------------------------------------------------------------" << std::endl;
    os << "// copying spike numbers from device (note, only use when only interested"<< std::endl;
    os << "// in spike numbers; copySpikesFromDevice() already includes this)" << std::endl;
    os << std::endl;
    os << funcExportPrefix << "void copySpikeNFromDevice();" << std::endl;
    os << std::endl;

    os << "// ------------------------------------------------------------------------"<< std::endl;
    os << "// global copying spikeEvents from device" << std::endl;
    os << std::endl;
    os << funcExportPrefix << "void copySpikeEventsFromDevice();" << std::endl;
    os << std::endl;

    os << "// ------------------------------------------------------------------------" << std::endl;
    os << "// copying current spikeEvents from device" << std::endl;
    os << std::endl;
    os << funcExportPrefix << "void copyCurrentSpikeEventsFromDevice();" << std::endl;
    os << std::endl;

    os << "// ------------------------------------------------------------------------" << std::endl;
    os << "// global copying spike event numbers from device (note, only use when only interested" << std::endl;
    os << "// in spike numbers; copySpikeEventsFromDevice() already includes this)" << std::endl;
    os << std::endl;
    os << funcExportPrefix << "void copySpikeEventNFromDevice();" << std::endl;
    os << std::endl;
#endif

    os << "// ------------------------------------------------------------------------" << std::endl;
    os << "// Function for setting the CUDA device and the host's global variables." << std::endl;
    os << "// Also estimates memory usage on device." << std::endl;
    os << std::endl;
    os << funcExportPrefix << "void allocateMem();" << std::endl;
    os << std::endl;

    for(const auto &s : model.getLocalSynapseGroups()) {
        if (s.second.getMatrixType() & SynapseMatrixConnectivity::SPARSE) {
            os << funcExportPrefix << "void allocate" << s.first << "(unsigned int connN);" << std::endl;
            os << std::endl;
        }
    }

    os << "// ------------------------------------------------------------------------" << std::endl;
    os << "// Function to (re)set all model variables to their compile-time, homogeneous initial" << std::endl;
    os << "// values. Note that this typically includes synaptic weight values. The function" << std::endl;
    os << "// (re)sets host side variables and copies them to the GPU device." << std::endl;
    os << std::endl;
    os << funcExportPrefix << "void initialize();" << std::endl;
    os << std::endl;

    os << "// ------------------------------------------------------------------------" << std::endl;
    os << "// Method for cleaning up and resetting device while quitting GeNN." << std::endl;
    os << std::endl;
    os << "void exitGeNN();" << std::endl;
    os << std::endl;

#ifndef CPU_ONLY
    os << funcExportPrefix << "void initializeAllSparseArrays();" << std::endl;
    os << std::endl;
#endif

    os << "// ------------------------------------------------------------------------" << std::endl;
    os << "// initialization of variables, e.g. reverse sparse arrays etc." << std::endl;
    os << "// that the user would not want to worry about" << std::endl;
    os << std::endl;
    os << funcExportPrefix << "void init" << model.getName() << "();" << std::endl;
    os << std::endl;

    os << "// ------------------------------------------------------------------------" << std::endl;
    os << "// Function to free all global memory structures." << std::endl;
    os << std::endl;
    os << funcExportPrefix << "void freeMem();" << std::endl;
    os << std::endl;

    os << "//-------------------------------------------------------------------------" << std::endl;
    os << "// Function to convert a firing probability (per time step) to an integer of type uint64_t" << std::endl;
    os << "// that can be used as a threshold for the GeNN random number generator to generate events with the given probability." << std::endl;
    os << std::endl;
    os << funcExportPrefix << "void convertProbabilityToRandomNumberThreshold(" << model.getPrecision() << " *p_pattern, " << model.getRNType() << " *pattern, int N);" << std::endl;
    os << std::endl;

    os << "//-------------------------------------------------------------------------" << std::endl;
    os << "// Function to convert a firing rate (in kHz) to an integer of type uint64_t that can be used" << std::endl;
    os << "// as a threshold for the GeNN random number generator to generate events with the given rate." << std::endl;
    os << std::endl;
    os << funcExportPrefix << "void convertRateToRandomNumberThreshold(" << model.getPrecision() << " *rateKHz_pattern, " << model.getRNType() << " *pattern, int N);" << std::endl;
    os << std::endl;

    os << "// ------------------------------------------------------------------------" << std::endl;
    os << "// the actual time stepping procedure (using CPU)" << std::endl;
    os << std::endl;
    os << funcExportPrefix << "void stepTimeCPU();" << std::endl;
    os << std::endl;

#ifndef CPU_ONLY
    os << "// ------------------------------------------------------------------------" << std::endl;
    os << "// the actual time stepping procedure (using GPU)" << std::endl;
    os << std::endl;
    os << funcExportPrefix << "void stepTimeGPU();" << std::endl;
    os << std::endl;
#endif

    // End extern C block around definitions
    if(GENN_PREFERENCES::buildSharedLibrary) {
        os << "}\t// extern \"C\"" << std::endl;
    }

    //--------------------------
    // HELPER FUNCTIONS
#ifndef CPU_ONLY
    os << "// ------------------------------------------------------------------------" << std::endl;
    os << "// Throw an error for \"old style\" time stepping calls (using GPU)" << std::endl;
    os << std::endl;
    os << "template <class T>" << std::endl;
    os << "void stepTimeGPU(T arg1, ...)" << CodeStream::OB(101);
    os << "gennError(\"Since GeNN 2.2 the call to step time has changed to not take any arguments. You appear to attempt to pass arguments. This is no longer supported. See the GeNN 2.2. release notes and the manual for examples how to pass data like, e.g., Poisson rates and direct inputs, that were previously handled through arguments.\");" << std::endl;
    os << CodeStream::CB(101);
    os << std::endl;

    os << "// ------------------------------------------------------------------------" << std::endl;
    os << "// Helper function for allocating memory blocks on the GPU device" << std::endl;
    os << std::endl;
    os << "template<class T>" << std::endl;
    os << "void deviceMemAllocate(T* hostPtr, const T &devSymbol, size_t size)" << std::endl;
    os << "{" << std::endl;
    os << "    void *devptr;" << std::endl;
    os << "    CHECK_CUDA_ERRORS(cudaMalloc(hostPtr, size));" << std::endl;
    os << "    CHECK_CUDA_ERRORS(cudaGetSymbolAddress(&devptr, devSymbol));" << std::endl;
    os << "    CHECK_CUDA_ERRORS(cudaMemcpy(devptr, hostPtr, sizeof(void*), cudaMemcpyHostToDevice));" << std::endl;
    os << "}" << std::endl;
    os << std::endl;

    os << "// ------------------------------------------------------------------------" << std::endl;
    os << "// Helper function for getting the device pointer corresponding to a zero-copied host pointer and assigning it to a symbol" << std::endl;
    os << std::endl;
    os << "template<class T>" << std::endl;
    os << "void deviceZeroCopy(T hostPtr, const T *devPtr, const T &devSymbol)" << std::endl;
    os << "{" << std::endl;
    os << "    CHECK_CUDA_ERRORS(cudaHostGetDevicePointer((void **)devPtr, (void*)hostPtr, 0));" << std::endl;
    os << "    void *devSymbolPtr;" << std::endl;
    os << "    CHECK_CUDA_ERRORS(cudaGetSymbolAddress(&devSymbolPtr, devSymbol));" << std::endl;
    os << "    CHECK_CUDA_ERRORS(cudaMemcpy(devSymbolPtr, devPtr, sizeof(void*), cudaMemcpyHostToDevice));" << std::endl;
    os << "}" << std::endl;
    os << std::endl;
#endif

    os << "// ------------------------------------------------------------------------" << std::endl;
    os << "// Throw an error for \"old style\" time stepping calls (using CPU)" << std::endl;
    os << std::endl;
    os << "template <class T>" << std::endl;
    os << "void stepTimeCPU(T arg1, ...)" << CodeStream::OB(101);
    os << "gennError(\"Since GeNN 2.2 the call to step time has changed to not take any arguments. You appear to attempt to pass arguments. This is no longer supported. See the GeNN 2.2. release notes and the manual for examples how to pass data like, e.g., Poisson rates and direct inputs, that were previously handled through arguments.\");" << std::endl;
    os << CodeStream::CB(101);
    os<< std::endl;

    os << "#endif" << std::endl;
    fs.close();
}

void genSupportCode(const NNmodel &model, //!< Model description
               const string &path) //!< Path for code generationn
{
    //========================
    // generate support_code.h
    //========================

    string supportCodeName= model.getGeneratedCodePath(path, "support_code.h");
    ofstream fs;
    fs.open(supportCodeName.c_str());

    // Attach this to a code stream
    CodeStream os(fs);

    writeHeader(os);
    os << std::endl;

       // write doxygen comment
    os << "//-------------------------------------------------------------------------" << std::endl;
    os << "/*! \\file support_code.h" << std::endl << std::endl;
    os << "\\brief File generated from GeNN for the model " << model.getName() << " containing support code provided by the user and used for both GPU amd CPU versions." << std::endl;
    os << "*/" << std::endl;
    os << "//-------------------------------------------------------------------------" << std::endl << std::endl;

    os << "#ifndef SUPPORT_CODE_H" << std::endl;
    os << "#define SUPPORT_CODE_H" << std::endl;
    // write the support codes
    os << "// support code for neuron and synapse models" << std::endl;
    for(const auto &n : model.getLocalNeuronGroups()) {
        if (!n.second.getNeuronModel()->getSupportCode().empty()) {
            os << "namespace " << n.first << "_neuron" << CodeStream::OB(11) << std::endl;
            os << ensureFtype(n.second.getNeuronModel()->getSupportCode(), model.getPrecision()) << std::endl;
            os << CodeStream::CB(11) << " // end of support code namespace " << n.first << std::endl;
        }
    }
    for(const auto &s : model.getLocalSynapseGroups()) {
        const auto *wu = s.second.getWUModel();
        const auto *psm = s.second.getPSModel();

        if (!wu->getSimSupportCode().empty()) {
            os << "namespace " << s.first << "_weightupdate_simCode " << CodeStream::OB(11) << std::endl;
            os << ensureFtype(wu->getSimSupportCode(), model.getPrecision()) << std::endl;
            os << CodeStream::CB(11) << " // end of support code namespace " << s.first << "_weightupdate_simCode " << std::endl;
        }
        if (!wu->getLearnPostSupportCode().empty()) {
            os << "namespace " << s.first << "_weightupdate_simLearnPost " << CodeStream::OB(11) << std::endl;
            os << ensureFtype(wu->getLearnPostSupportCode(), model.getPrecision()) << std::endl;
            os << CodeStream::CB(11) << " // end of support code namespace " << s.first << "_weightupdate_simLearnPost " << std::endl;
        }
        if (!wu->getSynapseDynamicsSuppportCode().empty()) {
            os << "namespace " << s.first << "_weightupdate_synapseDynamics " << CodeStream::OB(11) << std::endl;
            os << ensureFtype(wu->getSynapseDynamicsSuppportCode(), model.getPrecision()) << std::endl;
            os << CodeStream::CB(11) << " // end of support code namespace " << s.first << "_weightupdate_synapseDynamics " << std::endl;
        }
        if (!psm->getSupportCode().empty()) {
            os << "namespace " << s.first << "_postsyn " << CodeStream::OB(11) << std::endl;
            os << ensureFtype(psm->getSupportCode(), model.getPrecision()) << std::endl;
            os << CodeStream::CB(11) << " // end of support code namespace " << s.first << "_postsyn " << std::endl;
        }

    }
    os << "#endif" << std::endl;
    fs.close();
}

void genRunner(const NNmodel &model,    //!< Model description
               const string &path,      //!< Path for code generationn
               int localHostID)         //!< ID of local host

{
    //cout << "entering genRunner" << std::endl;
    string runnerName= model.getGeneratedCodePath(path, "runner.cc");
    ofstream fs;
    fs.open(runnerName.c_str());

    // Attach this to a code stream
    CodeStream os(fs);

    writeHeader(os);
    os << std::endl;

    // write doxygen comment
    os << "//-------------------------------------------------------------------------" << std::endl;
    os << "/*! \\file runner.cc" << std::endl << std::endl;
    os << "\\brief File generated from GeNN for the model " << model.getName() << " containing general control code." << std::endl;
    os << "*/" << std::endl;
    os << "//-------------------------------------------------------------------------" << std::endl;
    os << std::endl;

    os << "#define RUNNER_CC_COMPILE" << std::endl;
    os << std::endl;
    os << "#include \"definitions.h\"" << std::endl;
    os << "#include <cstdlib>" << std::endl;
    os << "#include <cstdio>" << std::endl;
    os << "#include <cmath>" << std::endl;
    os << "#include <ctime>" << std::endl;
    os << "#include <cassert>" << std::endl;
    os << "#include <stdint.h>" << std::endl;

    // **NOTE** if we are using GCC on x86_64, bugs in some version of glibc can cause
    // bad performance issues so need this to allow us to perform a runtime check
    os << "#if defined(__GNUG__) && !defined(__clang__) && defined(__x86_64__)" << std::endl;
    os << "    #include <gnu/libc-version.h>" << std::endl;
    os << "#endif" << std::endl;
    os << std::endl;


    //-----------------
    // GLOBAL VARIABLES

    os << "// ------------------------------------------------------------------------" << std::endl;
    os << "// global variables" << std::endl;
    os << std::endl;
    
    // Begin extern C block around variable declarations
    if(GENN_PREFERENCES::buildSharedLibrary) {
        os << "extern \"C\" {" << std::endl;
    }
    
    os << "unsigned long long iT;" << std::endl;
    os << model.getPrecision() << " t;" << std::endl;
    if (model.isTimingEnabled()) {
#ifndef CPU_ONLY
        os << "cudaEvent_t neuronStart, neuronStop;" << std::endl;
#endif
        os << "double neuron_tme;" << std::endl;
        os << "CStopWatch neuron_timer;" << std::endl;
        if (!model.getLocalSynapseGroups().empty()) {
#ifndef CPU_ONLY
            os << "cudaEvent_t synapseStart, synapseStop;" << std::endl;
#endif
            os << "double synapse_tme;" << std::endl;
            os << "CStopWatch synapse_timer;" << std::endl;
        }
        if (!model.getSynapsePostLearnGroups().empty()) {
#ifndef CPU_ONLY
            os << "cudaEvent_t learningStart, learningStop;" << std::endl;
#endif
            os << "double learning_tme;" << std::endl;
            os << "CStopWatch learning_timer;" << std::endl;
        }
        if (!model.getSynapseDynamicsGroups().empty()) {
#ifndef CPU_ONLY
            os << "cudaEvent_t synDynStart, synDynStop;" << std::endl;
#endif
            os << "double synDyn_tme;" << std::endl;
            os << "CStopWatch synDyn_timer;" << std::endl;
        }
#ifndef CPU_ONLY
        if(model.isDeviceInitRequired(localHostID)) {
            os << "cudaEvent_t initDeviceStart, initDeviceStop;" << std::endl;
        }
        if(model.isDeviceSparseInitRequired()) {
            os << "cudaEvent_t sparseInitDeviceStart, sparseInitDeviceStop;" << std::endl;
        }
#endif
        os << "double initHost_tme;" << std::endl;
        os << "double initDevice_tme;" << std::endl;
        os << "CStopWatch initHost_timer;" << std::endl;
        os << "double sparseInitHost_tme;" << std::endl;
        os << "double sparseInitDevice_tme;" << std::endl;
        os << "CStopWatch sparseInitHost_timer;" << std::endl;
    } 
    os << std::endl;
    if(model.isHostRNGRequired()) {
        os << "std::mt19937 rng;" << std::endl;

        // Construct standard host distributions as recreating them each call is slow
        os << "std::uniform_real_distribution<" << model.getPrecision() << "> standardUniformDistribution(" << model.scalarExpr(0.0) << ", " << model.scalarExpr(1.0) << ");" << std::endl;
        os << "std::normal_distribution<" << model.getPrecision() << "> standardNormalDistribution(" << model.scalarExpr(0.0) << ", " << model.scalarExpr(1.0) << ");" << std::endl;
        os << "std::exponential_distribution<" << model.getPrecision() << "> standardExponentialDistribution(" << model.scalarExpr(1.0) << ");" << std::endl;
    }
#ifndef CPU_ONLY
    if(model.isDeviceRNGRequired()) {
        os << "curandStatePhilox4_32_10_t *d_rng;" << std::endl;
        os << "__device__ curandStatePhilox4_32_10_t *dd_rng;" << std::endl;
    }
#endif
    os << std::endl;

    //---------------------------------
    // REMOTE NEURON GROUPS
    os << "// ------------------------------------------------------------------------" << std::endl;
    os << "// remote neuron groups" << std::endl;
    os << std::endl;

    // Loop through remote neuron groups
    for(const auto &n : model.getRemoteNeuronGroups()) {
        // If this neuron group has outputs to local host
        if(n.second.hasOutputToHost(localHostID)) {
            variable_def(os, "unsigned int *", "glbSpkCnt"+n.first, n.second.getSpikeVarMode());
            variable_def(os, "unsigned int *", "glbSpk"+n.first, n.second.getSpikeVarMode());

            if (n.second.isDelayRequired()) {
                os << "unsigned int spkQuePtr" << n.first << ";" << std::endl;
#ifndef CPU_ONLY
                os << "__device__ volatile unsigned int dd_spkQuePtr" << n.first << ";" << std::endl;
#endif
            }
        }
    }
    os << std::endl;

    //---------------------------------
    // HOST AND DEVICE NEURON VARIABLES

    os << "// ------------------------------------------------------------------------" << std::endl;
    os << "// neuron variables" << std::endl;
    os << std::endl;

#ifndef CPU_ONLY
    os << "__device__ volatile unsigned int d_done;" << std::endl;
#endif
    for(const auto &n : model.getLocalNeuronGroups()) {
        variable_def(os, "unsigned int *", "glbSpkCnt"+n.first, n.second.getSpikeVarMode());
        variable_def(os, "unsigned int *", "glbSpk"+n.first, n.second.getSpikeVarMode());
        if (n.second.isSpikeEventRequired()) {
            variable_def(os, "unsigned int *", "glbSpkCntEvnt"+n.first, n.second.getSpikeEventVarMode());
            variable_def(os, "unsigned int *", "glbSpkEvnt"+n.first, n.second.getSpikeEventVarMode());
        }
        if (n.second.isDelayRequired()) {
            os << "unsigned int spkQuePtr" << n.first << ";" << std::endl;
#ifndef CPU_ONLY
            os << "__device__ volatile unsigned int dd_spkQuePtr" << n.first << ";" << std::endl;
#endif
        }
        if (n.second.isSpikeTimeRequired()) {
            variable_def(os, model.getPrecision()+" *", "sT"+n.first, n.second.getSpikeTimeVarMode());
        }
#ifndef CPU_ONLY
        if(n.second.isSimRNGRequired()) {
            os << "curandState *d_rng" << n.first << ";" << std::endl;
            os << "__device__ curandState *dd_rng" << n.first << ";" << std::endl;
        }
#endif

        auto neuronModel = n.second.getNeuronModel();
        for(auto const &v : neuronModel->getVars()) {
            variable_def(os, v.second + " *", v.first + n.first, n.second.getVarMode(v.first));
        }
        for(auto const &v : neuronModel->getExtraGlobalParams()) {
            os << v.second << " " <<  v.first << n.first << ";" << std::endl;
        }
    }
    os << std::endl;


    //----------------------------------
    // HOST AND DEVICE SYNAPSE VARIABLES

    os << "// ------------------------------------------------------------------------" << std::endl;
    os << "// synapse variables" << std::endl;
    os << std::endl;

   for(const auto &s : model.getLocalSynapseGroups()) {
        const auto *wu = s.second.getWUModel();
        const auto *psm = s.second.getPSModel();

        variable_def(os, model.getPrecision() + " *", "inSyn" + s.first, s.second.getInSynVarMode());

        if (s.second.getMatrixType() & SynapseMatrixConnectivity::BITMASK) {
            variable_def(os, "uint32_t *", "gp"+s.first, VarMode::LOC_HOST_DEVICE_INIT_HOST);
        }
        if (s.second.getMatrixType() & SynapseMatrixConnectivity::SPARSE) {
            os << "SparseProjection C" << s.first << ";" << std::endl;
#ifndef CPU_ONLY
            os << "unsigned int *d_indInG" << s.first << ";" << std::endl;
            os << "__device__ unsigned int *dd_indInG" << s.first << ";" << std::endl;
            os << "unsigned int *d_ind" << s.first << ";" << std::endl;
            os << "__device__ unsigned int *dd_ind" << s.first << ";" << std::endl;
            if (model.isSynapseGroupDynamicsRequired(s.first)) {
                os << "unsigned int *d_preInd" << s.first << ";" << std::endl;
                os << "__device__ unsigned int *dd_preInd" << s.first << ";" << std::endl;
            }
            if (model.isSynapseGroupPostLearningRequired(s.first)) {
                // TODO: make conditional on post-spike driven learning actually taking place
                os << "unsigned int *d_revIndInG" << s.first << ";" << std::endl;
                os << "__device__ unsigned int *dd_revIndInG" << s.first << ";" << std::endl;
                os << "unsigned int *d_revInd" << s.first << ";" << std::endl;
                os << "__device__ unsigned int *dd_revInd" << s.first << ";" << std::endl;
                os << "unsigned int *d_remap" << s.first << ";" << std::endl;
                os << "__device__ unsigned int *dd_remap" << s.first << ";" << std::endl;
            }
#endif
        }
        if (s.second.getMatrixType() & SynapseMatrixWeight::INDIVIDUAL) { // not needed for GLOBALG, INDIVIDUALID
            for(const auto &v : wu->getVars()) {
                variable_def(os, v.second + " *", v.first + s.first, s.second.getWUVarMode(v.first));
            }
            for(const auto &v : psm->getVars()) {
                variable_def(os, v.second+" *", v.first + s.first, s.second.getPSVarMode(v.first));
            }
        }

        for(const auto &v : wu->getExtraGlobalParams()) {
            os << v.second << " " <<  v.first << s.first << ";" << std::endl;
        }
    }
    os << std::endl;
    
    // End extern C block around variable declarations
    if(GENN_PREFERENCES::buildSharedLibrary) {
        os << "}\t// extern \"C\"" << std::endl;
    }

    //--------------------------
    // HOST AND DEVICE FUNCTIONS

    // write doxygen comment
    os << "//-------------------------------------------------------------------------" << std::endl;
    os << "/*! \\brief Function to convert a firing probability (per time step) " << std::endl;
    os << "to an integer of type uint64_t that can be used as a threshold for the GeNN random number generator to generate events with the given probability." << std::endl;
    os << "*/" << std::endl;
    os << "//-------------------------------------------------------------------------" << std::endl << std::endl;

    os << "void convertProbabilityToRandomNumberThreshold(" << model.getPrecision() << " *p_pattern, " << model.getRNType() << " *pattern, int N)" << std::endl;
    os << "{" << std::endl;
    os << "    " << model.getPrecision() << " fac= pow(2.0, (double) sizeof(" << model.getRNType() << ")*8-16);" << std::endl;
    os << "    for (int i= 0; i < N; i++) {" << std::endl;
    //os << "        assert(p_pattern[i] <= 1.0);" << std::endl;
    os << "        pattern[i]= (" << model.getRNType() << ") (p_pattern[i]*fac);" << std::endl;
    os << "    }" << std::endl;
    os << "}" << std::endl << std::endl;

    // write doxygen comment
    os << "//-------------------------------------------------------------------------" << std::endl;
    os << "/*! \\brief Function to convert a firing rate (in kHz) " << std::endl;
    os << "to an integer of type uint64_t that can be used as a threshold for the GeNN random number generator to generate events with the given rate." << std::endl;
    os << "*/" << std::endl;
    os << "//-------------------------------------------------------------------------" << std::endl << std::endl;

    os << "void convertRateToRandomNumberThreshold(" << model.getPrecision() << " *rateKHz_pattern, " << model.getRNType() << " *pattern, int N)" << std::endl;
    os << "{" << std::endl;
    os << "    " << model.getPrecision() << " fac= pow(2.0, (double) sizeof(" << model.getRNType() << ")*8-16)*DT;" << std::endl;
    os << "    for (int i= 0; i < N; i++) {" << std::endl;
    //os << "        assert(rateKHz_pattern[i] <= 1.0);" << std::endl;
    os << "        pattern[i]= (" << model.getRNType() << ") (rateKHz_pattern[i]*fac);" << std::endl;
    os << "    }" << std::endl;
    os << "}" << std::endl << std::endl;

    // include simulation kernels
#ifndef CPU_ONLY
    os << "#include \"runnerGPU.cc\"" << std::endl;
#endif
#ifdef MPI_ENABLE
    os << "#include \"mpi.cc\"" << std::endl;
#endif
    os << "#include \"init.cc\"" << std::endl;

    // If model can be run on GPU, include CPU simulation functions
    if(model.canRunOnCPU()) {
        os << "#include \"neuronFnct.cc\"" << std::endl;
        if (!model.getLocalSynapseGroups().empty()) {
            os << "#include \"synapseFnct.cc\"" << std::endl;
        }
    }


    // ---------------------------------------------------------------------
    // Function for setting the CUDA device and the host's global variables.
    // Also estimates memory usage on device ...
  
    os << "void allocateMem()" << std::endl;
    os << "{" << std::endl;
#ifndef CPU_ONLY
    os << "    CHECK_CUDA_ERRORS(cudaSetDevice(" << theDevice << "));" << std::endl;

    // If the model requires zero-copy
    if(model.zeroCopyInUse()) {
        // If device doesn't support mapping host memory error
        if(!deviceProp[theDevice].canMapHostMemory) {
            gennError("Device does not support mapping CPU host memory!");
        }

        // set appropriate device flags
        os << "    CHECK_CUDA_ERRORS(cudaSetDeviceFlags(cudaDeviceMapHost));" << std::endl;
    }

    // If RNG is required, allocate memory for global philox RNG
    if(model.isDeviceRNGRequired()) {
        allocate_device_variable(os, "curandStatePhilox4_32_10_t", "rng", VarMode::LOC_DEVICE_INIT_DEVICE, 1);
    }
#endif
    //cout << "model.neuronGroupN " << model.neuronGrpN << std::endl;
    //os << "    " << model.getPrecision() << " free_m, total_m;" << std::endl;
    //os << "    cudaMemGetInfo((size_t*) &free_m, (size_t*) &total_m);" << std::endl;

    if (model.isTimingEnabled()) {
#ifndef CPU_ONLY
        os << "    cudaEventCreate(&neuronStart);" << std::endl;
        os << "    cudaEventCreate(&neuronStop);" << std::endl;
#endif
        os << "    neuron_tme= 0.0;" << std::endl;
        if (!model.getLocalSynapseGroups().empty()) {
#ifndef CPU_ONLY
            os << "    cudaEventCreate(&synapseStart);" << std::endl;
            os << "    cudaEventCreate(&synapseStop);" << std::endl;
#endif
            os << "    synapse_tme= 0.0;" << std::endl;
        }
        if (!model.getSynapsePostLearnGroups().empty()) {
#ifndef CPU_ONLY
            os << "    cudaEventCreate(&learningStart);" << std::endl;
            os << "    cudaEventCreate(&learningStop);" << std::endl;
#endif
            os << "    learning_tme= 0.0;" << std::endl;
        }
        if (!model.getSynapseDynamicsGroups().empty()) {
#ifndef CPU_ONLY
            os << "    cudaEventCreate(&synDynStart);" << std::endl;
            os << "    cudaEventCreate(&synDynStop);" << std::endl;
#endif
            os << "    synDyn_tme= 0.0;" << std::endl;
        }
#ifndef CPU_ONLY
        if(model.isDeviceInitRequired(localHostID)) {
            os << "cudaEventCreate(&initDeviceStart);" << std::endl;
            os << "cudaEventCreate(&initDeviceStop);" << std::endl;
        }
        if(model.isDeviceSparseInitRequired()) {
            os << "cudaEventCreate(&sparseInitDeviceStart);" << std::endl;
            os << "cudaEventCreate(&sparseInitDeviceStop);" << std::endl;
        }
#endif
        os << "initHost_tme = 0.0;" << std::endl;
        os << "initDevice_tme = 0.0;" << std::endl;
        os << "sparseInitHost_tme = 0.0;" << std::endl;
        os << "sparseInitDevice_tme = 0.0;" << std::endl;
    }

    // ALLOCATE REMOTE NEURON VARIABLES
    os << "// ------------------------------------------------------------------------" << std::endl;
    os << "// remote neuron groups" << std::endl;
    os << std::endl;

    // Loop through remote neuron groups
    unsigned int mem = 0;
    for(const auto &n : model.getRemoteNeuronGroups()) {
        // If this neuron group has outputs to local host
        if(n.second.hasOutputToHost(localHostID)) {
            // Allocate population spike count
            mem += allocate_variable(os, "unsigned int", "glbSpkCnt" + n.first, n.second.getSpikeVarMode(),
                                     n.second.isTrueSpikeRequired() ? n.second.getNumDelaySlots() : 1);

            // Allocate population spike output buffer
            mem += allocate_variable(os, "unsigned int", "glbSpk" + n.first, n.second.getSpikeVarMode(),
                                     n.second.isTrueSpikeRequired() ? n.second.getNumNeurons() * n.second.getNumDelaySlots() : n.second.getNumNeurons());
        }
    }
    os << std::endl;

    os << "// ------------------------------------------------------------------------" << std::endl;
    os << "// local neuron groups" << std::endl;

    // ALLOCATE NEURON VARIABLES
    for(const auto &n : model.getLocalNeuronGroups()) {
        // Allocate population spike count
        mem += allocate_variable(os, "unsigned int", "glbSpkCnt" + n.first, n.second.getSpikeVarMode(),
                                 n.second.isTrueSpikeRequired() ? n.second.getNumDelaySlots() : 1);

        // Allocate population spike output buffer
        mem += allocate_variable(os, "unsigned int", "glbSpk" + n.first, n.second.getSpikeVarMode(),
                                 n.second.isTrueSpikeRequired() ? n.second.getNumNeurons() * n.second.getNumDelaySlots() : n.second.getNumNeurons());


        if (n.second.isSpikeEventRequired()) {
            // Allocate population spike-like event counters
            mem += allocate_variable(os, "unsigned int", "glbSpkCntEvnt" + n.first, n.second.getSpikeEventVarMode(),
                                     n.second.getNumDelaySlots());

            // Allocate population spike-like event output buffer
            mem += allocate_variable(os, "unsigned int", "glbSpkEvnt" + n.first, n.second.getSpikeEventVarMode(),
                                     n.second.getNumNeurons() * n.second.getNumDelaySlots());
        }

        // Allocate buffer to hold last spike times if required
        if (n.second.isSpikeTimeRequired()) {
            mem += allocate_variable(os, model.getPrecision(), "sT" + n.first, n.second.getSpikeTimeVarMode(),
                                     n.second.getNumNeurons() * n.second.getNumDelaySlots());
        }

#ifndef CPU_ONLY
        if(n.second.isSimRNGRequired()) {
            allocate_device_variable(os, "curandState", "rng" + n.first, VarMode::LOC_DEVICE_INIT_DEVICE,
                                     n.second.getNumNeurons());
        }
#endif  // CPU_ONLY

        // Allocate memory for neuron model's state variables
        for(const auto &v : n.second.getNeuronModel()->getVars()) {
            mem += allocate_variable(os, v.second, v.first + n.first, n.second.getVarMode(v.first),
                                     n.second.isVarQueueRequired(v.first) ? n.second.getNumNeurons() * n.second.getNumDelaySlots() : n.second.getNumNeurons());
        }
        os << std::endl;
    }

    // ALLOCATE SYNAPSE VARIABLES
    for(const auto &s : model.getLocalSynapseGroups()) {
        const auto *wu = s.second.getWUModel();
        const auto *psm = s.second.getPSModel();

        // Allocate buffer to hold input coming from this synapse population
        mem += allocate_variable(os, model.getPrecision(), "inSyn" + s.first, s.second.getInSynVarMode(),
                                 s.second.getTrgNeuronGroup()->getNumNeurons());

        // If connectivity is defined using a bitmask, allocate memory for bitmask
        if (s.second.getMatrixType() & SynapseMatrixConnectivity::BITMASK) {
            const size_t gpSize = (s.second.getSrcNeuronGroup()->getNumNeurons() * s.second.getTrgNeuronGroup()->getNumNeurons()) / 32 + 1;
            mem += allocate_variable(os, "uint32_t", "gp" + s.first, VarMode::LOC_HOST_DEVICE_INIT_HOST, gpSize);
        }
        // Otherwise, if matrix connectivity is defined using a dense matrix, allocate user-defined weight model variables
        // **NOTE** if matrix is sparse, allocate later in the allocatesparsearrays function when we know the size of the network
        else if ((s.second.getMatrixType() & SynapseMatrixConnectivity::DENSE) && (s.second.getMatrixType() & SynapseMatrixWeight::INDIVIDUAL)) {
            const size_t size = s.second.getSrcNeuronGroup()->getNumNeurons() * s.second.getTrgNeuronGroup()->getNumNeurons();

            for(const auto &v : wu->getVars()) {
                mem += allocate_variable(os, v.second, v.first + s.first, s.second.getWUVarMode(v.first), size);
            }
        }

        if (s.second.getMatrixType() & SynapseMatrixWeight::INDIVIDUAL) { // not needed for GLOBALG
            const size_t size = s.second.getTrgNeuronGroup()->getNumNeurons();

            for(const auto &v : psm->getVars()) {
                mem += allocate_variable(os, v.second, v.first + s.first, s.second.getPSVarMode(v.first), size);
            }
        }
        os << std::endl;
    }
    os << "}" << std::endl << std::endl;

    // ------------------------------------------------------------------------
    // allocating conductance arrays for sparse matrices

    for(const auto &s : model.getLocalSynapseGroups()) {
        if (s.second.getMatrixType() & SynapseMatrixConnectivity::SPARSE) {
            os << "void allocate" << s.first << "(unsigned int connN)" << "{" << std::endl;
            os << "// Allocate host side variables" << std::endl;
            os << "  C" << s.first << ".connN= connN;" << std::endl;

            // Allocate indices pointing to synapses in each presynaptic neuron's sparse matrix row
            allocate_host_variable(os, "unsigned int", "C" + s.first + ".indInG", VarMode::LOC_HOST_DEVICE_INIT_HOST,
                                   s.second.getSrcNeuronGroup()->getNumNeurons() + 1);

            // Allocate the postsynaptic neuron indices that make up sparse matrix
            allocate_host_variable(os, "unsigned int", "C" + s.first + ".ind", VarMode::LOC_HOST_DEVICE_INIT_HOST,
                                   "connN");

            if (model.isSynapseGroupDynamicsRequired(s.first)) {
                allocate_host_variable(os, "unsigned int", "C" + s.first + ".preInd", VarMode::LOC_HOST_DEVICE_INIT_HOST,
                                       "connN");
            } else {
                os << "  C" << s.first << ".preInd= NULL;" << std::endl;
            }
            if (model.isSynapseGroupPostLearningRequired(s.first)) {
                // Allocate indices pointing to synapses in each postsynaptic neuron's sparse matrix column
                allocate_host_variable(os, "unsigned int", "C" + s.first + ".revIndInG", VarMode::LOC_HOST_DEVICE_INIT_HOST,
                                       s.second.getTrgNeuronGroup()->getNumNeurons() + 1);

                // Allocate presynaptic neuron indices that make up postsynaptically indexed sparse matrix
                allocate_host_variable(os, "unsigned int", "C" + s.first + ".revInd", VarMode::LOC_HOST_DEVICE_INIT_HOST,
                                       "connN");

                // Allocate array mapping from postsynaptically to presynaptically indexed sparse matrix
                allocate_host_variable(os, "unsigned int", "C" + s.first + ".remap", VarMode::LOC_HOST_DEVICE_INIT_HOST,
                                       "connN");
            } else {
                os << "  C" << s.first << ".revIndInG= NULL;" << std::endl;
                os << "  C" << s.first << ".revInd= NULL;" << std::endl;
                os << "  C" << s.first << ".remap= NULL;" << std::endl;
            }

            const string numConnections = "C" + s.first + ".connN";

            allocate_device_variable(os, "unsigned int", "indInG" + s.first, VarMode::LOC_HOST_DEVICE_INIT_HOST,
                                     s.second.getSrcNeuronGroup()->getNumNeurons() + 1);

            allocate_device_variable(os, "unsigned int", "ind" + s.first, VarMode::LOC_HOST_DEVICE_INIT_HOST,
                                     numConnections);

            if (model.isSynapseGroupDynamicsRequired(s.first)) {
                allocate_device_variable(os, "unsigned int", "preInd" + s.first, VarMode::LOC_HOST_DEVICE_INIT_HOST,
                                         numConnections);
            }
            if (model.isSynapseGroupPostLearningRequired(s.first)) {
                allocate_device_variable(os, "unsigned int", "revIndInG" + s.first, VarMode::LOC_HOST_DEVICE_INIT_HOST,
                                         s.second.getTrgNeuronGroup()->getNumNeurons() + 1);
                allocate_device_variable(os, "unsigned int", "revInd" + s.first, VarMode::LOC_HOST_DEVICE_INIT_HOST,
                                         numConnections);
                allocate_device_variable(os, "unsigned int", "remap" + s.first, VarMode::LOC_HOST_DEVICE_INIT_HOST,
                                         numConnections);
            }

            // Allocate synapse variables
            if (s.second.getMatrixType() & SynapseMatrixWeight::INDIVIDUAL) {
                for(const auto &v : s.second.getWUModel()->getVars()) {
                    allocate_variable(os, v.second, v.first + s.first, s.second.getWUVarMode(v.first), numConnections);
                }
            }

            os << "}" << std::endl;
            os << std::endl;
            //setup up helper fn for this (specific) popn to generate sparse from dense
            os << "void createSparseConnectivityFromDense" << s.first << "(int preN,int postN, " << model.getPrecision() << " *denseMatrix)" << "{" << std::endl;
            os << "    gennError(\"The function createSparseConnectivityFromDense" << s.first << "() has been deprecated because with the introduction of synapse models that can be fully user-defined and may not contain a conductance variable g the existence condition for synapses has become ill-defined. \\n Please use your own logic and use the general tools allocate" << s.first << "(), countEntriesAbove(), and setSparseConnectivityFromDense().\");" << std::endl;
            os << "}" << std::endl;
            os << std::endl;
        }
    }

    // ------------------------------------------------------------------------
    // freeing global memory structures

    os << "void freeMem()" << std::endl;
    os << "{" << std::endl;

#ifndef CPU_ONLY
    if(model.isDeviceRNGRequired()) {
        free_device_variable(os, "rng", VarMode::LOC_DEVICE_INIT_DEVICE);
    }
#endif
    // FREE REMOTE NEURON VARIABLES
    for(const auto &n : model.getRemoteNeuronGroups()) {
        if(n.second.hasOutputToHost(localHostID)) {
            free_variable(os, "glbSpkCnt" + n.first, n.second.getSpikeVarMode());
            free_variable(os, "glbSpk" + n.first, n.second.getSpikeVarMode());
        }
    }

    // FREE LOCAL NEURON VARIABLES
    for(const auto &n : model.getLocalNeuronGroups()) {
        // Free spike buffer
        free_variable(os, "glbSpkCnt" + n.first, n.second.getSpikeVarMode());
        free_variable(os, "glbSpk" + n.first, n.second.getSpikeVarMode());

        // Free spike-like event buffer if allocated
        if (n.second.isSpikeEventRequired()) {
            free_variable(os, "glbSpkCntEvnt" + n.first, n.second.getSpikeEventVarMode());
            free_variable(os, "glbSpkEvnt" + n.first, n.second.getSpikeEventVarMode());
        }

        // Free last spike time buffer if allocated
        if (n.second.isSpikeTimeRequired()) {
            free_variable(os, "sT" + n.first, n.second.getSpikeTimeVarMode());
        }

#ifndef CPU_ONLY
        if(n.second.isSimRNGRequired()) {
            free_device_variable(os, "rng" + n.first, VarMode::LOC_DEVICE_INIT_DEVICE);
        }
#endif
        // Free neuron state variables
        for (auto const &v : n.second.getNeuronModel()->getVars()) {
            free_variable(os, v.first + n.first,
                          n.second.getVarMode(v.first));
        }
    }

    // FREE SYNAPSE VARIABLES
    for(const auto &s : model.getLocalSynapseGroups()) {
        free_variable(os, "inSyn" + s.first, s.second.getInSynVarMode());

        if (s.second.getMatrixType() & SynapseMatrixConnectivity::SPARSE) {
            os << "    C" << s.first << ".connN= 0;" << std::endl;

            free_host_variable(os, "C" + s.first + ".indInG", VarMode::LOC_HOST_DEVICE_INIT_HOST);
            free_device_variable(os, "indInG" + s.first, VarMode::LOC_HOST_DEVICE_INIT_HOST);

            free_host_variable(os, "C" + s.first + ".ind", VarMode::LOC_HOST_DEVICE_INIT_HOST);
            free_device_variable(os, "ind" + s.first, VarMode::LOC_HOST_DEVICE_INIT_HOST);

            if (model.isSynapseGroupPostLearningRequired(s.first)) {
                free_host_variable(os, "C" + s.first + ".revIndInG", VarMode::LOC_HOST_DEVICE_INIT_HOST);
                free_device_variable(os, "revIndInG" + s.first, VarMode::LOC_HOST_DEVICE_INIT_HOST);

                free_host_variable(os, "C" + s.first + ".revInd", VarMode::LOC_HOST_DEVICE_INIT_HOST);
                free_device_variable(os, "revInd" + s.first, VarMode::LOC_HOST_DEVICE_INIT_HOST);

                free_host_variable(os, "C" + s.first + ".remap", VarMode::LOC_HOST_DEVICE_INIT_HOST);
                free_device_variable(os, "remap" + s.first, VarMode::LOC_HOST_DEVICE_INIT_HOST);
            }

            if (model.isSynapseGroupDynamicsRequired(s.first)) {
                free_host_variable(os, "C" + s.first + ".preInd", VarMode::LOC_HOST_DEVICE_INIT_HOST);
                free_device_variable(os, "preInd" + s.first, VarMode::LOC_HOST_DEVICE_INIT_HOST);
            }
        }
        if (s.second.getMatrixType() & SynapseMatrixConnectivity::BITMASK) {
            free_variable(os, "gp" + s.first, VarMode::LOC_HOST_DEVICE_INIT_HOST);
        }
        if (s.second.getMatrixType() & SynapseMatrixWeight::INDIVIDUAL) {
            for(const auto &v : s.second.getWUModel()->getVars()) {
                free_variable(os, v.first + s.first, s.second.getWUVarMode(v.first));
            }
            for(const auto &v : s.second.getPSModel()->getVars()) {
                free_variable(os, v.first + s.first, s.second.getPSVarMode(v.first));
            }
        }
    }
    os << "}" << std::endl << std::endl;


    // ------------------------------------------------------------------------
    //! \brief Method for cleaning up and resetting device while quitting GeNN

    os << "void exitGeNN(){" << std::endl;
    os << "  freeMem();" << std::endl;
#ifndef CPU_ONLY
    os << "  cudaDeviceReset();" << std::endl;
#endif
#ifdef MPI_ENABLE
    os << "    MPI_Finalize();" << std::endl;
    os << "    printf(\"MPI finalized.\\n\");" << std::endl;
#endif
    os << "}" << std::endl;
    os << std::endl;

    // If model can be run on CPU
    if(model.canRunOnCPU()) {
        os << "// ------------------------------------------------------------------------" << std::endl;
        os << "// the actual time stepping procedure (using CPU)" << std::endl;
        os << "void stepTimeCPU()" << std::endl;
        os << "{" << std::endl;
        if (!model.getLocalSynapseGroups().empty()) {
            if (!model.getSynapseDynamicsGroups().empty()) {
                if (model.isTimingEnabled()) os << "        synDyn_timer.startTimer();" << std::endl;
                os << "        calcSynapseDynamicsCPU(t);" << std::endl;
                if (model.isTimingEnabled()) {
                    os << "        synDyn_timer.stopTimer();" << std::endl;
                    os << "        synDyn_tme+= synDyn_timer.getElapsedTime();" << std::endl;
                }
            }
            if (model.isTimingEnabled()) os << "        synapse_timer.startTimer();" << std::endl;
            os << "        calcSynapsesCPU(t);" << std::endl;
            if (model.isTimingEnabled()) {
                os << "        synapse_timer.stopTimer();" << std::endl;
                os << "        synapse_tme+= synapse_timer.getElapsedTime();"<< std::endl;
            }
            if (!model.getSynapsePostLearnGroups().empty()) {
                if (model.isTimingEnabled()) os << "        learning_timer.startTimer();" << std::endl;
                os << "        learnSynapsesPostHost(t);" << std::endl;
                if (model.isTimingEnabled()) {
                    os << "        learning_timer.stopTimer();" << std::endl;
                    os << "        learning_tme+= learning_timer.getElapsedTime();" << std::endl;
                }
            }
        }

        // Generate code to advance host-side spike queues
        genHostSpikeQueueAdvance(os, model, localHostID);

        if (model.isTimingEnabled()) os << "    neuron_timer.startTimer();" << std::endl;
        os << "    calcNeuronsCPU(t);" << std::endl;
        if (model.isTimingEnabled()) {
            os << "    neuron_timer.stopTimer();" << std::endl;
            os << "    neuron_tme+= neuron_timer.getElapsedTime();" << std::endl;
        }
        os << "iT++;" << std::endl;
        os << "t= iT*DT;" << std::endl;
        os << "}" << std::endl;
    }
    fs.close();


    // ------------------------------------------------------------------------
    // finish up

#ifndef CPU_ONLY
    cout << "Global memory required for core model: " << mem/1e6 << " MB. " << std::endl;
    cout << deviceProp[theDevice].totalGlobalMem << " for device " << theDevice << std::endl;
  
    if (0.5 * deviceProp[theDevice].totalGlobalMem < mem) {
        cout << "memory required for core model (" << mem/1e6;
        cout << "MB) is more than 50% of global memory on the chosen device";
        cout << "(" << deviceProp[theDevice].totalGlobalMem/1e6 << "MB)." << std::endl;
        cout << "Experience shows that this is UNLIKELY TO WORK ... " << std::endl;
    }
#endif
}


//----------------------------------------------------------------------------
/*!
  \brief A function to generate the code that simulates the model on the GPU

  The function generates functions that will spawn kernel grids onto the GPU (but not the actual kernel code which is generated in "genNeuronKernel()" and "genSynpaseKernel()"). Generated functions include "copyGToDevice()", "copyGFromDevice()", "copyStateToDevice()", "copyStateFromDevice()", "copySpikesFromDevice()", "copySpikeNFromDevice()" and "stepTimeGPU()". The last mentioned function is the function that will initialize the execution on the GPU in the generated simulation engine. All other generated functions are "convenience functions" to handle data transfer from and to the GPU.
*/
//----------------------------------------------------------------------------

#ifndef CPU_ONLY
void genRunnerGPU(const NNmodel &model, //!< Model description
                  const string &path,   //!< Path for code generation
                  int localHostID)      //!< ID of local host
{
    string name = model.getGeneratedCodePath(path, "runnerGPU.cc");
    ofstream fs;
    fs.open(name.c_str());

    // Attach this to a code stream
    CodeStream os(fs);

    writeHeader(os);

    // write doxygen comment
    os << "//-------------------------------------------------------------------------" << std::endl;
    os << "/*! \\file runnerGPU.cc" << std::endl << std::endl;
    os << "\\brief File generated from GeNN for the model " << model.getName() << " containing the host side code for a GPU simulator version." << std::endl;
    os << "*/" << std::endl;
    os << "//-------------------------------------------------------------------------" << std::endl << std::endl;
    os << std::endl;
    int version;
    cudaRuntimeGetVersion(&version); 
    if ((deviceProp[theDevice].major < 6) || (version < 8000)){
        //os << "#if !defined(__CUDA_ARCH__) || __CUDA_ARCH__ >= 600" << std::endl;
        //os << "#else"<< std::endl;
        //os << "#if __CUDA_ARCH__ < 600" << std::endl;
        os << "// software version of atomic add for double precision" << std::endl;
        os << "__device__ double atomicAddSW(double* address, double val)" << std::endl;
        os << "{" << std::endl;
        os << "    unsigned long long int* address_as_ull =" << std::endl;
        os << "                                          (unsigned long long int*)address;" << std::endl;
        os << "    unsigned long long int old = *address_as_ull, assumed;" << std::endl;
        os << "    do {" << std::endl;
        os << "        assumed = old;" << std::endl;
        os << "        old = atomicCAS(address_as_ull, assumed, " << std::endl;
        os << "                        __double_as_longlong(val + " << std::endl;
        os << "                        __longlong_as_double(assumed)));" << std::endl;
        os << "    } while (assumed != old);" << std::endl;
        os << "    return __longlong_as_double(old);" << std::endl;
        os << "}" << std::endl;
        //os << "#endif"<< std::endl;
        os << std::endl;
    }

    if (deviceProp[theDevice].major < 2) {
        os << "// software version of atomic add for single precision float" << std::endl;
        os << "__device__ float atomicAddSW(float* address, float val)" << std::endl;
        os << "{" << std::endl;
        os << "    int* address_as_ull =" << std::endl;
        os << "                                          (int*)address;" << std::endl;
        os << "    int old = *address_as_ull, assumed;" << std::endl;
        os << "    do {" << std::endl;
        os << "        assumed = old;" << std::endl;
        os << "        old = atomicCAS(address_as_ull, assumed, " << std::endl;
        os << "                        __float_as_int(val + " << std::endl;
        os << "                        __int_as_float(assumed)));" << std::endl;
        os << "    } while (assumed != old);" << std::endl;
        os << "    return __int_as_float(old);" << std::endl;
        os << "}" << std::endl;
        os << std::endl;
    }

    os << "template<typename RNG>" << std::endl;
    os << "__device__ float exponentialDistFloat(RNG *rng) {" << std::endl;
    os << "    float a = 0.0f;" << std::endl;
    os << "    while (true) {" << std::endl;
    os << "        float u = curand_uniform(rng);" << std::endl;
    os << "        const float u0 = u;" << std::endl;
    os << "        while (true) {" << std::endl;
    os << "            float uStar = curand_uniform(rng);" << std::endl;
    os << "            if (u < uStar) {" << std::endl;
    os << "                return  a + u0;" << std::endl;
    os << "            }" << std::endl;
    os << "            u = curand_uniform(rng);" << std::endl;
    os << "            if (u >= uStar) {" << std::endl;
    os << "                break;" << std::endl;
    os << "            }" << std::endl;
    os << "        }" << std::endl;
    os << "        a += 1.0f;" << std::endl;
    os << "    }" << std::endl;
    os << "}" << std::endl;
    os << std::endl;
    os << "template<typename RNG>" << std::endl;
    os << "__device__ double exponentialDistDouble(RNG *rng) {" << std::endl;
    os << "    double a = 0.0f;" << std::endl;
    os << "    while (true) {" << std::endl;
    os << "        double u = curand_uniform_double(rng);" << std::endl;
    os << "        const double u0 = u;" << std::endl;
    os << "        while (true) {" << std::endl;
    os << "            double uStar = curand_uniform_double(rng);" << std::endl;
    os << "            if (u < uStar) {" << std::endl;
    os << "                return  a + u0;" << std::endl;
    os << "            }" << std::endl;
    os << "            u = curand_uniform_double(rng);" << std::endl;
    os << "            if (u >= uStar) {" << std::endl;
    os << "                break;" << std::endl;
    os << "            }" << std::endl;
    os << "        }" << std::endl;
    os << "        a += 1.0;" << std::endl;
    os << "    }" << std::endl;
    os << "}" << std::endl;
    os << std::endl;

    os << "#include \"neuronKrnl.cc\"" << std::endl;
    if (!model.getLocalSynapseGroups().empty()) {
        os << "#include \"synapseKrnl.cc\"" << std::endl;
    }
    os << std::endl;

    os << "// ------------------------------------------------------------------------" << std::endl;
    os << "// copying remote data to device" << std::endl << std::endl;
    // Loop through remote neuron groups
    for(const auto &n : model.getRemoteNeuronGroups()) {
        // If this neuron group has outputs to local host
        if(n.second.hasOutputToHost(localHostID)) {
            // Write spike pushing function
            os << "void push" << n.first << "SpikesToDevice(bool hostInitialisedOnly)" << std::endl;
            os << CodeStream::OB(1060);
            genPushSpikeCode(os, n.second, false);
            os << CodeStream::CB(1060);

            // Write current spike pushing function
            genPushCurrentSpikeFunctions(os, n.second, false);
        }

    }

    os << "// ------------------------------------------------------------------------" << std::endl;
    os << "// copying things to device" << std::endl << std::endl;
    for(const auto &n : model.getLocalNeuronGroups()) {
        // neuron state variables
        os << "void push" << n.first << "StateToDevice(bool hostInitialisedOnly)" << std::endl;
        os << CodeStream::OB(1050);

        for(const auto &v : n.second.getNeuronModel()->getVars()) {
            // only copy variables which aren't pointers (pointers don't transport between GPU and CPU)
            // and are present on both device and host.
            const VarMode varMode = n.second.getVarMode(v.first);
            if (v.second.find("*") == string::npos && canPushPullVar(varMode)){
                const size_t size = n.second.isVarQueueRequired(v.first)
                    ? n.second.getNumNeurons() * n.second.getNumDelaySlots()
                    : n.second.getNumNeurons();
                // If variable is initialised on device, only copy if hostInitialisedOnly isn't set
                if(varMode & VarInit::DEVICE) {
                    os << "if(!hostInitialisedOnly)" << CodeStream::OB(1051);
                }

                os << "CHECK_CUDA_ERRORS(cudaMemcpy(d_" << v.first << n.first;
                os << ", " << v.first << n.first;
                os << ", " << size << " * sizeof(" << v.second << "), cudaMemcpyHostToDevice));" << std::endl;

                if(varMode & VarInit::DEVICE) {
                    os << CodeStream::CB(1051);
                }
            }
        }

        os << CodeStream::CB(1050);
        os << std::endl;

        // neuron spike variables
        os << "void push" << n.first << "SpikesToDevice(bool hostInitialisedOnly)" << std::endl;
        os << CodeStream::OB(1060);

        genPushSpikeCode(os, n.second, false);
        
        if (n.second.isSpikeEventRequired()) {
            os << "push" << n.first << "SpikeEventsToDevice(hostInitialisedOnly);" << std::endl;
        }

        const VarMode spikeTimeVarMode = n.second.getSpikeTimeVarMode();
        if (n.second.isSpikeTimeRequired() && canPushPullVar(spikeTimeVarMode)) {
            // If spikes times are initialised on device, only copy if hostInitialisedOnly isn't set
            if(spikeTimeVarMode & VarInit::DEVICE) {
                os << "if(!hostInitialisedOnly)" << CodeStream::OB(1062);
            }

            size_t size = n.second.getNumNeurons() * n.second.getNumDelaySlots();
            os << "CHECK_CUDA_ERRORS(cudaMemcpy(d_sT" << n.first;
            os << ", sT" << n.first;
            os << ", " << size << " * sizeof(unsigned int), cudaMemcpyHostToDevice));" << std::endl;

            if(spikeTimeVarMode & VarInit::DEVICE) {
                os << CodeStream::CB(1062);
            }
        }

        os << CodeStream::CB(1060);
        os << std::endl;

        // neuron spike variables
        os << "void push" << n.first << "SpikeEventsToDevice(bool hostInitialisedOnly)" << std::endl;
        os << CodeStream::OB(1060);
        genPushSpikeCode(os, n.second, true);
        os << CodeStream::CB(1060);
        os << std::endl;

        // Generate functions to push current spikes and spike events to device
        genPushCurrentSpikeFunctions(os, n.second, false);
        genPushCurrentSpikeFunctions(os, n.second, true);
    }
    // synapse variables
    for(const auto &s : model.getLocalSynapseGroups()) {
        const auto *wu = s.second.getWUModel();
        const auto *psm = s.second.getPSModel();

        os << "void push" << s.first << "StateToDevice(bool hostInitialisedOnly)" << std::endl;
        os << CodeStream::OB(1100);

        const unsigned int numSrcNeurons = s.second.getSrcNeuronGroup()->getNumNeurons();
        const unsigned int numTrgNeurons = s.second.getTrgNeuronGroup()->getNumNeurons();
        if (s.second.getMatrixType() & SynapseMatrixWeight::INDIVIDUAL) { // INDIVIDUALG
            if (s.second.getMatrixType() & SynapseMatrixConnectivity::DENSE) {
                os << "const size_t size = " << numSrcNeurons * numTrgNeurons << ";" << std::endl;
            }
            else {
                os << "const size_t size = C" << s.first << ".connN;" << std::endl;
            }

            for(const auto &v : wu->getVars()) {
                const VarMode varMode = s.second.getWUVarMode(v.first);

                 // only copy non-pointers and non-zero-copied. Pointers don't transport between GPU and CPU
                if (v.second.find("*") == string::npos && canPushPullVar(varMode)) {
                    // If variable is initialised on device, only copy if hostInitialisedOnly isn't set
                    if(varMode & VarInit::DEVICE) {
                        os << "if(!hostInitialisedOnly)" << CodeStream::OB(1101);
                    }

                    os << "CHECK_CUDA_ERRORS(cudaMemcpy(d_" << v.first << s.first;
                    os << ", " << v.first << s.first;
                    os << ", size * sizeof(" << v.second << "), cudaMemcpyHostToDevice));" << std::endl;

                    if(varMode & VarInit::DEVICE) {
                        os << CodeStream::CB(1101);
                    }
                }
            }

            for(const auto &v : psm->getVars()) {
                const VarMode varMode = s.second.getPSVarMode(v.first);
                // only copy non-pointers and non-zero-copied. Pointers don't transport between GPU and CPU
                if (v.second.find("*") == string::npos && canPushPullVar(varMode)) {
                    // If variable is initialised on device, only copy if hostInitialisedOnly isn't set
                    if(varMode & VarInit::DEVICE) {
                        os << "if(!hostInitialisedOnly)" << CodeStream::OB(1102);
                    }

                    os << "CHECK_CUDA_ERRORS(cudaMemcpy(d_" << v.first << s.first;
                    os << ", " << v.first << s.first;
                    os << ", " << numTrgNeurons << " * sizeof(" << v.second << "), cudaMemcpyHostToDevice));" << std::endl;

                    if(varMode & VarInit::DEVICE) {
                        os << CodeStream::CB(1102);
                    }
                }
            }
        }
        else if (s.second.getMatrixType() & SynapseMatrixConnectivity::BITMASK) {
            const size_t size = (numSrcNeurons * numTrgNeurons) / 32 + 1;
            os << "CHECK_CUDA_ERRORS(cudaMemcpy(d_gp" << s.first;
            os << ", gp" << s.first;
            os << ", " << size << " * sizeof(uint32_t), cudaMemcpyHostToDevice));" << std::endl;
        }

        // If synapse input variables can be pushed and pulled add copy code
        if(canPushPullVar(s.second.getInSynVarMode())) {
            // If variable is initialised on device, only copy if hostInitialisedOnly isn't set
            if(s.second.getInSynVarMode() & VarInit::DEVICE) {
                os << "if(!hostInitialisedOnly)" << CodeStream::OB(1103);
            }
            os << "CHECK_CUDA_ERRORS(cudaMemcpy(d_inSyn" << s.first;
            os << ", inSyn" << s.first;
            os << ", " << numTrgNeurons << " * sizeof(" << model.getPrecision() << "), cudaMemcpyHostToDevice));" << std::endl;

            if(s.second.getInSynVarMode() & VarInit::DEVICE) {
                os << CodeStream::CB(1103);
            }
        }

        os << CodeStream::CB(1100);
        os << std::endl;
    }


    os << "// ------------------------------------------------------------------------" << std::endl;
    os << "// copying things from device" << std::endl << std::endl;

    for(const auto &n : model.getLocalNeuronGroups()) {
        // neuron state variables
        os << "void pull" << n.first << "StateFromDevice()" << std::endl;
        os << CodeStream::OB(1050);
        
        for(const auto &v : n.second.getNeuronModel()->getVars()) {
            // only copy non-zero-copied, non-pointers. Pointers don't transport between GPU and CPU
            if (v.second.find("*") == string::npos && canPushPullVar(n.second.getVarMode(v.first))) {
                const size_t size = n.second.isVarQueueRequired(v.first)
                    ? n.second.getNumNeurons() * n.second.getNumDelaySlots()
                    : n.second.getNumNeurons();

                os << "CHECK_CUDA_ERRORS(cudaMemcpy(" << v.first << n.first;
                os << ", d_" << v.first << n.first;
                os << ", " << size << " * sizeof(" << v.second << "), cudaMemcpyDeviceToHost));" << std::endl;
            }
        }

        os << CodeStream::CB(1050);
        os << std::endl;

        // spike event variables
        os << "void pull" << n.first << "SpikeEventsFromDevice()" << std::endl;
        os << CodeStream::OB(1061);

        if (n.second.isSpikeEventRequired() && canPushPullVar(n.second.getSpikeEventVarMode())) {
          const size_t glbSpkCntEvntSize = n.second.getNumDelaySlots();
          os << "CHECK_CUDA_ERRORS(cudaMemcpy(glbSpkCntEvnt" << n.first;
          os << ", d_glbSpkCntEvnt" << n.first;
          os << ", " << glbSpkCntEvntSize << " * sizeof(unsigned int), cudaMemcpyDeviceToHost));" << std::endl;

          const size_t glbSpkEvntSize = n.second.getNumNeurons() * n.second.getNumDelaySlots();
          os << "CHECK_CUDA_ERRORS(cudaMemcpy(glbSpkEvnt" << n.first;
          os << ", d_glbSpkEvnt" << n.first;
          os << ", " << glbSpkEvntSize << " * sizeof(unsigned int), cudaMemcpyDeviceToHost));" << std::endl;
        }

        os << CodeStream::CB(1061);
        os << std::endl;

        // neuron spike variables (including spike events)
        os << "void pull" << n.first << "SpikesFromDevice()" << std::endl;
        os << CodeStream::OB(1060);

        if(canPushPullVar(n.second.getSpikeVarMode())) {
            size_t glbSpkCntSize = n.second.isTrueSpikeRequired() ? n.second.getNumDelaySlots() : 1;
            os << "CHECK_CUDA_ERRORS(cudaMemcpy(glbSpkCnt" << n.first;
            os << ", d_glbSpkCnt" << n.first;
            os << ", " << glbSpkCntSize << " * sizeof(unsigned int), cudaMemcpyDeviceToHost));" << std::endl;

            os << "CHECK_CUDA_ERRORS(cudaMemcpy(glbSpk" << n.first;
            os << ", d_glbSpk" << n.first;
            os << ", " << "glbSpkCnt" << n.first << " [0]* sizeof(unsigned int), cudaMemcpyDeviceToHost));" << std::endl;
        }

        if (n.second.isSpikeEventRequired()) {
            os << "pull" << n.first << "SpikeEventsFromDevice();" << std::endl;
        }
        os << CodeStream::CB(1060);
        os << std::endl;

        // neuron spike times
        os << "void pull" << n.first << "SpikeTimesFromDevice()" << std::endl;
        os << CodeStream::OB(10601);
        os << "//Assumes that spike numbers are already copied back from the device" << std::endl;
        if (n.second.isSpikeTimeRequired() && canPushPullVar(n.second.getSpikeTimeVarMode())) {
            os << "CHECK_CUDA_ERRORS(cudaMemcpy(sT" << n.first;
            os << ", d_sT" << n.first;
            os << ", " << "glbSpkCnt" << n.first << "[0] * sizeof(unsigned int), cudaMemcpyDeviceToHost));" << std::endl;
        }

        os << CodeStream::CB(10601);
        os << std::endl;

        genPullCurrentSpikeFunctions(os, n.second, false);
        genPullCurrentSpikeFunctions(os, n.second, true);
    }

    // synapse variables
    for(const auto &s : model.getLocalSynapseGroups()) {
        const auto *wu = s.second.getWUModel();
        const auto *psm = s.second.getPSModel();

        const unsigned int numSrcNeurons = s.second.getSrcNeuronGroup()->getNumNeurons();
        const unsigned int numTrgNeurons = s.second.getTrgNeuronGroup()->getNumNeurons();

        os << "void pull" << s.first << "StateFromDevice()" << std::endl;
        os << CodeStream::OB(1100);

        if (s.second.getMatrixType() & SynapseMatrixWeight::INDIVIDUAL) { // INDIVIDUALG
            if (s.second.getMatrixType() & SynapseMatrixConnectivity::DENSE) {
                os << "size_t size = " << numSrcNeurons * numTrgNeurons << ";" << std::endl;
            }
            else {
                os << "size_t size = C" << s.first << ".connN;" << std::endl;
            }

            for(const auto &v : wu->getVars()) {
                // only copy non-pointers and non-zero-copied. Pointers don't transport between GPU and CPU
                if (v.second.find("*") == string::npos && canPushPullVar(s.second.getWUVarMode(v.first))) {
                    os << "CHECK_CUDA_ERRORS(cudaMemcpy(" << v.first << s.first;
                    os << ", d_"  << v.first << s.first;
                    os << ", size * sizeof(" << v.second << "), cudaMemcpyDeviceToHost));" << std::endl;
                }
            }

            for(const auto &v : psm->getVars()) {
                // only copy non-pointers and non-zero-copied. Pointers don't transport between GPU and CPU
                if (v.second.find("*") == string::npos && canPushPullVar(s.second.getPSVarMode(v.first))) {
                    os << "CHECK_CUDA_ERRORS(cudaMemcpy(" << v.first << s.first;
                    os << ", d_"  << v.first << s.first;
                    os << ", " << numTrgNeurons << " * sizeof(" << v.second << "), cudaMemcpyDeviceToHost));" << std::endl;
                }
            }
        }
        else if (s.second.getMatrixType() & SynapseMatrixConnectivity::BITMASK) {
            size_t size = (numSrcNeurons * numTrgNeurons) / 32 + 1;
            os << "CHECK_CUDA_ERRORS(cudaMemcpy(gp" << s.first;
            os << ", d_gp" << s.first;
            os << ", " << size << " * sizeof(uint32_t), cudaMemcpyDeviceToHost));" << std::endl;
        }

        if(canPushPullVar(s.second.getInSynVarMode())) {
            os << "CHECK_CUDA_ERRORS(cudaMemcpy(inSyn" << s.first;
            os << ", d_inSyn" << s.first;
            os << ", " << numTrgNeurons << " * sizeof(" << model.getPrecision() << "), cudaMemcpyDeviceToHost));" << std::endl;
        }

        os << CodeStream::CB(1100);
        os << std::endl;
    }


    os << "// ------------------------------------------------------------------------" << std::endl;
    os << "// global copying values to device" << std::endl;
    
    os << "void copyStateToDevice(bool hostInitialisedOnly)" << std::endl;
    os << CodeStream::OB(1110);
    for(const auto &n : model.getRemoteNeuronGroups()) {
        if(n.second.hasOutputToHost(localHostID)) {
            os << "push" << n.first << "SpikesToDevice(hostInitialisedOnly);" << std::endl;
        }
    }

    for(const auto &n : model.getLocalNeuronGroups()) {
        os << "push" << n.first << "StateToDevice(hostInitialisedOnly);" << std::endl;
        os << "push" << n.first << "SpikesToDevice(hostInitialisedOnly);" << std::endl;
    }

    for(const auto &s : model.getLocalSynapseGroups()) {
        os << "push" << s.first << "StateToDevice(hostInitialisedOnly);" << std::endl;
    }

    os << CodeStream::CB(1110);
    os << std::endl;
    
    os << "// ------------------------------------------------------------------------" << std::endl;
    os << "// global copying spikes to device" << std::endl;
    
    os << "void copySpikesToDevice()" << std::endl;
    os << CodeStream::OB(1111);
    for(const auto &n : model.getLocalNeuronGroups()) {
      os << "push" << n.first << "SpikesToDevice();" << std::endl;
    }
    os << CodeStream::CB(1111);
   
    os << "// ------------------------------------------------------------------------" << std::endl;
    os << "// copying current spikes to device" << std::endl;
    
    os << "void copyCurrentSpikesToDevice()" << std::endl;
    os << CodeStream::OB(1112);
    for(const auto &n : model.getLocalNeuronGroups()) {
      os << "push" << n.first << "CurrentSpikesToDevice();" << std::endl;
    }
    os << CodeStream::CB(1112);
   
    
    os << "// ------------------------------------------------------------------------" << std::endl;
    os << "// global copying spike events to device" << std::endl;
    
    os << "void copySpikeEventsToDevice()" << std::endl;
    os << CodeStream::OB(1113);
    for(const auto &n : model.getLocalNeuronGroups()) {
      os << "push" << n.first << "SpikeEventsToDevice();" << std::endl;
    }
    os << CodeStream::CB(1113);
   
    os << "// ------------------------------------------------------------------------" << std::endl;
    os << "// copying current spikes to device" << std::endl;
    
    os << "void copyCurrentSpikeEventsToDevice()" << std::endl;
    os << CodeStream::OB(1114);
    for(const auto &n : model.getLocalNeuronGroups()) {
      os << "push" << n.first << "CurrentSpikeEventsToDevice();" << std::endl;
    }
    os << CodeStream::CB(1114);

    os << "// ------------------------------------------------------------------------" << std::endl;
    os << "// global copying values from device" << std::endl;
    
    os << "void copyStateFromDevice()" << std::endl;
    os << CodeStream::OB(1120);
    
    for(const auto &n : model.getLocalNeuronGroups()) {
        os << "pull" << n.first << "StateFromDevice();" << std::endl;
        os << "pull" << n.first << "SpikesFromDevice();" << std::endl;
    }

    for(const auto &s : model.getLocalSynapseGroups()) {
        os << "pull" << s.first << "StateFromDevice();" << std::endl;
    }
    
    os << CodeStream::CB(1120);
    os << std::endl;


    os << "// ------------------------------------------------------------------------" << std::endl;
    os << "// global copying spikes from device" << std::endl;
    
    os << "void copySpikesFromDevice()" << std::endl;
    os << CodeStream::OB(1121) << std::endl;

    for(const auto &n : model.getLocalNeuronGroups()) {
      os << "pull" << n.first << "SpikesFromDevice();" << std::endl;
    }
    os << CodeStream::CB(1121) << std::endl;
    os << std::endl;
    
    os << "// ------------------------------------------------------------------------" << std::endl;
    os << "// copying current spikes from device" << std::endl;
    
    os << "void copyCurrentSpikesFromDevice()" << std::endl;
    os << CodeStream::OB(1122) << std::endl;

    for(const auto &n : model.getLocalNeuronGroups()) {
      os << "pull" << n.first << "CurrentSpikesFromDevice();" << std::endl;
    }
    os << CodeStream::CB(1122) << std::endl;
    os << std::endl;
    

    os << "// ------------------------------------------------------------------------" << std::endl;
    os << "// copying spike numbers from device (note, only use when only interested"<< std::endl;
    os << "// in spike numbers; copySpikesFromDevice() already includes this)" << std::endl;

    os << "void copySpikeNFromDevice()" << std::endl;
    os << CodeStream::OB(1123) << std::endl;

    for(const auto &n : model.getLocalNeuronGroups()) {
        if(canPushPullVar(n.second.getSpikeVarMode())) {
            size_t size = (n.second.isTrueSpikeRequired() && n.second.isDelayRequired())
                ? n.second.getNumDelaySlots() : 1;

            os << "CHECK_CUDA_ERRORS(cudaMemcpy(glbSpkCnt" << n.first;
            os << ", d_glbSpkCnt" << n.first << ", " << size << "* sizeof(unsigned int), cudaMemcpyDeviceToHost));" << std::endl;
        }
    }

    os << CodeStream::CB(1123) << std::endl;
    os << std::endl;

    
    os << "// ------------------------------------------------------------------------"<< std::endl;
    os << "// global copying spikeEvents from device" << std::endl;
    
    os << "void copySpikeEventsFromDevice()" << std::endl;
    os << CodeStream::OB(1124) << std::endl;

    for(const auto &n : model.getLocalNeuronGroups()) {
      os << "pull" << n.first << "SpikeEventsFromDevice();" << std::endl;
    }
    os << CodeStream::CB(1124) << std::endl;
    os << std::endl;
    
    os << "// ------------------------------------------------------------------------" << std::endl;
    os << "// copying current spikeEvents from device" << std::endl;
    
    os << "void copyCurrentSpikeEventsFromDevice()" << std::endl;
    os << CodeStream::OB(1125) << std::endl;

    for(const auto &n : model.getLocalNeuronGroups()) {
      os << "pull" << n.first << "CurrentSpikeEventsFromDevice();" << std::endl;
    }
    os << CodeStream::CB(1125) << std::endl;
    os << std::endl;

    os << "// ------------------------------------------------------------------------" << std::endl;
    os << "// global copying spike event numbers from device (note, only use when only interested" << std::endl;
    os << "// in spike numbers; copySpikeEventsFromDevice() already includes this)" << std::endl;
    
    os << "void copySpikeEventNFromDevice()" << std::endl;
    os << CodeStream::OB(1126) << std::endl;

    for(const auto &n : model.getLocalNeuronGroups()) {
        if (n.second.isSpikeEventRequired() && canPushPullVar(n.second.getSpikeEventVarMode())) {
            const size_t size = n.second.isDelayRequired() ? n.second.getNumDelaySlots() : 1;

            os << "CHECK_CUDA_ERRORS(cudaMemcpy(glbSpkCntEvnt" << n.first;
            os << ", d_glbSpkCntEvnt" << n.first << ", " << size << "* sizeof(unsigned int), cudaMemcpyDeviceToHost));" << std::endl;
        }
    }
    os << CodeStream::CB(1126) << std::endl;
    os << std::endl;

    os << "// ------------------------------------------------------------------------" << std::endl;
    os << "// the time stepping procedure (using GPU)" << std::endl;
    os << "void stepTimeGPU()" << std::endl;
    os << CodeStream::OB(1130) << std::endl;

    if (!model.getLocalSynapseGroups().empty()) {
        unsigned int synapseGridSz = model.getSynapseKernelGridSize();
        os << "//model.padSumSynapseTrgN[model.synapseGrpN - 1] is " << synapseGridSz << std::endl;
        synapseGridSz = synapseGridSz / synapseBlkSz;
        os << "dim3 sThreads(" << synapseBlkSz << ", 1);" << std::endl;
        os << "dim3 sGrid(" << synapseGridSz << ", 1);" << std::endl;
        os << std::endl;
    }
    if (!model.getSynapsePostLearnGroups().empty()) {
        const unsigned int learnGridSz = ceil((float)model.getSynapsePostLearnGridSize() / learnBlkSz);
        os << "dim3 lThreads(" << learnBlkSz << ", 1);" << std::endl;
        os << "dim3 lGrid(" << learnGridSz << ", 1);" << std::endl;
        os << std::endl;
    }

    if (!model.getSynapseDynamicsGroups().empty()) {
        const unsigned int synDynGridSz = ceil((float)model.getSynapseDynamicsGridSize() / synDynBlkSz);
        os << "dim3 sDThreads(" << synDynBlkSz << ", 1);" << std::endl;
        os << "dim3 sDGrid(" << synDynGridSz << ", 1);" << std::endl;
        os << std::endl;
    }

    const unsigned int neuronGridSz = ceil((float) model.getNeuronGridSize() / neuronBlkSz);
    os << "dim3 nThreads(" << neuronBlkSz << ", 1);" << std::endl;
    if (neuronGridSz < (unsigned int)deviceProp[theDevice].maxGridSize[1]) {
        os << "dim3 nGrid(" << neuronGridSz << ", 1);" << std::endl;
    }
    else {
        int sqGridSize = ceil((float) sqrt((float) neuronGridSz));
        os << "dim3 nGrid(" << sqGridSize << ","<< sqGridSize <<");" << std::endl;
    }
    os << std::endl;
    if (!model.getLocalSynapseGroups().empty()) {
        if (!model.getSynapseDynamicsGroups().empty()) {
            if (model.isTimingEnabled()) {
                os << "cudaEventRecord(synDynStart);" << std::endl;
            }
            os << "calcSynapseDynamics <<< sDGrid, sDThreads >>> (";
            for(const auto &p : model.getSynapseDynamicsKernelParameters()) {
                os << p.first << ", ";
            }
            os << "t);" << std::endl;
            if (model.isTimingEnabled()) {
                os << "cudaEventRecord(synDynStop);" << std::endl;
            }
        }
        if (model.isTimingEnabled()) {
            os << "cudaEventRecord(synapseStart);" << std::endl;
        }
        os << "calcSynapses <<< sGrid, sThreads >>> (";
        for(const auto &p : model.getSynapseKernelParameters()) {
            os << p.first << ", ";
        }
        os << "t);" << std::endl;
        if (model.isTimingEnabled()) {
            os << "cudaEventRecord(synapseStop);" << std::endl;
        }

        if (!model.getSynapsePostLearnGroups().empty()) {
            if (model.isTimingEnabled()) {
                os << "cudaEventRecord(learningStart);" << std::endl;
            }
            os << "learnSynapsesPost <<< lGrid, lThreads >>> (";
            for(const auto &p : model.getSimLearnPostKernelParameters()) {
                os << p.first << ", ";
            }
            os << "t);" << std::endl;
            if (model.isTimingEnabled()) {
                os << "cudaEventRecord(learningStop);" << std::endl;
            }
        }
    }
    // Generate code to advance host-side spike queues
    genHostSpikeQueueAdvance(os, model, localHostID);

    if (model.isTimingEnabled()) {
        os << "cudaEventRecord(neuronStart);" << std::endl;
    }

    os << "calcNeurons <<< nGrid, nThreads >>> (";
    for(const auto &p : model.getNeuronKernelParameters()) {
        os << p.first << ", ";
    }
    os << "t);" << std::endl;
    if (model.isTimingEnabled()) {
        os << "cudaEventRecord(neuronStop);" << std::endl;
        os << "cudaEventSynchronize(neuronStop);" << std::endl;
        os << "float tmp;" << std::endl;
        if (!model.getLocalSynapseGroups().empty()) {
            os << "cudaEventElapsedTime(&tmp, synapseStart, synapseStop);" << std::endl;
            os << "synapse_tme+= tmp/1000.0;" << std::endl;
        }
        if (!model.getSynapsePostLearnGroups().empty()) {
            os << "cudaEventElapsedTime(&tmp, learningStart, learningStop);" << std::endl;
            os << "learning_tme+= tmp/1000.0;" << std::endl;
        }
        if (!model.getSynapseDynamicsGroups().empty()) {
            os << "cudaEventElapsedTime(&tmp, synDynStart, synDynStop);" << std::endl;
            os << "lsynDyn_tme+= tmp/1000.0;" << std::endl;
        }
        os << "cudaEventElapsedTime(&tmp, neuronStart, neuronStop);" << std::endl;
        os << "neuron_tme+= tmp/1000.0;" << std::endl;
    }

    // Synchronise if zero-copy is in use
    if(model.zeroCopyInUse()) {
        os << "cudaDeviceSynchronize();" << std::endl;
    }

    os << "iT++;" << std::endl;
    os << "t= iT*DT;" << std::endl;
    os << CodeStream::CB(1130) << std::endl;
    fs.close();
    //cout << "done with generating GPU runner" << std::endl;
}
#endif // CPU_ONLY


//----------------------------------------------------------------------------
/*!
  \brief A function that generates an MSBuild script for all generated GeNN code.
*/
//----------------------------------------------------------------------------
void genMSBuild(const NNmodel &model,   //!< Model description
                const string &path)     //!< Path for code generation
{
    string name = model.getGeneratedCodePath(path, "generated_code.props");
    ofstream fs;
    fs.open(name.c_str());

    // Attach this to a code stream
    CodeStream os(fs);

    os << "<?xml version=\"1.0\" encoding=\"utf-8\"?>" << endl;
    os << "<Project DefaultTargets=\"Build\" ToolsVersion=\"12.0\" xmlns=\"http://schemas.microsoft.com/developer/msbuild/2003\">" << endl;
#ifdef CPU_ONLY
    os << "  <Import Project=\"$(GENN_PATH)\\userproject\\include\\genn_cpu_only.props\"/>" << endl;
    os << endl;
    os << "  <!-- Compile runner using C++ compiler -->" << endl;
    os << "  <ItemGroup>" << endl;
    os << "    <ClCompile Include=\"" << model.getName() + "_CODE\\runner.cc\"/>";
    os << "  </ItemGroup>" << endl;
#else
    os << "  <Import Project=\"$(GENN_PATH)\\userproject\\include\\genn.props\"/>" << endl;
    os << endl;
    const string computeCapability = to_string(deviceProp[theDevice].major) + to_string(deviceProp[theDevice].minor);
	os << "  <!-- Set CUDA code generation options based on selected device -->" << endl;
    os << "  <ItemDefinitionGroup>" << endl;
    os << "    <CudaCompile>" << endl;
    os << "      <CodeGeneration>compute_" << computeCapability <<",sm_" << computeCapability << "</CodeGeneration>" << endl;
    os << "    </CudaCompile>" << endl;
    os << "  </ItemDefinitionGroup>" << endl;
    os << "  <!-- Compile runner using CUDA compiler -->" << endl;
    os << "  <ItemGroup>" << endl;
    os << "    <CudaCompile Include=\"" << model.getName() + "_CODE\\runner.cc\">" << endl;
    os << "        <AdditionalOptions>-x cu %(AdditionalOptions)</AdditionalOptions>" << endl;
    os << "    </CudaCompile>" << endl;
    os << "  </ItemGroup>" << endl;
#endif  // !CPU_ONLY
    os << "</Project>" << endl;
    
}

//----------------------------------------------------------------------------
/*!
\brief A function that generates the Makefile for all generated GeNN code.
*/
//----------------------------------------------------------------------------
void genMakefile(const NNmodel &model, //!< Model description
                 const string &path)  //!< Path for code generation
{
    string name = model.getGeneratedCodePath(path, "Makefile");
    ofstream fs;
    fs.open(name.c_str());

    // Attach this to a code stream
    CodeStream os(fs);

#ifdef _WIN32
#ifdef CPU_ONLY
    string cxxFlags = GENN_PREFERENCES::buildSharedLibrary ? "/LD" : "/C";
    cxxFlags += " /DCPU_ONLY";
    cxxFlags += " " + GENN_PREFERENCES::userCxxFlagsWIN;
    if (GENN_PREFERENCES::optimizeCode) {
        cxxFlags += " /O2";
    }
    if (GENN_PREFERENCES::debugCode) {
        cxxFlags += " /debug /Zi /Od";
    }

    os << endl;
    os << "CXXFLAGS       =/nologo /EHsc " << cxxFlags << endl;
    os << endl;
    os << "INCLUDEFLAGS   =/I\"$(GENN_PATH)\\lib\\include\"" << endl;
    os << endl;
    
    // Add correct rules for building either shared library or object file
    // **NOTE** no idea how Visual C++ figures out that the dll should be called runner.dll but...it does
    // **NOTE** adding /OUT:runner.dll to make this explicit actually causes it to complain about ignoring options
    if(GENN_PREFERENCES::buildSharedLibrary) {
        os << "all: runner.dll" << endl;
        os << endl;
        os << "runner.dll: runner.cc" << endl;
        os << "\t$(CXX) $(CXXFLAGS) $(INCLUDEFLAGS) runner.cc $(GENN_PATH)\\lib\\src\\sparseUtils.cc" << endl;
        os << endl;
        os << "clean:" << endl;
        os << "\t-del runner.dll *.obj 2>nul" << endl;
    }
    else
    {
        os << "all: runner.obj" << endl;
        os << endl;
        os << "runner.obj: runner.cc" << endl;
        os << "\t$(CXX) $(CXXFLAGS) $(INCLUDEFLAGS) runner.cc" << endl;
        os << endl;
        os << "clean:" << endl;
        os << "\t-del runner.obj 2>nul" << endl;
    }
#else
    // Start with correct NVCC flags to build shared library or object file as appropriate
    // **NOTE** -c = compile and assemble, don't link
    string nvccFlags = GENN_PREFERENCES::buildSharedLibrary ? "--shared" : "-c";
    nvccFlags += " -x cu -arch sm_";
    nvccFlags += to_string(deviceProp[theDevice].major) + to_string(deviceProp[theDevice].minor);
    nvccFlags += " " + GENN_PREFERENCES::userNvccFlags;
    
    if (GENN_PREFERENCES::optimizeCode) {
        nvccFlags += " -O3 -use_fast_math";
    }
    if (GENN_PREFERENCES::debugCode) {
        nvccFlags += " -O0 -g -G";
    }
    if (GENN_PREFERENCES::showPtxInfo) {
        nvccFlags += " -Xptxas \"-v\"";
    }

    os << endl;
    os << "NVCC           =\"" << NVCC << "\"" << endl;
    os << "NVCCFLAGS      =" << nvccFlags << endl;
    os << endl;
    os << "INCLUDEFLAGS   =-I\"$(GENN_PATH)\\lib\\include\"" << endl;
    os << endl;
    
    // Add correct rules for building either shared library or object file
    if(GENN_PREFERENCES::buildSharedLibrary) {
        os << "all: runner.dll" << endl;
        os << endl;
        os << "runner.dll: runner.cc" << endl;
        os << "\t$(NVCC) $(NVCCFLAGS) $(INCLUDEFLAGS) runner.cc $(GENN_PATH)\\lib\\src\\sparseUtils.cc -o runner.dll" << endl;
        os << endl;
        os << "clean:" << endl;
        os << "\t-del runner.dll 2>nul" << endl;
    }
    else {
        os << "all: runner.obj" << endl;
        os << endl;
        os << "runner.obj: runner.cc" << endl;
        os << "\t$(NVCC) $(NVCCFLAGS) $(INCLUDEFLAGS) runner.cc" << endl;
        os << endl;
        os << "clean:" << endl;
        os << "\t-del runner.obj 2>nul" << endl;
    }
#endif

#else // UNIX

#ifdef CPU_ONLY
    // Start with correct NVCC flags to build shared library or object file as appropriate
    // **NOTE** -c = compile and assemble, don't link
    string cxxFlags = GENN_PREFERENCES::buildSharedLibrary ? "-shared -fPIC" : "-c";
    cxxFlags += " -DCPU_ONLY -std=c++11";
    cxxFlags += " " + GENN_PREFERENCES::userCxxFlagsGNU;
    if (GENN_PREFERENCES::optimizeCode) {
        cxxFlags += " -O3 -ffast-math";
    }
    if (GENN_PREFERENCES::debugCode) {
        cxxFlags += " -O0 -g";
    }

    os << endl;
    os << "CXXFLAGS       :=" << cxxFlags << endl;
    os << endl;
#ifdef MPI_ENABLE
    os << "INCLUDEFLAGS   =-I\"$(GENN_PATH)/lib/include\" -I\"$(MPI_PATH)/include\"" << endl;
#else
    os << "INCLUDEFLAGS   =-I\"$(GENN_PATH)/lib/include\"" << endl;
#endif
    os << endl;

    // Add correct rules for building either shared library or object file
    if(GENN_PREFERENCES::buildSharedLibrary) {
        os << "all: librunner.so" << endl;
        os << endl;
        os << "librunner.so: runner.cc" << endl;
        os << "\t$(CXX) $(CXXFLAGS) $(INCLUDEFLAGS) runner.cc $(GENN_PATH)/lib/src/sparseUtils.cc -o librunner.so" << endl;
        os << endl;
        os << "clean:" << endl;
        os << "\trm -f librunner.so" << endl;
    }
    else {
        os << "all: runner.o" << endl;
        os << endl;
        os << "runner.o: runner.cc" << endl;
        os << "\t$(CXX) $(CXXFLAGS) $(INCLUDEFLAGS) runner.cc" << endl;
        os << endl;
        os << "clean:" << endl;
        os << "\trm -f runner.o" << endl;
    }
#else
    // Start with correct NVCC flags to build shared library or object file as appropriate
    // **NOTE** -c = compile and assemble, don't link
    string nvccFlags = GENN_PREFERENCES::buildSharedLibrary ? "--shared --compiler-options '-fPIC'" : "-c";

    nvccFlags += " -std=c++11 -x cu -arch sm_";
    nvccFlags += to_string(deviceProp[theDevice].major) + to_string(deviceProp[theDevice].minor);
    nvccFlags += " " + GENN_PREFERENCES::userNvccFlags;
    if (GENN_PREFERENCES::optimizeCode) {
        nvccFlags += " -O3 -use_fast_math -Xcompiler \"-ffast-math\"";
    }
    if (GENN_PREFERENCES::debugCode) {
        nvccFlags += " -O0 -g -G";
    }
    if (GENN_PREFERENCES::showPtxInfo) {
        nvccFlags += " -Xptxas \"-v\"";
    }

    os << endl;
    os << "NVCC           :=\"" << NVCC << "\"" << endl;
    os << "NVCCFLAGS      :=" << nvccFlags << endl;
    os << endl;
#ifdef MPI_ENABLE
    os << "INCLUDEFLAGS   =-I\"$(GENN_PATH)/lib/include\" -I\"$(MPI_PATH)/include\"" << endl;
#else
    os << "INCLUDEFLAGS   =-I\"$(GENN_PATH)/lib/include\"" << endl;
#endif
    os << endl;

    // Add correct rules for building either shared library or object file
    if(GENN_PREFERENCES::buildSharedLibrary) {
        os << "all: librunner.so" << endl;
        os << endl;
        os << "librunner.so: runner.cc" << endl;
        os << "\t$(NVCC) $(NVCCFLAGS) $(INCLUDEFLAGS) runner.cc $(GENN_PATH)/lib/src/sparseUtils.cc -o librunner.so" << endl;
        os << endl;
        os << "clean:" << endl;
        os << "\trm -f librunner.so" << endl;
    }
    else {
        os << "all: runner.o" << endl;
        os << endl;
        os << "runner.o: runner.cc" << endl;
        os << "\t$(NVCC) $(NVCCFLAGS) $(INCLUDEFLAGS) runner.cc" << endl;
        os << endl;
        os << "clean:" << endl;
        os << "\trm -f runner.o" << endl;
    }
#endif

#endif

    fs.close();
}<|MERGE_RESOLUTION|>--- conflicted
+++ resolved
@@ -489,15 +489,9 @@
 #ifndef CPU_ONLY
         os << varExportPrefix << " cudaEvent_t neuronStart, neuronStop;" << std::endl;
 #endif
-<<<<<<< HEAD
-        os << "extern double neuron_tme;" << std::endl;
-        os << "extern CStopWatch neuron_timer;" << std::endl;
-        if (!model.getLocalSynapseGroups().empty()) {
-=======
         os << varExportPrefix << " double neuron_tme;" << std::endl;
         os << varExportPrefix << " CStopWatch neuron_timer;" << std::endl;
-        if (!model.getSynapseGroups().empty()) {
->>>>>>> bc652632
+        if (!model.getLocalSynapseGroups().empty()) {
 #ifndef CPU_ONLY
             os << varExportPrefix << " cudaEvent_t synapseStart, synapseStop;" << std::endl;
 #endif
@@ -724,21 +718,12 @@
     os << "// ------------------------------------------------------------------------" << std::endl;
     os << "// copying things to device" << std::endl;
     os << std::endl;
-<<<<<<< HEAD
     for(const auto &n : model.getLocalNeuronGroups()) {
-        os << "void push" << n.first << "StateToDevice(bool hostInitialisedOnly = false);" << std::endl;
-        os << "void push" << n.first << "SpikesToDevice(bool hostInitialisedOnly = false);" << std::endl;
-        os << "void push" << n.first << "SpikeEventsToDevice(bool hostInitialisedOnly = false);" << std::endl;
-        os << "void push" << n.first << "CurrentSpikesToDevice();" << std::endl;
-        os << "void push" << n.first << "CurrentSpikeEventsToDevice();" << std::endl;
-=======
-    for(const auto &n : model.getNeuronGroups()) {
         os << funcExportPrefix << "void push" << n.first << "StateToDevice(bool hostInitialisedOnly = false);" << std::endl;
         os << funcExportPrefix << "void push" << n.first << "SpikesToDevice(bool hostInitialisedOnly = false);" << std::endl;
         os << funcExportPrefix << "void push" << n.first << "SpikeEventsToDevice(bool hostInitialisedOnly = false);" << std::endl;
         os << funcExportPrefix << "void push" << n.first << "CurrentSpikesToDevice();" << std::endl;
         os << funcExportPrefix << "void push" << n.first << "CurrentSpikeEventsToDevice();" << std::endl;
->>>>>>> bc652632
     }
     for(const auto &s : model.getLocalSynapseGroups()) {
         os << "#define push" << s.first << "ToDevice push" << s.first << "StateToDevice" << std::endl;
@@ -749,21 +734,12 @@
     os << "// ------------------------------------------------------------------------" << std::endl;
     os << "// copying things from device" << std::endl;
     os << std::endl;
-<<<<<<< HEAD
     for(const auto &n : model.getLocalNeuronGroups()) {
-         os << "void pull" << n.first << "StateFromDevice();" << std::endl;
-        os << "void pull" << n.first << "SpikesFromDevice();" << std::endl;
-        os << "void pull" << n.first << "SpikeEventsFromDevice();" << std::endl;
-        os << "void pull" << n.first << "CurrentSpikesFromDevice();" << std::endl;
-        os << "void pull" << n.first << "CurrentSpikeEventsFromDevice();" << std::endl;
-=======
-    for(const auto &n : model.getNeuronGroups()) {
         os << funcExportPrefix << "void pull" << n.first << "StateFromDevice();" << std::endl;
         os << funcExportPrefix << "void pull" << n.first << "SpikesFromDevice();" << std::endl;
         os << funcExportPrefix << "void pull" << n.first << "SpikeEventsFromDevice();" << std::endl;
         os << funcExportPrefix << "void pull" << n.first << "CurrentSpikesFromDevice();" << std::endl;
         os << funcExportPrefix << "void pull" << n.first << "CurrentSpikeEventsFromDevice();" << std::endl;
->>>>>>> bc652632
     }
     for(const auto &s : model.getLocalSynapseGroups()) {
         os << "#define pull" << s.first << "FromDevice pull" << s.first << "StateFromDevice" << std::endl;
