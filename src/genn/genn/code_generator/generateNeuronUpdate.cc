--- conflicted
+++ resolved
@@ -139,20 +139,8 @@
                     os << "denDelayFront" << sg->getPSModelTargetName() << " = " << model.scalarExpr(0.0) << ";" << std::endl;
                 }
 
-<<<<<<< HEAD
                 // If synapse group has individual postsynaptic variables, read then into registers
-                if (sg->getMatrixType() & SynapseMatrixWeight::INDIVIDUAL_PSM) {
-                    genVariableRead(os, psm->getVars(), backend, sg->getPSModelTargetName(), "lps", popSubs["id"], model.getPrecision(), 1);
-=======
-                // Also pull postsynaptic variables in a coalesced access
-                // **TODO** base behaviour from Models::Base
-                for(const auto &v : psm->getCombinedVars()) {
-                    if(sg->getPSVarImplementation(v.name) == VarImplementation::INDIVIDUAL) {
-                        os << v.type << " lps" << v.name << sg->getPSModelTargetName();
-                        os << " = " << backend.getVarPrefix() << v.name << sg->getPSModelTargetName() << "[" << neuronSubs["id"] << "];" << std::endl;
-                    }
->>>>>>> 46cf28c3
-                }
+                genVariableRead(os, psm->getVars(), backend, sg->getPSModelTargetName(), "lps", popSubs["id"], model.getPrecision(), 1);
 
                 Substitutions inSynSubs(&neuronSubs);
                 inSynSubs.addVarSubstitution("inSyn", "linSyn");
@@ -174,9 +162,7 @@
                 os << backend.getVarPrefix() << "inSyn"  << sg->getPSModelTargetName() << "[" << inSynSubs["id"] << "] = linSyn;" << std::endl;
 
                 // If synapse group has individual postsynaptic variables, read then into registers
-                if (sg->getMatrixType() & SynapseMatrixWeight::INDIVIDUAL_PSM) {
-                    genVariableWriteBack(os, psm->getVars(), backend, sg->getPSModelTargetName(), "lps", popSubs["id"], model.getPrecision(), 1);
-                }
+                genVariableWriteBack(os, psm->getVars(), backend, sg->getPSModelTargetName(), "lps", popSubs["id"], model.getPrecision(), 1);
             }
 
             // Loop through all of neuron group's current sources
@@ -188,15 +174,7 @@
                 const auto* csm = cs->getCurrentSourceModel();
 
                 // Read current source variables into registers
-<<<<<<< HEAD
                 genVariableRead(os, csm->getVars(), backend, cs->getName(), "lcs", popSubs["id"], model.getPrecision(), 1);
-=======
-                for(const auto &v : csm->getCombinedVars()) {
-                    if(cs->getVarImplementation(v.name) == VarImplementation::INDIVIDUAL) {
-                        os <<  v.type << " lcs" << v.name << " = " << backend.getVarPrefix() << v.name << cs->getName() << "[" << popSubs["id"] << "];" << std::endl;
-                    }
-                }
->>>>>>> 46cf28c3
 
                 Substitutions currSourceSubs(&popSubs);
                 currSourceSubs.addFuncSubstitution("injectCurrent", 1, "Isyn += $(0)");
@@ -211,15 +189,7 @@
                 os << iCode << std::endl;
 
                 // Write read/write variables back to global memory
-<<<<<<< HEAD
                 genVariableWriteBack(os, csm->getVars(), backend, cs->getName(), "lcs", popSubs["id"], model.getPrecision(), 1);
-=======
-                for(const auto &v : csm->getCombinedVars()) {
-                    if(cs->getVarImplementation(v.name) == VarImplementation::INDIVIDUAL && v.access == VarAccess::READ_WRITE) {
-                        os << backend.getVarPrefix() << v.name << cs->getName() << "[" << currSourceSubs["id"] << "] = lcs" << v.name << ";" << std::endl;
-                    }
-                }
->>>>>>> 46cf28c3
             }
 
             if (!nm->getSupportCode().empty()) {
@@ -382,40 +352,6 @@
                     os << popSubs["id"] << "] = l" << v.name << ";" << std::endl;
                 }
             }
-<<<<<<< HEAD
-=======
-
-            for (const auto &m : ng.getMergedInSyn()) {
-                const auto *sg = m.first;
-                const auto *psm = sg->getPSModel();
-
-                Substitutions inSynSubs(&neuronSubs);
-                inSynSubs.addVarSubstitution("inSyn", "linSyn" + sg->getPSModelTargetName());
-                addPostsynapticModelSubstitutions(inSynSubs, sg);
-
-                std::string pdCode = psm->getDecayCode();
-                inSynSubs.applyCheckUnreplaced(pdCode, "decayCode : " + sg->getPSModelTargetName());
-                pdCode = ensureFtype(pdCode, model.getPrecision());
-
-                os << "// the post-synaptic dynamics" << std::endl;
-                if (!psm->getSupportCode().empty()) {
-                    os << CodeStream::OB(29) << " using namespace " << sg->getName() << "_postsyn;" << std::endl;
-                }
-                os << pdCode << std::endl;
-                if (!psm->getSupportCode().empty()) {
-                    os << CodeStream::CB(29) << " // namespace bracket closed" << std::endl;
-                }
-
-                os << backend.getVarPrefix() << "inSyn"  << sg->getPSModelTargetName() << "[" << inSynSubs["id"] << "] = linSyn" << sg->getPSModelTargetName() << ";" << std::endl;
-
-                // Copy any non-readonly postsynaptic model variables back to global state variables dd_V etc
-                for (const auto &v : psm->getCombinedVars()) {
-                    if(v.access == VarAccess::READ_WRITE) {
-                        os << backend.getVarPrefix() << v.name << sg->getPSModelTargetName() << "[" << inSynSubs["id"] << "]" << " = lps" << v.name << sg->getPSModelTargetName() << ";" << std::endl;
-                    }
-                }
-            }
->>>>>>> 46cf28c3
         },
         // WU var update handler
         [&backend, &model](CodeStream &os, const NeuronGroupInternal &ng, Substitutions &popSubs)
