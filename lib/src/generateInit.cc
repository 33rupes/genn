#include "generateInit.h"

// Standard C++ includes
#include <algorithm>
#include <fstream>

// Standard C includes
#include <cmath>
#include <cstdlib>

// GeNN includes
#include "codeStream.h"
#include "global.h"
#include "modelSpec.h"
#include "standardSubstitutions.h"

// ------------------------------------------------------------------------
// Anonymous namespace
// ------------------------------------------------------------------------
namespace
{
class PaddedSizeScope
{
public:
    PaddedSizeScope(CodeStream &codeStream, unsigned int count, unsigned int blockSize, unsigned int &startThread)
    :   m_CodeStream(codeStream), m_Level(s_NextLevel++), m_StartThread(startThread),
        m_EndThread(m_StartThread + (unsigned int)(ceil((double)count / (double)blockSize) * (double)blockSize))
    {
        // Write if block to determine if this thread should be used for this neuron group
        if(m_StartThread == 0) {
            m_CodeStream << "if (id < " << m_EndThread << ")";
        }
        else {
            m_CodeStream << "if ((id >= " << m_StartThread << ") && (id < " << m_EndThread << "))";
        }
        m_CodeStream << CodeStream::OB(m_Level);
        m_CodeStream << "const unsigned int lid = id - " << m_StartThread << ";" << std::endl;
    }

    ~PaddedSizeScope()
    {
        m_CodeStream << CodeStream::CB(m_Level);
        m_StartThread = m_EndThread;
    }
private:
    //------------------------------------------------------------------------
    // Static members
    //------------------------------------------------------------------------
    static unsigned int s_NextLevel;

    CodeStream &m_CodeStream;

    const unsigned int m_Level;

    unsigned int &m_StartThread;
    const unsigned int m_EndThread;
};
unsigned int PaddedSizeScope::s_NextLevel = 0;

bool shouldInitOnHost(VarMode varMode)
{
#ifndef CPU_ONLY
    return (varMode & VarInit::HOST);
#else
    USE(varMode);
    return true;
#endif
}
// ------------------------------------------------------------------------
void genHostInitSpikeCode(CodeStream &os, const NeuronGroup &ng, bool spikeEvent)
{
    // Get variable mode
    const VarMode varMode = spikeEvent ? ng.getSpikeEventVarMode() : ng.getSpikeVarMode();

    // Is host initialisation required at all
    const bool hostInitRequired = spikeEvent ?
        (ng.isSpikeEventRequired() && shouldInitOnHost(varMode))
        : shouldInitOnHost(varMode);

    // Is delay required
    const bool delayRequired = spikeEvent ?
        ng.isDelayRequired() :
        (ng.isTrueSpikeRequired() && ng.isDelayRequired());

    const char *spikeCntPrefix = spikeEvent ? "glbSpkCntEvnt" : "glbSpkCnt";
    const char *spikePrefix = spikeEvent ? "glbSpkEvnt" : "glbSpk";

    if(hostInitRequired) {
        if (delayRequired) {
            {
                CodeStream::Scope b(os);
                os << "for (int i = 0; i < " << ng.getNumDelaySlots() << "; i++)";
                {
                    CodeStream::Scope b(os);
                    os << spikeCntPrefix << ng.getName() << "[i] = 0;" << std::endl;
                }
            }

            {
                CodeStream::Scope b(os);
                os << "for (int i = 0; i < " << ng.getNumNeurons() * ng.getNumDelaySlots() << "; i++)";
                {
                    CodeStream::Scope b(os);
                    os << spikePrefix << ng.getName() << "[i] = 0;" << std::endl;
                }
            }
        }
        else {
            os << spikeCntPrefix << ng.getName() << "[0] = 0;" << std::endl;
            {
                CodeStream::Scope b(os);
                os << "for (int i = 0; i < " << ng.getNumNeurons() << "; i++)";
                {
                    CodeStream::Scope b(os);
                    os << spikePrefix << ng.getName() << "[i] = 0;" << std::endl;
                }
            }
        }
    }
}
// ------------------------------------------------------------------------
#ifndef CPU_ONLY
unsigned int genInitializeDeviceKernel(CodeStream &os, const NNmodel &model, int localHostID)
{
    // init kernel header
    os << "extern \"C\" __global__ void initializeDevice()";

    // initialization kernel code
    unsigned int startThread = 0;
    {
        // common variables for all cases
        CodeStream::Scope b(os);
        os << "const unsigned int id = " << initBlkSz << " * blockIdx.x + threadIdx.x;" << std::endl;

        // If RNG is required
        if(model.isDeviceRNGRequired()) {
            os << "// Initialise global GPU RNG" << std::endl;
            os << "if(id == 0)";
            {
                CodeStream::Scope b(os);
                os << "curand_init(" << model.getSeed() << ", 0, 0, &dd_rng[0]);" << std::endl;
            }
        }
        // Loop through remote neuron groups
        for(const auto &n : model.getRemoteNeuronGroups()) {
            if(n.second.hasOutputToHost(localHostID) && n.second.getSpikeVarMode() & VarInit::DEVICE) {
                os << "// remote neuron group " << n.first << std::endl;
                PaddedSizeScope p(os, n.second.getNumNeurons(), initBlkSz, startThread);

                os << "if(lid == 0)";
                {
                    CodeStream::Scope b(os);

                    // If delay is required, loop over delay bins
                    if(n.second.isDelayRequired()) {
                        os << "for (int i = 0; i < " << n.second.getNumDelaySlots() << "; i++)" << CodeStream::OB(14);
                    }

                    if(n.second.isTrueSpikeRequired() && n.second.isDelayRequired()) {
                        os << "dd_glbSpkCnt" << n.first << "[i] = 0;" << std::endl;
                    }
                    else {
                        os << "dd_glbSpkCnt" << n.first << "[0] = 0;" << std::endl;
                    }

                    // If delay was required, close loop brace
                    if(n.second.isDelayRequired()) {
                        os << CodeStream::CB(14);
                    }
                }


                os << "// only do this for existing neurons" << std::endl;
                os << "if (lid < " << n.second.getNumNeurons() << ")";
                {
                    CodeStream::Scope b(os);

                    // If delay is required, loop over delay bins
                    if(n.second.isDelayRequired()) {
                        os << "for (int i = 0; i < " << n.second.getNumDelaySlots() << "; i++)" << CodeStream::OB(16);
                    }

                    // Zero spikes
                    if(n.second.isTrueSpikeRequired() && n.second.isDelayRequired()) {
                        os << "dd_glbSpk" << n.first << "[(i * " + std::to_string(n.second.getNumNeurons()) + ") + lid] = 0;" << std::endl;
                    }
                    else {
                        os << "dd_glbSpk" << n.first << "[lid] = 0;" << std::endl;
                    }

                    // If delay was required, close loop brace
                    if(n.second.isDelayRequired()) {
                        os << CodeStream::CB(16) << std::endl;
                    }
                }
            }
        }

        // Loop through local neuron groups
        for(const auto &n : model.getLocalNeuronGroups()) {
            // If this neuron group require any kind of device initialisation
            if(n.second.isDeviceInitRequired()) {
                os << "// local neuron group " << n.first << std::endl;
                PaddedSizeScope p(os, n.second.getNumNeurons(), initBlkSz, startThread);

                // Determine which built in variables should be initialised on device
                const bool shouldInitSpikeVar = (n.second.getSpikeVarMode() & VarInit::DEVICE);
                const bool shouldInitSpikeEventVar = n.second.isSpikeEventRequired() && (n.second.getSpikeEventVarMode() & VarInit::DEVICE);
                const bool shouldInitSpikeTimeVar = n.second.isSpikeTimeRequired() && (n.second.getSpikeTimeVarMode() & VarInit::DEVICE);

                // If per-population spike variables should be initialised on device
                // **NOTE** could optimise here and use getNumDelaySlots threads if getNumDelaySlots < numthreads
                if(shouldInitSpikeVar || shouldInitSpikeEventVar)
                {
                    os << "if(lid == 0)";
                    {
                        CodeStream::Scope b(os);

                        // If delay is required, loop over delay bins
                        if(n.second.isDelayRequired()) {
                            os << "for (int i = 0; i < " << n.second.getNumDelaySlots() << "; i++)" << CodeStream::OB(22);
                        }

                        // Zero spike count
                        if(shouldInitSpikeVar) {
                            if(n.second.isTrueSpikeRequired() && n.second.isDelayRequired()) {
                                os << "dd_glbSpkCnt" << n.first << "[i] = 0;" << std::endl;
                            }
                            else {
                                os << "dd_glbSpkCnt" << n.first << "[0] = 0;" << std::endl;
                            }
                        }

                        // Zero spike event count
                        if(shouldInitSpikeEventVar) {
                            if(n.second.isDelayRequired()) {
                                os << "dd_glbSpkCntEvnt" << n.first << "[i] = 0;" << std::endl;
                            }
                            else {
                                os << "dd_glbSpkCntEvnt" << n.first << "[0] = 0;" << std::endl;
                            }
                        }

                        // If delay was required, close loop brace
                        if(n.second.isDelayRequired()) {
                            os << CodeStream::CB(22);
                        }
                    }
                }

                os << "// only do this for existing neurons" << std::endl;
                os << "if (lid < " << n.second.getNumNeurons() << ")";
                {
                    CodeStream::Scope b(os);

                    // If this neuron is going to require a simulation RNG, initialise one using thread id for sequence
                    if(n.second.isSimRNGRequired()) {
                        os << "curand_init(" << model.getSeed() << ", id, 0, &dd_rng" << n.first << "[lid]);" << std::endl;
                    }

                    // If this neuron requires an RNG for initialisation,
                    // make copy of global phillox RNG and skip ahead by thread id
                    if(n.second.isInitRNGRequired(VarInit::DEVICE)) {
                        os << "curandStatePhilox4_32_10_t initRNG = dd_rng[0];" << std::endl;
                        os << "skipahead_sequence((unsigned long long)id, &initRNG);" << std::endl;
                    }

                    // Build string to use for delayed variable index
                    const std::string delayedIndex = "(i * " + std::to_string(n.second.getNumNeurons()) + ") + lid";

                    // If spike variables are initialised on device
                    if(shouldInitSpikeVar || shouldInitSpikeEventVar || shouldInitSpikeTimeVar) {
                        // If delay is required, loop over delay bins
                        if(n.second.isDelayRequired()) {
                            os << "for (int i = 0; i < " << n.second.getNumDelaySlots() << "; i++)" << CodeStream::OB(31);
                        }

                        // Zero spikes
                        if(shouldInitSpikeVar) {
                            if(n.second.isTrueSpikeRequired() && n.second.isDelayRequired()) {
                                os << "dd_glbSpk" << n.first << "[" << delayedIndex << "] = 0;" << std::endl;
                            }
                            else {
                                os << "dd_glbSpk" << n.first << "[lid] = 0;" << std::endl;
                            }
                        }

                        // Zero spike events
                        if(shouldInitSpikeEventVar) {
                            if(n.second.isDelayRequired()) {
                                os << "dd_glbSpkEvnt" << n.first << "[" << delayedIndex << "] = 0;" << std::endl;
                            }
                            else {
                                os << "dd_glbSpkCnt" << n.first << "[lid] = 0;" << std::endl;
                            }
                        }

                        // Reset spike times
                        if(shouldInitSpikeTimeVar) {
                            if(n.second.isDelayRequired()) {
                                os << "dd_sT" << n.first << "[" << delayedIndex << "] = -SCALAR_MAX;" << std::endl;
                            }
                            else {
                                os << "dd_sT" << n.first << "[lid] = -SCALAR_MAX;" << std::endl;
                            }
                        }

                        // If delay was required, close loop brace
                        if(n.second.isDelayRequired()) {
                            os << CodeStream::CB(31) << std::endl;
                        }
                    }

                    // Loop through neuron variables
                    auto neuronModelVars = n.second.getNeuronModel()->getVars();
                    for (size_t j = 0; j < neuronModelVars.size(); j++) {
                        const auto &varInit = n.second.getVarInitialisers()[j];
                        const VarMode varMode = n.second.getVarMode(j);

                        // If this variable should be initialised on the device and has any initialisation code
                        if((varMode & VarInit::DEVICE) && !varInit.getSnippet()->getCode().empty()) {
                            CodeStream::Scope b(os);

                            // If variable requires a queue
                            if (n.second.isVarQueueRequired(j)) {
                                // Generate initial value into temporary variable
                                os << neuronModelVars[j].second << " initVal;" << std::endl;
                                os << StandardSubstitutions::initNeuronVariable(varInit, "initVal",
                                                                                cudaFunctions, "lid",
                                                                                model.getPrecision(), "&initRNG") << std::endl;

                                // Copy this into all delay slots
                                os << "for (int i = 0; i < " << n.second.getNumDelaySlots() << "; i++)";
                                {
                                    CodeStream::Scope b(os);
                                    os << "dd_" << neuronModelVars[j].first << n.first << "[" << delayedIndex << "] = initVal;" << std::endl;
                                }
                            }
                            // Otherwise, initialise directly into device variable
                            else {
                                os << StandardSubstitutions::initNeuronVariable(varInit, "dd_" + neuronModelVars[j].first + n.first + "[lid]",
                                                                                cudaFunctions, "lid", model.getPrecision(), "&initRNG") << std::endl;
                            }
                        }
                    }

                    // Loop through incoming synaptic populations
                    for(const auto *s : n.second.getInSyn()) {
                        // If this synapse group's input variable should be initialised on device
                        if(s->getInSynVarMode() & VarInit::DEVICE) {
                            os << "dd_inSyn" << s->getName() << "[lid] = " << model.scalarExpr(0.0) << ";" << std::endl;
                        }

                        // If dendritic delays are required and these should be initialised on device
                        if(s->isDendriticDelayRequired() && (s->getDendriticDelayVarMode() & VarInit::DEVICE)) {
                            os << "for (int i = 0; i < " << s->getMaxDendriticDelayTimesteps() << "; i++)";
                            {
                                CodeStream::Scope b(os);
                                const std::string denDelayIndex = "(i * " + std::to_string(n.second.getNumNeurons()) + ") + lid";
                                os << "dd_denDelay" << s->getName() << "[" << denDelayIndex << "] = " << model.scalarExpr(0.0) << ";" << std::endl;
                            }
                        }

                        // If postsynaptic model variables should be individual
                        if(s->getMatrixType() & SynapseMatrixWeight::INDIVIDUAL_PSM) {
                            auto psmVars = s->getPSModel()->getVars();
                            for(size_t j = 0; j < psmVars.size(); j++) {
                                const auto &varInit = s->getPSVarInitialisers()[j];
                                const VarMode varMode = s->getPSVarMode(j);

                                // Initialise directly into device variable
                                if((varMode & VarInit::DEVICE) && !varInit.getSnippet()->getCode().empty()) {
                                    CodeStream::Scope b(os);
                                    os << StandardSubstitutions::initNeuronVariable(varInit, "dd_" + psmVars[j].first + s->getName() + "[lid]",
                                                                                    cudaFunctions, "lid", model.getPrecision(), "&initRNG") << std::endl;
                                }
                            }
                        }
                        // Loop through current sources
                        os << "// current source variables" << std::endl;
                        for (auto const *cs : n.second.getCurrentSources()) {
                            auto csModel = cs->getCurrentSourceModel();
                            auto csVars = csModel->getVars();

<<<<<<< HEAD
                            for (size_t j = 0; j < csVars.size(); j++) {
                                const auto &varInit = cs->getVarInitialisers()[j];
                                const VarMode varMode = cs->getVarMode(j);

                                // If this variable should be initialised on the device and has any initialisation code
                                if((varMode & VarInit::DEVICE) && !varInit.getSnippet()->getCode().empty()) {
                                    CodeStream::Scope b(os);
                                    os << StandardSubstitutions::initNeuronVariable(varInit, "dd_" + csVars[j].first + cs->getName() + "[lid]",
                                                                                    cudaFunctions, "lid", model.getPrecision(), "&initRNG") << std::endl;
=======
                        // Loop through incoming synaptic populations
                        for(const auto &m : n.second.getMergedInSyn()) {
                            const auto *sg = m.first;

                            // If this synapse group's input variable should be initialised on device
                            if(sg->getInSynVarMode() & VarInit::DEVICE) {
                                os << "dd_inSyn" << sg->getPSModelTargetName() << "[lid] = " << model.scalarExpr(0.0) << ";" << std::endl;
                            }

                            // If dendritic delays are required and these should be initialised on device
                            if(sg->isDendriticDelayRequired() && (sg->getDendriticDelayVarMode() & VarInit::DEVICE)) {
                                os << "for (int i = 0; i < " << sg->getMaxDendriticDelayTimesteps() << "; i++)";
                                {
                                    CodeStream::Scope b(os);
                                    const std::string denDelayIndex = "(i * " + std::to_string(n.second.getNumNeurons()) + ") + lid";
                                    os << "dd_denDelay" << sg->getPSModelTargetName() << "[" << denDelayIndex << "] = " << model.scalarExpr(0.0) << ";" << std::endl;
                                }
                            }

                            // If postsynaptic model variables should be individual
                            if(sg->getMatrixType() & SynapseMatrixWeight::INDIVIDUAL_PSM) {
                                auto psmVars = sg->getPSModel()->getVars();
                                for(size_t j = 0; j < psmVars.size(); j++) {
                                    const auto &varInit = sg->getPSVarInitialisers()[j];
                                    const VarMode varMode = sg->getPSVarMode(j);

                                    // Initialise directly into device variable
                                    if((varMode & VarInit::DEVICE) && !varInit.getSnippet()->getCode().empty()) {
                                        CodeStream::Scope b(os);
                                        os << StandardSubstitutions::initVariable(varInit, "dd_" + psmVars[j].first + sg->getName() + "[lid]",
                                                                                  cudaFunctions, model.getPrecision(), "&initRNG") << std::endl;
                                    }
>>>>>>> 0dd74ff9
                                }
                            }
                        }
                        // Loop through current sources
                        os << "// current source variables" << std::endl;
                        for (auto const *cs : n.second.getCurrentSources()) {
                            auto csModel = cs->getCurrentSourceModel();
                            auto csVars = csModel->getVars();

                            for (size_t j = 0; j < csVars.size(); j++) {
                                const auto &varInit = cs->getVarInitialisers()[j];
                                const VarMode varMode = cs->getVarMode(j);

                                // If this variable should be initialised on the device and has any initialisation code
                                if((varMode & VarInit::DEVICE) && !varInit.getSnippet()->getCode().empty()) {
                                    CodeStream::Scope b(os);
                                    os << StandardSubstitutions::initVariable(varInit, "dd_" + csVars[j].first + cs->getName() + "[lid]",
                                                                                cudaFunctions, model.getPrecision(), "&initRNG") << std::endl;
                                }
                            }
                        }
                    }
                }
            }
        }


        // Loop through synapse groups
        for(const auto &s : model.getLocalSynapseGroups()) {
            // If this group has dense connectivity with individual synapse variables
            // and it's weight update has variables that require initialising on GPU
            if((s.second.getMatrixType() & SynapseMatrixConnectivity::DENSE) 
                && (s.second.getMatrixType() & SynapseMatrixWeight::INDIVIDUAL) 
                && s.second.isWUDeviceVarInitRequired())
            {
                os << "// synapse group " << s.first << std::endl;

                const unsigned int numSynapses = s.second.getSrcNeuronGroup()->getNumNeurons() * s.second.getTrgNeuronGroup()->getNumNeurons();
                PaddedSizeScope p(os, numSynapses, initBlkSz, startThread);

                os << "// only do this for existing synapses" << std::endl;
                os << "if (lid < " << numSynapses << ")";
                {
                    CodeStream::Scope b(os);

                    // If this post synapse requires an RNG for initialisation,
                    // make copy of global phillox RNG and skip ahead by thread id
                    if(s.second.isWUInitRNGRequired(VarInit::DEVICE)) {
                        os << "curandStatePhilox4_32_10_t initRNG = dd_rng[0];" << std::endl;
                        os << "skipahead_sequence((unsigned long long)id, &initRNG);" << std::endl;
                    }

                    // Write loop through WUM variables
                    auto wuVars = s.second.getWUModel()->getVars();
                    for (size_t k= 0, l= wuVars.size(); k < l; k++) {
                        const auto &varInit = s.second.getWUVarInitialisers()[k];
                        const VarMode varMode = s.second.getWUVarMode(k);

                        // If this variable should be initialised on the device and has any initialisation code
                        if((varMode & VarInit::DEVICE) && !varInit.getSnippet()->getCode().empty()) {
                            CodeStream::Scope b(os);
                            const std::string preIdx = "lid / " + std::to_string(s.second.getTrgNeuronGroup()->getNumNeurons());
                            const std::string postIdx = "lid % " + std::to_string(s.second.getTrgNeuronGroup()->getNumNeurons());
                            
                            os << StandardSubstitutions::initWeightUpdateVariable(varInit, "dd_" + wuVars[k].first + s.first + "[lid]",
                                                                                  cudaFunctions, preIdx, postIdx,
                                                                                  model.getPrecision(), "&initRNG") << std::endl;
                        }
                    }
                }
            }

            // If we should initialise this synapse group's connectivity on the
            // device and it has a connectivity initialisation snippet
            if(s.second.isDeviceSparseConnectivityInitRequired()) {
                const auto &connectInit = s.second.getConnectivityInitialiser();
                const size_t numSrcNeurons = s.second.getSrcNeuronGroup()->getNumNeurons();
                const size_t numTrgNeurons = s.second.getTrgNeuronGroup()->getNumNeurons();

                os << "// synapse group " << s.first << std::endl;
                PaddedSizeScope p(os, numSrcNeurons, initBlkSz, startThread);

                os << "// only do this for existing synapses" << std::endl;
                os << "if (lid < " << numSrcNeurons << ")";
                {
                    CodeStream::Scope b(os);

                    // If this connectivity requires an RNG for initialisation,
                    // make copy of global phillox RNG and skip ahead by thread id
                    if(::isRNGRequired(connectInit.getSnippet()->getRowBuildCode())) {
                        os << "curandStatePhilox4_32_10_t initRNG = dd_rng[0];" << std::endl;
                        os << "skipahead_sequence((unsigned long long)id, &initRNG);" << std::endl;
                    }

                    // If the synapse group has bitmask connectivity
                    if(s.second.getMatrixType() & SynapseMatrixConnectivity::BITMASK) {
                        // Calculate indices of bits at start and end of row
                        os << "// Calculate indices" << std::endl;
                        const size_t maxSynapses = numSrcNeurons * numTrgNeurons;
                        if((maxSynapses & 0xFFFFFFFF00000000ULL) != 0) {
                            os << "const uint64_t rowStartGID = lid * " << numTrgNeurons << "ull;" << std::endl;
                        }
                        else {
                            os << "const unsigned int rowStartGID = lid * " << numTrgNeurons << ";" << std::endl;
                        }

                        // Build function template to set correct bit in bitmask
                        const std::string addSynapseTemplate = "atomicOr(&dd_gp" + s.first + "[(rowStartGID + $(0)) / 32], 0x80000000 >> ((rowStartGID + $(0)) & 31))";

                        // Loop through synapses in row and generate code to initialise sparse connectivity
                        os << "// Build sparse connectivity" << std::endl;
                        os << "for(int prevJ = -1;;)";
                        {
                            CodeStream::Scope b(os);

                            os << StandardSubstitutions::initSparseConnectivity(connectInit, addSynapseTemplate, numTrgNeurons, "lid",
                                                                                cudaFunctions, model.getPrecision(), "&initRNG");
                        }
                    }
                    // Otherwise, if synapse group has ragged connectivity
                    else if(s.second.getMatrixType() & SynapseMatrixConnectivity::RAGGED) {
                        const std::string rowLength = "dd_rowLength" + s.first + "[lid]";
                        const std::string ind = "dd_ind" + s.first;

                        // Zero row length
                        os << rowLength << " = 0;" << std::endl;

                        // Build function template to increment row length and insert synapse into ind array
                        const std::string addSynapseTemplate = ind + "[(lid * " + std::to_string(s.second.getMaxConnections()) + ") + (" + rowLength + "++)] = $(0)";

                        // Loop through synapses in row
                        os << "// Build sparse connectivity" << std::endl;
                        os << "for(int prevJ = -1;;)";
                        {
                            CodeStream::Scope b(os);

                            os << StandardSubstitutions::initSparseConnectivity(connectInit, addSynapseTemplate, numTrgNeurons, "lid",
                                                                                cudaFunctions, model.getPrecision(), "&initRNG");
                        }
                    }
                    // Otherwise, give an error
                    else {
                        gennError("Only BITMASK and RAGGED format connectivity can be generated using a connectivity initialiser");
                    }
                }
            }
        }
    }   // end initialization kernel code
    os << std::endl;

    // Return maximum of last thread and 1
    // **NOTE** start thread may be zero if only device RNG is being initialised
    return std::max<unsigned int>(1, startThread);
}
//----------------------------------------------------------------------------
unsigned int genInitializeSparseDeviceKernel(unsigned int numStaticInitThreads, CodeStream &os, const NNmodel &model)
{
    // init kernel header
    os << "extern \"C\" __global__ void initializeSparseDevice()";
    
    // initialization kernel code
    unsigned int startThread = 0;
    {
        CodeStream::Scope b(os);

        // Shared memory array so row lengths don't have to be read by EVERY postsynaptic thread
        // **TODO** check actually required
        os << "__shared__ unsigned int shRowLength[" << initSparseBlkSz << "];" << std::endl;
        os << "__shared__ unsigned int shRowStart[" << initSparseBlkSz + 1 << "];" << std::endl;

        // common variables for all cases
        os << "const unsigned int id = " << initSparseBlkSz << " * blockIdx.x + threadIdx.x;" << std::endl;

        // Loop through local synapse groups
        for(const auto &s : model.getLocalSynapseGroups()) {
            // If this group requires sparse initialisation
            if(s.second.isDeviceSparseInitRequired()) {
                // Get padded size of group and hence it's end thread
                const unsigned int numSrcNeurons = s.second.getSrcNeuronGroup()->getNumNeurons();
                const unsigned int paddedSize = (unsigned int)(ceil((double)s.second.getMaxConnections() / (double)initSparseBlkSz) * (double)initSparseBlkSz);
                const unsigned int endThread = startThread + paddedSize;

                if(s.second.getMatrixType() & SynapseMatrixConnectivity::RAGGED) {
                    os << "// ragged synapse group " << s.first << std::endl;
                }
                else {
                    os << "// yale-format synapse group " << s.first << std::endl;
                }
                if(startThread == 0) {
                    os << "if (id < " << endThread << ")";
                }
                else {
                    os << "if ((id >= " << startThread << ") && (id < " << endThread <<  "))";
                }
                {
                    CodeStream::Scope b(os);
                    if(startThread == 0) {
                        os << "const unsigned int lid = id;" << std::endl;
                    }
                    else {
                        os << "const unsigned int lid = id - " << startThread << ";" << std::endl;
                    }

                    // If this weight update requires an RNG for initialisation,
                    // make copy of global phillox RNG and skip ahead by thread id
                    if(s.second.isWUInitRNGRequired(VarInit::DEVICE)) {
                        os << "curandStatePhilox4_32_10_t initRNG = dd_rng[0];" << std::endl;
                        os << "skipahead_sequence((unsigned long long)" << numStaticInitThreads << " + id, &initRNG);" << std::endl;
                    }

                    if(s.second.getMatrixType() & SynapseMatrixConnectivity::RAGGED) {
                        os << "unsigned int idx = lid;" << std::endl;
                    }

                    // Calculate how many blocks rows need to be processed in (in order to store row lengths in shared memory)
                    const unsigned int numBlocks = (numSrcNeurons + initSparseBlkSz - 1) / initSparseBlkSz;

                    // Loop through blocks
                    os << "for(unsigned int r = 0; r < " << numBlocks << "; r++)";
                    {
                        CodeStream::Scope b(os);

                        // Calculate number of rows to process in this block
                        os << "const unsigned numRowsInBlock = (r == " << numBlocks - 1 << ")";
                        os << " ? " << ((numSrcNeurons - 1) % initSparseBlkSz) + 1;
                        os << " : " << initSparseBlkSz << ";" << std::endl;

                        // Use threads to copy block of sparse structure into shared memory
                        os << "__syncthreads();" << std::endl;
                        os << "if (threadIdx.x < numRowsInBlock)";
                        {
                            CodeStream::Scope b(os);
                            if(s.second.getMatrixType() & SynapseMatrixConnectivity::YALE) {
                                os << "const unsigned int rowStart = dd_indInG" << s.first << "[(r * " << initSparseBlkSz << ") + threadIdx.x];" << std::endl;
                                os << "shRowStart[threadIdx.x] = rowStart;" << std::endl;
                                os << "shRowLength[threadIdx.x] = dd_indInG" << s.first << "[(r * " << initSparseBlkSz << ") + threadIdx.x + 1] - rowStart;" << std::endl;
                            }
                            else {
                                os << "shRowLength[threadIdx.x] = dd_rowLength" << s.first << "[(r * " << initSparseBlkSz << ") + threadIdx.x];" << std::endl;
                            }
                        }

                        // If this synapse projection has ragged connectivity initialised on device and has synapse dynamics
                        if(s.second.isDeviceSparseConnectivityInitRequired()
                            && (s.second.getMatrixType() & SynapseMatrixConnectivity::RAGGED)
                            && model.isSynapseGroupDynamicsRequired(s.first))
                        {
                            // Use first thread to generate cumulative sum
                            os << "if (threadIdx.x == 0)";
                            {
                                CodeStream::Scope b(os);

                                // Get index of last row in resultant synapse dynamics structure
                                // **NOTE** if there IS a previous block, it will always have had initSparseBlkSz rows in it
                                os << "unsigned int rowStart = (r == 0) ? 0 : shRowStart[" << initSparseBlkSz << "];" << std::endl;
                                os << "shRowStart[0] = rowStart;" << std::endl;

                                // Loop through rows in block
                                os << "for(unsigned int i = 0; i < numRowsInBlock; i++)";
                                {
                                    CodeStream::Scope b(os);

                                    // Add this row's length to cumulative sum and write this to this row's end
                                    os << "rowStart += shRowLength[i];" << std::endl;
                                    os << "shRowStart[i + 1] = rowStart;" << std::endl;
                                }

                                // If this is the first thread block and the last block of rows,
                                // write the total cumulative sum to the first entry of the remap structure
                                os << "if(blockIdx.x == 0 && (r == " << numBlocks - 1 << "))";
                                {
                                    CodeStream::Scope b(os);
                                    os << "dd_synRemap" << s.first << "[0] = shRowStart[numRowsInBlock];" << std::endl;
                                }

                            }
                        }

                        os << "__syncthreads();" << std::endl;

                        // Loop through rows
                        os << "for(unsigned int i = 0; i < numRowsInBlock; i++)";
                        {
                            CodeStream::Scope b(os);

                            // If there is a synapse for this thread to initialise
                            os << "if(lid < shRowLength[i])";
                            {
                                CodeStream::Scope b(os);

                                // If this matrix is sparse calculate index from start index of row and thread id
                                if(s.second.getMatrixType() & SynapseMatrixConnectivity::YALE) {
                                    os << "const unsigned idx = shRowStart[i] + lid;" << std::endl;
                                }

                                // If this synapse group has individual variables
                                if(s.second.getMatrixType() & SynapseMatrixWeight::INDIVIDUAL) {
                                    // Loop through variables
                                    auto wuVars = s.second.getWUModel()->getVars();
                                    for (size_t k= 0, l= wuVars.size(); k < l; k++) {
                                        const auto &varInit = s.second.getWUVarInitialisers()[k];
                                        const VarMode varMode = s.second.getWUVarMode(k);

                                        // If this variable should be initialised on the device and has any initialisation code
                                        if((varMode & VarInit::DEVICE) && !varInit.getSnippet()->getCode().empty()) {
                                            CodeStream::Scope b(os);
                                            const std::string preIdx = "((r * " + std::to_string(initSparseBlkSz) + ") + i)";
                                            const std::string postIdx = "dd_ind" + s.first + "[idx]";
                                            os << StandardSubstitutions::initWeightUpdateVariable(varInit, "dd_" + wuVars[k].first + s.first + "[idx]",
                                                                                                cudaFunctions, preIdx, postIdx,
                                                                                                model.getPrecision(), "&initRNG") << std::endl;
                                        }
                                    }
                                }

                                // If matrix is ragged and connectivity is initialised on device
                                if((s.second.getMatrixType() & SynapseMatrixConnectivity::RAGGED)
                                    && s.second.isDeviceSparseConnectivityInitRequired())
                                {
                                    // If postsynaptic learning is required
                                    if(model.isSynapseGroupPostLearningRequired(s.first)) {
                                        CodeStream::Scope b(os);

                                        // Extract index of synapse's postsynaptic target
                                        os << "const unsigned int postIndex = dd_ind" << s.first << "[idx];" << std::endl;

                                        // Atomically increment length of column of connectivity associated with this target
                                        // **NOTE** this returns previous length i.e. where to insert new entry
                                        os << "const unsigned int colLocation = atomicAdd(&dd_colLength" << s.first << "[postIndex], 1);" << std::endl;

                                        // From this calculate index into column-major matrix
                                        os << "const unsigned int colMajorIndex = (postIndex * " << s.second.getMaxSourceConnections() << ") + colLocation;" << std::endl;

                                        // Add remapping entry at this location poining back to row-major index
                                        os << "dd_remap" << s.first << "[colMajorIndex] = idx;" << std::endl;
                                    }

                                    // If synapse dynamics are required, copy idx into syn remap structure
                                    if(model.isSynapseGroupDynamicsRequired(s.first)) {
                                        CodeStream::Scope b(os);
                                        os << "dd_synRemap" << s.first << "[shRowStart[i] + lid + 1] = idx;" << std::endl;
                                    }
                                }
                            }

                            // If matrix is ragged, advance index to next row by adding stride
                            if(s.second.getMatrixType() & SynapseMatrixConnectivity::RAGGED) {
                                os << "idx += " << s.second.getMaxConnections() << ";" << std::endl;
                            }
                        }
                    }
                }
                
                // Update start thread
                startThread = endThread;
            }
        }
    }
    
    // Return number of threads used
    return startThread;
}
#endif  // CPU_ONLY
}   // Anonymous namespace

void genInit(const NNmodel &model,      //!< Model description
             const std::string &path,   //!< Path for code generation
             int localHostID)           //!< ID of local host
{
    const std::string runnerName= model.getGeneratedCodePath(path, "init.cc");
    std::ofstream fs;
    fs.open(runnerName.c_str());

    // Attach this to a code stream
    CodeStream os(fs);

    writeHeader(os);
    os << std::endl;

#ifndef CPU_ONLY
    // If required, insert kernel to initialize neurons and dense matrices
    const unsigned int numInitThreads = model.isDeviceInitRequired(localHostID) ? genInitializeDeviceKernel(os, model, localHostID) : 0;

    // If required, insert kernel to initialize sparse matrices i.e. those that need structure creating between calls to initialize() and init_MODEL()
    const unsigned int numSparseInitThreads = model.isDeviceSparseInitRequired() ? genInitializeSparseDeviceKernel(numInitThreads, os, model) : 0;
    
#endif  // CPU_ONLY

    // ------------------------------------------------------------------------
    // initializing variables
    // write doxygen comment
    os << "//-------------------------------------------------------------------------" << std::endl;
    os << "/*! \\brief Function to (re)set all model variables to their compile-time, homogeneous initial values." << std::endl;
    os << " Note that this typically includes synaptic weight values. The function (re)sets host side variables and copies them to the GPU device." << std::endl;
    os << "*/" << std::endl;
    os << "//-------------------------------------------------------------------------" << std::endl << std::endl;

    os << "void initialize()";
    {
        CodeStream::Scope b(os);

        // Extra braces around Windows for loops to fix https://support.microsoft.com/en-us/kb/315481
#ifdef _WIN32
        std::string oB = "{", cB = "}";
#else
        std::string oB = "", cB = "";
#endif // _WIN32

        if (model.isTimingEnabled()) {
            os << "initHost_timer.startTimer();" << std::endl;
        }

        // **NOTE** if we are using GCC on x86_64, bugs in some version of glibc can cause bad performance issues.
        // Best solution involves setting LD_BIND_NOW=1 so check whether this has been applied
        os << "#if defined(__GNUG__) && !defined(__clang__) && defined(__x86_64__) && __GLIBC__ == 2 && (__GLIBC_MINOR__ == 23 || __GLIBC_MINOR__ == 24)" << std::endl;
        os << "if(std::getenv(\"LD_BIND_NOW\") == NULL)";
        {
            CodeStream::Scope b(os);
            os << "fprintf(stderr, \"Warning: a bug has been found in glibc 2.23 or glibc 2.24 (https://bugs.launchpad.net/ubuntu/+source/glibc/+bug/1663280) \"" << std::endl;
            os << "                \"which results in poor CPU maths performance. We recommend setting the environment variable LD_BIND_NOW=1 to work around this issue.\\n\");" << std::endl;
        }
        os << "#endif" << std::endl;

#ifdef MPI_ENABLE
        os << "MPI_Init(NULL, NULL);" << std::endl;
        os << "int localHostID;" << std::endl;
        os << "MPI_Comm_rank(MPI_COMM_WORLD, &localHostID);" << std::endl;
        os << "printf(\"MPI initialized - host ID:%d\\n\", localHostID);" << std::endl;
#endif

        // Seed legacy RNG
        if (model.getSeed() == 0) {
            os << "srand((unsigned int) time(NULL));" << std::endl;
        }
        else {
            os << "srand((unsigned int) " << model.getSeed() << ");" << std::endl;
        }

        // If model requires a host RNG
        if(model.isHostRNGRequired()) {
            // If no seed is specified, use system randomness to generate seed sequence
            CodeStream::Scope b(os);
            if (model.getSeed() == 0) {
                os << "uint32_t seedData[std::mt19937::state_size];" << std::endl;
                os << "std::random_device seedSource;" << std::endl;
                {
                    CodeStream::Scope b(os);
                    os << "for(int i = 0; i < std::mt19937::state_size; i++)";
                    {
                        CodeStream::Scope b(os);
                        os << "seedData[i] = seedSource();" << std::endl;
                    }
                }
                os << "std::seed_seq seeds(std::begin(seedData), std::end(seedData));" << std::endl;
            }
            // Otherwise, create a seed sequence from model seed
            // **NOTE** this is a terrible idea see http://www.pcg-random.org/posts/cpp-seeding-surprises.html
            else {
                os << "std::seed_seq seeds{" << model.getSeed() << "};" << std::endl;
            }

            // Seed RNG from seed sequence
            os << "rng.seed(seeds);" << std::endl;
        }
        os << std::endl;

        // INITIALISE REMOTE NEURON SPIKE VARIABLES
        os << "// remote neuron spike variables" << std::endl;
        for(const auto &n : model.getRemoteNeuronGroups()) {
            // If this neuron group has outputs to local host
            if(n.second.hasOutputToHost(localHostID)) {
                genHostInitSpikeCode(os, n.second, false);

                if (n.second.isDelayRequired()) {
                    os << "spkQuePtr" << n.first << " = 0;" << std::endl;
#ifndef CPU_ONLY
                    os << "CHECK_CUDA_ERRORS(cudaMemcpyToSymbol(dd_spkQuePtr" << n.first;
                    os << ", &spkQuePtr" << n.first;
                    os << ", sizeof(unsigned int), 0, cudaMemcpyHostToDevice));" << std::endl;
#endif
                }
            }
        }

        // INITIALISE NEURON VARIABLES
        os << "// neuron variables" << std::endl;
        for(const auto &n : model.getLocalNeuronGroups()) {
            if (n.second.isDelayRequired()) {
                os << "spkQuePtr" << n.first << " = 0;" << std::endl;
#ifndef CPU_ONLY
                os << "CHECK_CUDA_ERRORS(cudaMemcpyToSymbol(dd_spkQuePtr" << n.first;
                os << ", &spkQuePtr" << n.first;
                os << ", sizeof(unsigned int), 0, cudaMemcpyHostToDevice));" << std::endl;
#endif
            }

            // Generate code to intialise spike and spike event variables
            genHostInitSpikeCode(os, n.second, false);
            genHostInitSpikeCode(os, n.second, true);

            if (n.second.isSpikeTimeRequired() && shouldInitOnHost(n.second.getSpikeTimeVarMode())) {
                CodeStream::Scope b(os);
                os << "for (int i = 0; i < " << n.second.getNumNeurons() * n.second.getNumDelaySlots() << "; i++)";
                {
                    CodeStream::Scope b(os);
                    os << "sT" <<  n.first << "[i] = -SCALAR_MAX;" << std::endl;
                }
            }

            auto neuronModelVars = n.second.getNeuronModel()->getVars();
            for (size_t j = 0; j < neuronModelVars.size(); j++) {
                const auto &varInit = n.second.getVarInitialisers()[j];
                const VarMode varMode = n.second.getVarMode(j);

                // If this variable should be initialised on the host and has any initialisation code
                if(shouldInitOnHost(varMode) && !varInit.getSnippet()->getCode().empty()) {
                    CodeStream::Scope b(os);
                    if (n.second.isVarQueueRequired(j)) {
                        os << "for (int i = 0; i < " << n.second.getNumNeurons() * n.second.getNumDelaySlots() << "; i++)";
                    }
                    else {
                        os << "for (int i = 0; i < " << n.second.getNumNeurons() << "; i++)";
                    }
                    {
                        CodeStream::Scope b(os);
                        os << StandardSubstitutions::initNeuronVariable(varInit, neuronModelVars[j].first + n.first + "[i]",
                                                                        cpuFunctions, "i", model.getPrecision(), "rng") << std::endl;
                    }
                }
            }

            if (n.second.getNeuronModel()->isPoisson()) {
                CodeStream::Scope b(os);
                os << "for (int i = 0; i < " << n.second.getNumNeurons() << "; i++)";
                {
                    CodeStream::Scope b(os);
                    os << "seed" << n.first << "[i] = rand();" << std::endl;
                }
            }

            // Loop through current sources injecting into neuron model
            os << "// current source variables" << std::endl;
            for (auto const *cs : n.second.getCurrentSources()) {
                auto csModel = cs->getCurrentSourceModel();
                auto csVars = csModel->getVars();

                for (size_t j = 0; j < csVars.size(); j++) {
                    const auto &varInit = cs->getVarInitialisers()[j];
                    const VarMode varMode = cs->getVarMode(j);

                    // If this variable should be initialised on host and has any initialisation code
                    if(shouldInitOnHost(varMode) && !varInit.getSnippet()->getCode().empty()) {
                        CodeStream::Scope b(os);
                        os << "for (int i = 0; i < " << n.second.getNumNeurons() << "; i++)";
                        {
                            CodeStream::Scope b(os);
                            os << StandardSubstitutions::initVariable(varInit, csVars[j].first + cs->getName() + "[i]",
                                                                      cpuFunctions, model.getPrecision(), "rng") << std::endl;
                        }
                    }
                }
            }

            /*if ((model.neuronType[i] == IZHIKEVICH) && (model.getDT() != 1.0)) {
                os << "    fprintf(stderr,\"WARNING: You use a time step different than 1 ms. Izhikevich model behaviour may not be robust.\\n\"); " << std::endl;
            }*/

<<<<<<< HEAD
            const size_t numSrcNeurons = s.second.getSrcNeuronGroup()->getNumNeurons();
            const size_t numTrgNeurons = s.second.getTrgNeuronGroup()->getNumNeurons();

            // If we should initialise this synapse group's connectivity on the
            // host and it has a connectivity initialisation snippet
            const auto &connectInit = s.second.getConnectivityInitialiser();
            if(shouldInitOnHost(s.second.getSparseConnectivityVarMode())
                && !connectInit.getSnippet()->getRowBuildCode().empty())
            {
                CodeStream::Scope b(os);

                // If matrix connectivity is ragged
                if(s.second.getMatrixType() & SynapseMatrixConnectivity::RAGGED) {
                    const std::string rowLength = "C" + s.first + ".rowLength";
                    const std::string ind = "C" + s.first + ".ind";

                    // Zero row lengths
                    os << "memset(" << rowLength << ", 0, " << numSrcNeurons << " * sizeof(unsigned int));" << std::endl;

                    // Loop through source neurons
                    os << "for (int i = 0; i < " << numSrcNeurons << "; i++)";
                    {
                        CodeStream::Scope b(os);

                        // Build function template to increment row length and insert synapse into ind array
                        const std::string addSynapseTemplate = ind + "[(i * " + std::to_string(s.second.getMaxConnections()) + ") + (" + rowLength + "[i]++)] = $(0)";

                        // Loop through synapses in row
                        os << "for(int prevJ = -1;;)";
                        {
                            CodeStream::Scope b(os);

                            os << StandardSubstitutions::initSparseConnectivity(connectInit, addSynapseTemplate, numTrgNeurons, "i",
                                                                                cpuFunctions, model.getPrecision(), "rng");
                        }
                    }

                }
                // Otherwise, if matrix connectivity is a bitmask
                else if(s.second.getMatrixType() & SynapseMatrixConnectivity::BITMASK) {
                    // Zero memory before setting sparse bits
                    os << "memset(gp" << s.first << ", 0, " << (numSrcNeurons * numTrgNeurons) / 32 + 1 << " * sizeof(uint32_t));" << std::endl;

                    // Loop through source neurons
                    os << "for (int i = 0; i < " << numSrcNeurons << "; i++)";
                    {
                        // Calculate index of bit at start of this row
                        CodeStream::Scope b(os);
                        os << "const int64_t rowStartGID = i * " << numTrgNeurons << "ll;" << std::endl;

                        // Build function template to set correct bit in bitmask
                        const std::string addSynapseTemplate = "setB(gp" + s.first + "[(rowStartGID + $(0)) / 32], (rowStartGID + $(0)) & 31)";

                        // Loop through synapses in row
                        os << "for(int prevJ = -1;;)";
                        {
                            CodeStream::Scope b(os);

                            os << StandardSubstitutions::initSparseConnectivity(connectInit, addSynapseTemplate, numTrgNeurons, "i",
                                                                                cpuFunctions, model.getPrecision(), "rng");
                        }
                    }
                }
                else {
                    gennError("Only BITMASK and RAGGED format connectivity can be generated using a connectivity initialiser");
                }
            }
            // Otherwise, if this synapse group has connectivity that should be initialised on device
            else if(s.second.isDeviceSparseConnectivityInitRequired()) {
                // If this synapse population has BITMASK connectivity, insert a call to cudaMemset to zero the whole bitmask
                if(s.second.getMatrixType() & SynapseMatrixConnectivity::BITMASK) {
                    const size_t gpSize = ((size_t)s.second.getSrcNeuronGroup()->getNumNeurons() * (size_t)s.second.getTrgNeuronGroup()->getNumNeurons()) / 32 + 1;
                    os << "cudaMemset(d_gp" << s.first << ", 0, " << gpSize << " * sizeof(uint32_t));" << std::endl;
                }
                // If this synapse population has RAGGED connectivity and has postsynaptic learning, insert a call to cudaMemset to zero column lengths
                else if((s.second.getMatrixType() & SynapseMatrixConnectivity::RAGGED)
                    && model.isSynapseGroupPostLearningRequired(s.first))
                {
                    os << "cudaMemset(d_colLength" << s.first << ", 0, " << s.second.getTrgNeuronGroup()->getNumNeurons() << " * sizeof(unsigned int));" << std::endl;
                }
            }
=======
            // Loop through incoming synaptic populations
            for(const auto &m : n.second.getMergedInSyn()) {
                const auto *sg = m.first;
>>>>>>> 0dd74ff9

                // If insyn variables should be initialised on the host
                if(shouldInitOnHost(sg->getInSynVarMode())) {
                    CodeStream::Scope b(os);
                    os << "for (int i = 0; i < " << n.second.getNumNeurons() << "; i++)";
                    {
                        CodeStream::Scope b(os);
                        os << "inSyn" << sg->getPSModelTargetName() << "[i] = " << model.scalarExpr(0.0) << ";" << std::endl;
                    }
                }

<<<<<<< HEAD
            if(s.second.isDendriticDelayRequired()) {
                os << "denDelayPtr" << s.first << " = 0;" << std::endl;
#ifndef CPU_ONLY
                os << "CHECK_CUDA_ERRORS(cudaMemcpyToSymbol(dd_denDelayPtr" << s.first;
                os << ", &denDelayPtr" << s.first;
                os << ", sizeof(unsigned int), 0, cudaMemcpyHostToDevice));" << std::endl;
#endif

                // If dendritic delay buffer should be initialised on the host
                if(shouldInitOnHost(s.second.getDendriticDelayVarMode())) {
                    CodeStream::Scope b(os);
                    os << "for (int i = 0; i < " << numTrgNeurons * s.second.getMaxDendriticDelayTimesteps() << "; i++)";
                    {
                        CodeStream::Scope b(os);
                        os << "denDelay" << s.first << "[i] = " << model.scalarExpr(0.0) << ";" << std::endl;
                    }
                }
            }

            // If matrix is dense (i.e. can be initialised here) and each synapse has individual values (i.e. needs initialising at all)
            if ((s.second.getMatrixType() & SynapseMatrixConnectivity::DENSE) && (s.second.getMatrixType() & SynapseMatrixWeight::INDIVIDUAL)) {
                auto wuVars = wu->getVars();
                for (size_t k= 0, l= wuVars.size(); k < l; k++) {
                    const auto &varInit = s.second.getWUVarInitialisers()[k];
                    const VarMode varMode = s.second.getWUVarMode(k);
=======
                if(sg->isDendriticDelayRequired()) {
                    os << "denDelayPtr" << sg->getPSModelTargetName() << " = 0;" << std::endl;
#ifndef CPU_ONLY
                    os << "CHECK_CUDA_ERRORS(cudaMemcpyToSymbol(dd_denDelayPtr" << sg->getPSModelTargetName();
                    os << ", &denDelayPtr" << sg->getPSModelTargetName();
                    os << ", sizeof(unsigned int), 0, cudaMemcpyHostToDevice));" << std::endl;
#endif
>>>>>>> 0dd74ff9

                    // If dendritic delay buffer should be initialised on the host
                    if(shouldInitOnHost(sg->getDendriticDelayVarMode())) {
                        CodeStream::Scope b(os);
<<<<<<< HEAD
                        os << "for (int i = 0; i < " << numSrcNeurons << "; i++)";
                        {
                            CodeStream::Scope b(os);
                            os << "for (int j = 0; j < " << numTrgNeurons << "; j++)";
                            {
                                CodeStream::Scope b(os);
                                const std::string idx = "(i * " + std::to_string(numTrgNeurons) + ") + j";
                                os << StandardSubstitutions::initWeightUpdateVariable(varInit, wuVars[k].first + s.first + "[" + idx + "]",
                                                                                      cpuFunctions, "i", "j", model.getPrecision(), "rng") << std::endl;
=======
                        os << "for (int i = 0; i < " << n.second.getNumNeurons() * sg->getMaxDendriticDelayTimesteps() << "; i++)";
                        {
                            CodeStream::Scope b(os);
                            os << "denDelay" << sg->getPSModelTargetName() << "[i] = " << model.scalarExpr(0.0) << ";" << std::endl;
                        }
                    }
                }

                // If matrix has individual postsynaptic variables
                if (sg->getMatrixType() & SynapseMatrixWeight::INDIVIDUAL_PSM) {
                    auto psmVars = sg->getPSModel()->getVars();
                    for (size_t k= 0, l= psmVars.size(); k < l; k++) {
                        const auto &varInit = sg->getPSVarInitialisers()[k];
                        const VarMode varMode = sg->getPSVarMode(k);

                        // If this variable should be initialised on the host and has any initialisation code
                        if(shouldInitOnHost(varMode) && !varInit.getSnippet()->getCode().empty()) {
                            // Loop through postsynaptic neurons and substitute in initialisation code
                            CodeStream::Scope b(os);
                            os << "for (int i = 0; i < " << n.second.getNumNeurons() << "; i++)";
                            {
                                CodeStream::Scope b(os);
                                os << StandardSubstitutions::initVariable(varInit, psmVars[k].first + sg->getPSModelTargetName() + "[i]",
                                                                          cpuFunctions, model.getPrecision(), "rng") << std::endl;
>>>>>>> 0dd74ff9
                            }
                        }
                    }
                }
            }
        }
        os << std::endl;

        // INITIALISE SYNAPSE VARIABLES
        os << "// synapse variables" << std::endl;
        for(const auto &s : model.getLocalSynapseGroups()) {
            const auto *wu = s.second.getWUModel();
            // If matrix is dense (i.e. can be initialised here) and each synapse has individual values (i.e. needs initialising at all)
            if ((s.second.getMatrixType() & SynapseMatrixConnectivity::DENSE) && (s.second.getMatrixType() & SynapseMatrixWeight::INDIVIDUAL)) {
                auto wuVars = wu->getVars();
                for (size_t k= 0, l= wuVars.size(); k < l; k++) {
                    const auto &varInit = s.second.getWUVarInitialisers()[k];
                    const VarMode varMode = s.second.getWUVarMode(k);

                    // If this variable should be initialised on the host and has any initialisation code
                    if(shouldInitOnHost(varMode) && !varInit.getSnippet()->getCode().empty()) {
                        CodeStream::Scope b(os);
                        os << "for (int i = 0; i < " << s.second.getSrcNeuronGroup()->getNumNeurons() * s.second.getTrgNeuronGroup()->getNumNeurons() << "; i++)";
                        {
                            CodeStream::Scope b(os);
<<<<<<< HEAD
                            os << StandardSubstitutions::initNeuronVariable(varInit, psmVars[k].first + s.first + "[i]",
                                                                            cpuFunctions, "i", model.getPrecision(), "rng") << std::endl;
=======
                            os << StandardSubstitutions::initVariable(varInit, wuVars[k].first + s.first + "[i]",
                                                                      cpuFunctions, model.getPrecision(), "rng") << std::endl;
>>>>>>> 0dd74ff9
                        }
                    }
                }
            }
        }

        os << std::endl << std::endl;
        if (model.isTimingEnabled()) {
            os << "initHost_timer.stopTimer();" << std::endl;
            os << "initHost_tme+= initHost_timer.getElapsedTime();" << std::endl;
        }

#ifndef CPU_ONLY
        if(!GENN_PREFERENCES::autoInitSparseVars) {
            os << "copyStateToDevice(true);" << std::endl << std::endl;
        }

        // If any init threads were required, perform init kernel launch
        if(numInitThreads > 0) {
            if (model.isTimingEnabled()) {
                os << "cudaEventRecord(initDeviceStart);" << std::endl;
            }

            os << "// perform on-device init" << std::endl;
            os << "dim3 iThreads(" << initBlkSz << ", 1);" << std::endl;
            os << "dim3 iGrid(" << numInitThreads / initBlkSz << ", 1);" << std::endl;
            os << "initializeDevice <<<iGrid, iThreads>>>();" << std::endl;

            if (model.isTimingEnabled()) {
                os << "cudaEventRecord(initDeviceStop);" << std::endl;
                os << "cudaEventSynchronize(initDeviceStop);" << std::endl;
                os << "float tmp;" << std::endl;
                if (!model.getLocalSynapseGroups().empty()) {
                    os << "cudaEventElapsedTime(&tmp, initDeviceStart, initDeviceStop);" << std::endl;
                    os << "initDevice_tme+= tmp/1000.0;" << std::endl;
                }
            }
        }
#endif
    }
    os << std::endl;

     // ------------------------------------------------------------------------
    // initializing sparse arrays
#ifndef CPU_ONLY
    os << "void initializeAllSparseArrays()";
    {
        CodeStream::Scope b(os);
        for(const auto &s : model.getLocalSynapseGroups()) {
            if(s.second.getMatrixType() & SynapseMatrixConnectivity::SPARSE) {
                if (s.second.getMatrixType() & SynapseMatrixConnectivity::YALE){
                    os << "initializeSparseArray(C" << s.first << ", ";
                    os << "d_ind" << s.first << ", ";
                    os << "d_indInG" << s.first << ", ";
                    os << s.second.getSrcNeuronGroup()->getNumNeurons() <<");" << std::endl;

                    if (model.isSynapseGroupDynamicsRequired(s.first)) {
                        os << "initializeSparseArrayPreInd(C" << s.first << ", ";
                        os << "d_preInd" << s.first << ");" << std::endl;
                    }
                    if (model.isSynapseGroupPostLearningRequired(s.first)) {
                        os << "initializeSparseArrayRev(C" << s.first << ", ";
                        os << "d_revInd" << s.first << ",";
                        os << "d_revIndInG" << s.first << ",";
                        os << "d_remap" << s.first << ",";
                        os << s.second.getTrgNeuronGroup()->getNumNeurons() << ");" << std::endl;
                    }
                }
                else if(s.second.getMatrixType() & SynapseMatrixConnectivity::RAGGED) {
                    // If sparse connectivity was initialised on host, upload to device
                    // **TODO** this may well be the wrong check i.e. zero copy
                    if(shouldInitOnHost(s.second.getSparseConnectivityVarMode())) {
                        os << "initializeRaggedArray(C" << s.first << ", ";
                        os << "d_ind" << s.first << ", ";
                        os << "d_rowLength" << s.first << ", ";
                        os << s.second.getSrcNeuronGroup()->getNumNeurons() << ");" << std::endl;

                        if (model.isSynapseGroupDynamicsRequired(s.first)) {
                            os << "initializeRaggedArraySynRemap(C" << s.first << ", ";
                            os << "d_synRemap" << s.first << ");" << std::endl;
                        }
                        if (model.isSynapseGroupPostLearningRequired(s.first)) {
                            os << "initializeRaggedArrayRev(C" << s.first << ", ";
                            os << "d_colLength" << s.first << ",";
                            os << "d_remap" << s.first << ",";
                            os << s.second.getTrgNeuronGroup()->getNumNeurons() << ");" << std::endl;
                        }
                    }
                }

                // **LEGACY** if sparse variables aren't automatically initialised - this code used to copy their state
                if (!GENN_PREFERENCES::autoInitSparseVars && (s.second.getMatrixType() & SynapseMatrixWeight::INDIVIDUAL)) {
                    // Get number of per-synapse variables to copy (as a string)
                    const std::string count = (s.second.getMatrixType() & SynapseMatrixConnectivity::YALE)
                        ? "C" + s.first + ".connN"
                        : to_string(s.second.getMaxConnections() * s.second.getSrcNeuronGroup()->getNumNeurons());

                    for(const auto &v : s.second.getWUModel()->getVars()) {
                        const VarMode varMode = s.second.getWUVarMode(v.first);

                        // If variable is located on both host and device;
                        // and it isn't zero-copied, copy state variables to device
                        if((varMode & VarLocation::HOST) && (varMode & VarLocation::DEVICE) &&
                            !(varMode & VarLocation::ZERO_COPY))
                        {
                            os << "CHECK_CUDA_ERRORS(cudaMemcpy(d_" << v.first << s.first << ", ";
                            os << v.first << s.first << ", ";
                            os << "sizeof(" << v.second << ") * " << count << " , cudaMemcpyHostToDevice));" << std::endl;
                        }
                    }
                }
            }
        }
    }
    os << std::endl;
#endif

    // ------------------------------------------------------------------------
    // initialization of variables, e.g. reverse sparse arrays etc.
    // that the user would not want to worry about

    os << "void init" << model.getName() << "()";
    {
        CodeStream::Scope b(os);
        if (model.isTimingEnabled()) {
            os << "sparseInitHost_timer.startTimer();" << std::endl;
        }
        bool anySparse = false;
        for(const auto &s : model.getLocalSynapseGroups()) {
            const unsigned int numSrcNeurons = s.second.getSrcNeuronGroup()->getNumNeurons();
            const unsigned int numTrgNeurons = s.second.getTrgNeuronGroup()->getNumNeurons();
            if (s.second.getMatrixType() & SynapseMatrixConnectivity::SPARSE) {
                anySparse = true;

                // If we should initialise sparse connectivity on the host
                if(shouldInitOnHost(s.second.getSparseConnectivityVarMode())) {
                    if (model.isSynapseGroupDynamicsRequired(s.first)) {
                        os << "createPreIndices(" << numSrcNeurons << ", " << numTrgNeurons << ", &C" << s.first << ");" << std::endl;
                    }
                    if (model.isSynapseGroupPostLearningRequired(s.first)) {
                        os << "createPosttoPreArray(" << numSrcNeurons << ", " << numTrgNeurons << ", &C" << s.first << ");" << std::endl;
                    }
                }

                // If synapses in this population have individual variables
                if(s.second.getMatrixType() & SynapseMatrixWeight::INDIVIDUAL && GENN_PREFERENCES::autoInitSparseVars) {
                    auto wuVars = s.second.getWUModel()->getVars();
                    for (size_t k= 0, l= wuVars.size(); k < l; k++) {
                        const auto &varInit = s.second.getWUVarInitialisers()[k];
                        const VarMode varMode = s.second.getWUVarMode(k);

                        // If this variable should be initialised on the host and has any initialisation code
                        if(shouldInitOnHost(varMode) && !varInit.getSnippet()->getCode().empty()) {
                            CodeStream::Scope b(os);
                            os << "for (int i = 0; i < " << numSrcNeurons << "; i++)";
                            {
                                CodeStream::Scope b(os);
                                if(s.second.getMatrixType() & SynapseMatrixConnectivity::YALE) {
                                    os << "for (int j = C" << s.first << ".indInG[i]; j < C" << s.first << ".indInG[i + 1]; j++)";
                                    {
                                        CodeStream::Scope b(os);
                                        os << StandardSubstitutions::initWeightUpdateVariable(varInit, wuVars[k].first + s.first + "[j]",
                                                                                              cpuFunctions, "i", "C" + s.first + ".ind[j]",
                                                                                              model.getPrecision(), "rng") << std::endl;
                                    }
                                }
                                else {
                                    os << "for (int j = 0; j < C" << s.first << ".rowLength[i]; j++)";
                                    {
                                        CodeStream::Scope b(os);
                                        const std::string synIndex = "(i * " + std::to_string(s.second.getMaxConnections()) + ") + j";
                                        os << StandardSubstitutions::initWeightUpdateVariable(varInit,
                                                                                              wuVars[k].first + s.first + "[" + synIndex + "]",
                                                                                              cpuFunctions, "i", "C" + s.first + ".ind[" + synIndex + "]", 
                                                                                              model.getPrecision(), "rng") << std::endl;
                                    }
                                }
                            }
                        }
                    }
                }


            }
        }

        os << std::endl << std::endl;
        if (model.isTimingEnabled()) {
            os << "sparseInitHost_timer.stopTimer();" << std::endl;
            os << "sparseInitHost_tme+= sparseInitHost_timer.getElapsedTime();" << std::endl;
        }

#ifndef CPU_ONLY
        if(GENN_PREFERENCES::autoInitSparseVars) {
            os << "copyStateToDevice(true);" << std::endl << std::endl;
        }

        // If there are any sparse synapse projections, initialise them
        if (anySparse) {
            os << "initializeAllSparseArrays();" << std::endl;
        }

        // If there are any sparse initialisation 
        if(numSparseInitThreads > 0) {
            if (model.isTimingEnabled()) {
                os << "cudaEventRecord(sparseInitDeviceStart);" << std::endl;
            }

            os << "// perform on-device sparse init" << std::endl;
            os << "dim3 iThreads(" << initSparseBlkSz << ", 1);" << std::endl;
            os << "dim3 iGrid(" << numSparseInitThreads / initSparseBlkSz << ", 1);" << std::endl;
            os << "initializeSparseDevice <<<iGrid, iThreads>>>();" << std::endl;

            if (model.isTimingEnabled()) {
                os << "cudaEventRecord(sparseInitDeviceStop);" << std::endl;
                os << "cudaEventSynchronize(sparseInitDeviceStop);" << std::endl;
                os << "float tmp;" << std::endl;
                if (!model.getLocalSynapseGroups().empty()) {
                    os << "cudaEventElapsedTime(&tmp, sparseInitDeviceStart, sparseInitDeviceStop);" << std::endl;
                    os << "sparseInitDevice_tme+= tmp/1000.0;" << std::endl;
                }
            }
        }
#else
        USE(anySparse);
#endif
    }
    os << std::endl;
}<|MERGE_RESOLUTION|>--- conflicted
+++ resolved
@@ -345,106 +345,55 @@
                     }
 
                     // Loop through incoming synaptic populations
-                    for(const auto *s : n.second.getInSyn()) {
+                    for(const auto &m : n.second.getMergedInSyn()) {
+                        const auto *sg = m.first;
+
                         // If this synapse group's input variable should be initialised on device
-                        if(s->getInSynVarMode() & VarInit::DEVICE) {
-                            os << "dd_inSyn" << s->getName() << "[lid] = " << model.scalarExpr(0.0) << ";" << std::endl;
+                        if(sg->getInSynVarMode() & VarInit::DEVICE) {
+                            os << "dd_inSyn" << sg->getPSModelTargetName() << "[lid] = " << model.scalarExpr(0.0) << ";" << std::endl;
                         }
 
                         // If dendritic delays are required and these should be initialised on device
-                        if(s->isDendriticDelayRequired() && (s->getDendriticDelayVarMode() & VarInit::DEVICE)) {
-                            os << "for (int i = 0; i < " << s->getMaxDendriticDelayTimesteps() << "; i++)";
+                        if(sg->isDendriticDelayRequired() && (sg->getDendriticDelayVarMode() & VarInit::DEVICE)) {
+                            os << "for (int i = 0; i < " << sg->getMaxDendriticDelayTimesteps() << "; i++)";
                             {
                                 CodeStream::Scope b(os);
                                 const std::string denDelayIndex = "(i * " + std::to_string(n.second.getNumNeurons()) + ") + lid";
-                                os << "dd_denDelay" << s->getName() << "[" << denDelayIndex << "] = " << model.scalarExpr(0.0) << ";" << std::endl;
+                                os << "dd_denDelay" << sg->getPSModelTargetName() << "[" << denDelayIndex << "] = " << model.scalarExpr(0.0) << ";" << std::endl;
                             }
                         }
 
                         // If postsynaptic model variables should be individual
-                        if(s->getMatrixType() & SynapseMatrixWeight::INDIVIDUAL_PSM) {
-                            auto psmVars = s->getPSModel()->getVars();
+                        if(sg->getMatrixType() & SynapseMatrixWeight::INDIVIDUAL_PSM) {
+                            auto psmVars = sg->getPSModel()->getVars();
                             for(size_t j = 0; j < psmVars.size(); j++) {
-                                const auto &varInit = s->getPSVarInitialisers()[j];
-                                const VarMode varMode = s->getPSVarMode(j);
+                                const auto &varInit = sg->getPSVarInitialisers()[j];
+                                const VarMode varMode = sg->getPSVarMode(j);
 
                                 // Initialise directly into device variable
                                 if((varMode & VarInit::DEVICE) && !varInit.getSnippet()->getCode().empty()) {
                                     CodeStream::Scope b(os);
-                                    os << StandardSubstitutions::initNeuronVariable(varInit, "dd_" + psmVars[j].first + s->getName() + "[lid]",
+                                    os << StandardSubstitutions::initNeuronVariable(varInit, "dd_" + psmVars[j].first + sg->getName() + "[lid]",
                                                                                     cudaFunctions, "lid", model.getPrecision(), "&initRNG") << std::endl;
                                 }
                             }
                         }
-                        // Loop through current sources
-                        os << "// current source variables" << std::endl;
-                        for (auto const *cs : n.second.getCurrentSources()) {
-                            auto csModel = cs->getCurrentSourceModel();
-                            auto csVars = csModel->getVars();
-
-<<<<<<< HEAD
-                            for (size_t j = 0; j < csVars.size(); j++) {
-                                const auto &varInit = cs->getVarInitialisers()[j];
-                                const VarMode varMode = cs->getVarMode(j);
-
-                                // If this variable should be initialised on the device and has any initialisation code
-                                if((varMode & VarInit::DEVICE) && !varInit.getSnippet()->getCode().empty()) {
-                                    CodeStream::Scope b(os);
-                                    os << StandardSubstitutions::initNeuronVariable(varInit, "dd_" + csVars[j].first + cs->getName() + "[lid]",
-                                                                                    cudaFunctions, "lid", model.getPrecision(), "&initRNG") << std::endl;
-=======
-                        // Loop through incoming synaptic populations
-                        for(const auto &m : n.second.getMergedInSyn()) {
-                            const auto *sg = m.first;
-
-                            // If this synapse group's input variable should be initialised on device
-                            if(sg->getInSynVarMode() & VarInit::DEVICE) {
-                                os << "dd_inSyn" << sg->getPSModelTargetName() << "[lid] = " << model.scalarExpr(0.0) << ";" << std::endl;
-                            }
-
-                            // If dendritic delays are required and these should be initialised on device
-                            if(sg->isDendriticDelayRequired() && (sg->getDendriticDelayVarMode() & VarInit::DEVICE)) {
-                                os << "for (int i = 0; i < " << sg->getMaxDendriticDelayTimesteps() << "; i++)";
-                                {
-                                    CodeStream::Scope b(os);
-                                    const std::string denDelayIndex = "(i * " + std::to_string(n.second.getNumNeurons()) + ") + lid";
-                                    os << "dd_denDelay" << sg->getPSModelTargetName() << "[" << denDelayIndex << "] = " << model.scalarExpr(0.0) << ";" << std::endl;
-                                }
-                            }
-
-                            // If postsynaptic model variables should be individual
-                            if(sg->getMatrixType() & SynapseMatrixWeight::INDIVIDUAL_PSM) {
-                                auto psmVars = sg->getPSModel()->getVars();
-                                for(size_t j = 0; j < psmVars.size(); j++) {
-                                    const auto &varInit = sg->getPSVarInitialisers()[j];
-                                    const VarMode varMode = sg->getPSVarMode(j);
-
-                                    // Initialise directly into device variable
-                                    if((varMode & VarInit::DEVICE) && !varInit.getSnippet()->getCode().empty()) {
-                                        CodeStream::Scope b(os);
-                                        os << StandardSubstitutions::initVariable(varInit, "dd_" + psmVars[j].first + sg->getName() + "[lid]",
-                                                                                  cudaFunctions, model.getPrecision(), "&initRNG") << std::endl;
-                                    }
->>>>>>> 0dd74ff9
-                                }
-                            }
-                        }
-                        // Loop through current sources
-                        os << "// current source variables" << std::endl;
-                        for (auto const *cs : n.second.getCurrentSources()) {
-                            auto csModel = cs->getCurrentSourceModel();
-                            auto csVars = csModel->getVars();
-
-                            for (size_t j = 0; j < csVars.size(); j++) {
-                                const auto &varInit = cs->getVarInitialisers()[j];
-                                const VarMode varMode = cs->getVarMode(j);
-
-                                // If this variable should be initialised on the device and has any initialisation code
-                                if((varMode & VarInit::DEVICE) && !varInit.getSnippet()->getCode().empty()) {
-                                    CodeStream::Scope b(os);
-                                    os << StandardSubstitutions::initVariable(varInit, "dd_" + csVars[j].first + cs->getName() + "[lid]",
-                                                                                cudaFunctions, model.getPrecision(), "&initRNG") << std::endl;
-                                }
+                    }
+                    // Loop through current sources
+                    os << "// current source variables" << std::endl;
+                    for (auto const *cs : n.second.getCurrentSources()) {
+                        auto csModel = cs->getCurrentSourceModel();
+                        auto csVars = csModel->getVars();
+
+                        for (size_t j = 0; j < csVars.size(); j++) {
+                            const auto &varInit = cs->getVarInitialisers()[j];
+                            const VarMode varMode = cs->getVarMode(j);
+
+                            // If this variable should be initialised on the device and has any initialisation code
+                            if((varMode & VarInit::DEVICE) && !varInit.getSnippet()->getCode().empty()) {
+                                CodeStream::Scope b(os);
+                                os << StandardSubstitutions::initNeuronVariable(varInit, "dd_" + csVars[j].first + cs->getName() + "[lid]",
+                                                                                cudaFunctions, "lid", model.getPrecision(), "&initRNG") << std::endl;
                             }
                         }
                     }
@@ -982,8 +931,8 @@
                         os << "for (int i = 0; i < " << n.second.getNumNeurons() << "; i++)";
                         {
                             CodeStream::Scope b(os);
-                            os << StandardSubstitutions::initVariable(varInit, csVars[j].first + cs->getName() + "[i]",
-                                                                      cpuFunctions, model.getPrecision(), "rng") << std::endl;
+                            os << StandardSubstitutions::initNeuronVariable(varInit, csVars[j].first + cs->getName() + "[i]",
+                                                                            cpuFunctions, "i", model.getPrecision(), "rng") << std::endl;
                         }
                     }
                 }
@@ -993,7 +942,69 @@
                 os << "    fprintf(stderr,\"WARNING: You use a time step different than 1 ms. Izhikevich model behaviour may not be robust.\\n\"); " << std::endl;
             }*/
 
-<<<<<<< HEAD
+            // Loop through incoming synaptic populations
+            for(const auto &m : n.second.getMergedInSyn()) {
+                const auto *sg = m.first;
+
+                // If insyn variables should be initialised on the host
+                if(shouldInitOnHost(sg->getInSynVarMode())) {
+                    CodeStream::Scope b(os);
+                    os << "for (int i = 0; i < " << n.second.getNumNeurons() << "; i++)";
+                    {
+                        CodeStream::Scope b(os);
+                        os << "inSyn" << sg->getPSModelTargetName() << "[i] = " << model.scalarExpr(0.0) << ";" << std::endl;
+                    }
+                }
+
+                if(sg->isDendriticDelayRequired()) {
+                    os << "denDelayPtr" << sg->getPSModelTargetName() << " = 0;" << std::endl;
+#ifndef CPU_ONLY
+                    os << "CHECK_CUDA_ERRORS(cudaMemcpyToSymbol(dd_denDelayPtr" << sg->getPSModelTargetName();
+                    os << ", &denDelayPtr" << sg->getPSModelTargetName();
+                    os << ", sizeof(unsigned int), 0, cudaMemcpyHostToDevice));" << std::endl;
+#endif
+
+                    // If dendritic delay buffer should be initialised on the host
+                    if(shouldInitOnHost(sg->getDendriticDelayVarMode())) {
+                        CodeStream::Scope b(os);
+                        os << "for (int i = 0; i < " << n.second.getNumNeurons() * sg->getMaxDendriticDelayTimesteps() << "; i++)";
+                        {
+                            CodeStream::Scope b(os);
+                            os << "denDelay" << sg->getPSModelTargetName() << "[i] = " << model.scalarExpr(0.0) << ";" << std::endl;
+                        }
+                    }
+                }
+
+                // If matrix has individual postsynaptic variables
+                if (sg->getMatrixType() & SynapseMatrixWeight::INDIVIDUAL_PSM) {
+                    auto psmVars = sg->getPSModel()->getVars();
+                    for (size_t k= 0, l= psmVars.size(); k < l; k++) {
+                        const auto &varInit = sg->getPSVarInitialisers()[k];
+                        const VarMode varMode = sg->getPSVarMode(k);
+
+                        // If this variable should be initialised on the host and has any initialisation code
+                        if(shouldInitOnHost(varMode) && !varInit.getSnippet()->getCode().empty()) {
+                            // Loop through postsynaptic neurons and substitute in initialisation code
+                            CodeStream::Scope b(os);
+                            os << "for (int i = 0; i < " << n.second.getNumNeurons() << "; i++)";
+                            {
+                                CodeStream::Scope b(os);
+                                os << StandardSubstitutions::initNeuronVariable(varInit, psmVars[k].first + sg->getPSModelTargetName() + "[i]",
+                                                                                cpuFunctions, "i", model.getPrecision(), "rng") << std::endl;
+                            }
+                        }
+                    }
+                }
+            }
+
+        }
+        os << std::endl;
+
+        // INITIALISE SYNAPSE VARIABLES
+        os << "// synapse variables" << std::endl;
+        for(const auto &s : model.getLocalSynapseGroups()) {
+            const auto *wu = s.second.getWUModel();
+
             const size_t numSrcNeurons = s.second.getSrcNeuronGroup()->getNumNeurons();
             const size_t numTrgNeurons = s.second.getTrgNeuronGroup()->getNumNeurons();
 
@@ -1075,41 +1086,6 @@
                     os << "cudaMemset(d_colLength" << s.first << ", 0, " << s.second.getTrgNeuronGroup()->getNumNeurons() << " * sizeof(unsigned int));" << std::endl;
                 }
             }
-=======
-            // Loop through incoming synaptic populations
-            for(const auto &m : n.second.getMergedInSyn()) {
-                const auto *sg = m.first;
->>>>>>> 0dd74ff9
-
-                // If insyn variables should be initialised on the host
-                if(shouldInitOnHost(sg->getInSynVarMode())) {
-                    CodeStream::Scope b(os);
-                    os << "for (int i = 0; i < " << n.second.getNumNeurons() << "; i++)";
-                    {
-                        CodeStream::Scope b(os);
-                        os << "inSyn" << sg->getPSModelTargetName() << "[i] = " << model.scalarExpr(0.0) << ";" << std::endl;
-                    }
-                }
-
-<<<<<<< HEAD
-            if(s.second.isDendriticDelayRequired()) {
-                os << "denDelayPtr" << s.first << " = 0;" << std::endl;
-#ifndef CPU_ONLY
-                os << "CHECK_CUDA_ERRORS(cudaMemcpyToSymbol(dd_denDelayPtr" << s.first;
-                os << ", &denDelayPtr" << s.first;
-                os << ", sizeof(unsigned int), 0, cudaMemcpyHostToDevice));" << std::endl;
-#endif
-
-                // If dendritic delay buffer should be initialised on the host
-                if(shouldInitOnHost(s.second.getDendriticDelayVarMode())) {
-                    CodeStream::Scope b(os);
-                    os << "for (int i = 0; i < " << numTrgNeurons * s.second.getMaxDendriticDelayTimesteps() << "; i++)";
-                    {
-                        CodeStream::Scope b(os);
-                        os << "denDelay" << s.first << "[i] = " << model.scalarExpr(0.0) << ";" << std::endl;
-                    }
-                }
-            }
 
             // If matrix is dense (i.e. can be initialised here) and each synapse has individual values (i.e. needs initialising at all)
             if ((s.second.getMatrixType() & SynapseMatrixConnectivity::DENSE) && (s.second.getMatrixType() & SynapseMatrixWeight::INDIVIDUAL)) {
@@ -1117,20 +1093,10 @@
                 for (size_t k= 0, l= wuVars.size(); k < l; k++) {
                     const auto &varInit = s.second.getWUVarInitialisers()[k];
                     const VarMode varMode = s.second.getWUVarMode(k);
-=======
-                if(sg->isDendriticDelayRequired()) {
-                    os << "denDelayPtr" << sg->getPSModelTargetName() << " = 0;" << std::endl;
-#ifndef CPU_ONLY
-                    os << "CHECK_CUDA_ERRORS(cudaMemcpyToSymbol(dd_denDelayPtr" << sg->getPSModelTargetName();
-                    os << ", &denDelayPtr" << sg->getPSModelTargetName();
-                    os << ", sizeof(unsigned int), 0, cudaMemcpyHostToDevice));" << std::endl;
-#endif
->>>>>>> 0dd74ff9
-
-                    // If dendritic delay buffer should be initialised on the host
-                    if(shouldInitOnHost(sg->getDendriticDelayVarMode())) {
+
+                    // If this variable should be initialised on the host and has any initialisation code
+                    if(shouldInitOnHost(varMode) && !varInit.getSnippet()->getCode().empty()) {
                         CodeStream::Scope b(os);
-<<<<<<< HEAD
                         os << "for (int i = 0; i < " << numSrcNeurons << "; i++)";
                         {
                             CodeStream::Scope b(os);
@@ -1140,70 +1106,12 @@
                                 const std::string idx = "(i * " + std::to_string(numTrgNeurons) + ") + j";
                                 os << StandardSubstitutions::initWeightUpdateVariable(varInit, wuVars[k].first + s.first + "[" + idx + "]",
                                                                                       cpuFunctions, "i", "j", model.getPrecision(), "rng") << std::endl;
-=======
-                        os << "for (int i = 0; i < " << n.second.getNumNeurons() * sg->getMaxDendriticDelayTimesteps() << "; i++)";
-                        {
-                            CodeStream::Scope b(os);
-                            os << "denDelay" << sg->getPSModelTargetName() << "[i] = " << model.scalarExpr(0.0) << ";" << std::endl;
-                        }
-                    }
-                }
-
-                // If matrix has individual postsynaptic variables
-                if (sg->getMatrixType() & SynapseMatrixWeight::INDIVIDUAL_PSM) {
-                    auto psmVars = sg->getPSModel()->getVars();
-                    for (size_t k= 0, l= psmVars.size(); k < l; k++) {
-                        const auto &varInit = sg->getPSVarInitialisers()[k];
-                        const VarMode varMode = sg->getPSVarMode(k);
-
-                        // If this variable should be initialised on the host and has any initialisation code
-                        if(shouldInitOnHost(varMode) && !varInit.getSnippet()->getCode().empty()) {
-                            // Loop through postsynaptic neurons and substitute in initialisation code
-                            CodeStream::Scope b(os);
-                            os << "for (int i = 0; i < " << n.second.getNumNeurons() << "; i++)";
-                            {
-                                CodeStream::Scope b(os);
-                                os << StandardSubstitutions::initVariable(varInit, psmVars[k].first + sg->getPSModelTargetName() + "[i]",
-                                                                          cpuFunctions, model.getPrecision(), "rng") << std::endl;
->>>>>>> 0dd74ff9
-                            }
-                        }
-                    }
-                }
-            }
-        }
-        os << std::endl;
-
-        // INITIALISE SYNAPSE VARIABLES
-        os << "// synapse variables" << std::endl;
-        for(const auto &s : model.getLocalSynapseGroups()) {
-            const auto *wu = s.second.getWUModel();
-            // If matrix is dense (i.e. can be initialised here) and each synapse has individual values (i.e. needs initialising at all)
-            if ((s.second.getMatrixType() & SynapseMatrixConnectivity::DENSE) && (s.second.getMatrixType() & SynapseMatrixWeight::INDIVIDUAL)) {
-                auto wuVars = wu->getVars();
-                for (size_t k= 0, l= wuVars.size(); k < l; k++) {
-                    const auto &varInit = s.second.getWUVarInitialisers()[k];
-                    const VarMode varMode = s.second.getWUVarMode(k);
-
-                    // If this variable should be initialised on the host and has any initialisation code
-                    if(shouldInitOnHost(varMode) && !varInit.getSnippet()->getCode().empty()) {
-                        CodeStream::Scope b(os);
-                        os << "for (int i = 0; i < " << s.second.getSrcNeuronGroup()->getNumNeurons() * s.second.getTrgNeuronGroup()->getNumNeurons() << "; i++)";
-                        {
-                            CodeStream::Scope b(os);
-<<<<<<< HEAD
-                            os << StandardSubstitutions::initNeuronVariable(varInit, psmVars[k].first + s.first + "[i]",
-                                                                            cpuFunctions, "i", model.getPrecision(), "rng") << std::endl;
-=======
-                            os << StandardSubstitutions::initVariable(varInit, wuVars[k].first + s.first + "[i]",
-                                                                      cpuFunctions, model.getPrecision(), "rng") << std::endl;
->>>>>>> 0dd74ff9
-                        }
-                    }
-                }
-            }
-        }
-
+                            }
+                        }
+                    }
+                }
+            }
+        }
         os << std::endl << std::endl;
         if (model.isTimingEnabled()) {
             os << "initHost_timer.stopTimer();" << std::endl;
