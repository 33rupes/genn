#pragma once

// Standard includes
#include <map>
#include <set>
#include <string>
#include <vector>

// GeNN includes
#include "neuronGroup.h"
#include "newPostsynapticModels.h"
#include "newWeightUpdateModels.h"
#include "synapseMatrixType.h"

//------------------------------------------------------------------------
// SynapseGroup
//------------------------------------------------------------------------
class SynapseGroup
{
public:
    SynapseGroup(const std::string name, SynapseMatrixType matrixType, unsigned int delaySteps,
                 const WeightUpdateModels::Base *wu, const std::vector<double> &wuParams, const std::vector<NewModels::VarInit> &wuVarInitialisers,
                 const PostsynapticModels::Base *ps, const std::vector<double> &psParams, const std::vector<NewModels::VarInit> &psVarInitialisers,
                 NeuronGroup *srcNeuronGroup, NeuronGroup *trgNeuronGroup);
    SynapseGroup(const SynapseGroup&) = delete;
    SynapseGroup() = delete;

    //------------------------------------------------------------------------
    // Enumerations
    //------------------------------------------------------------------------
    enum class SpanType
    {
        POSTSYNAPTIC,
        PRESYNAPTIC
    };

    //------------------------------------------------------------------------
    // Public methods
    //------------------------------------------------------------------------
    NeuronGroup *getSrcNeuronGroup(){ return m_SrcNeuronGroup; }
    NeuronGroup *getTrgNeuronGroup(){ return m_TrgNeuronGroup; }

    void setTrueSpikeRequired(bool req){ m_TrueSpikeRequired = req; }
    void setSpikeEventRequired(bool req){ m_SpikeEventRequired = req; }
    void setEventThresholdReTestRequired(bool req){ m_EventThresholdReTestRequired = req; }

    //!< Function to enable the use of zero-copied memory for a particular weight update model state variable (deprecated use SynapseGroup::setWUVarMode):
    /*! May improve IO performance at the expense of kernel performance */
    void setWUVarZeroCopyEnabled(const std::string &varName, bool enabled)
    {
        setWUVarMode(varName, enabled ? VarMode::LOC_ZERO_COPY_INIT_HOST : VarMode::LOC_HOST_DEVICE_INIT_HOST);
    }

    //!< Function to enable the use zero-copied memory for a particular postsynaptic model state variable (deprecated use SynapseGroup::setWUVarMode)
    /*! May improve IO performance at the expense of kernel performance */
    void setPSVarZeroCopyEnabled(const std::string &varName, bool enabled)
    {
        setPSVarMode(varName, enabled ? VarMode::LOC_ZERO_COPY_INIT_HOST : VarMode::LOC_HOST_DEVICE_INIT_HOST);
    }

    //! Set variable mode of weight update model state variable
    /*! This is ignored for CPU simulations */
    void setWUVarMode(const std::string &varName, VarMode mode);

    //! Set variable mode of postsynaptic model state variable
    /*! This is ignored for CPU simulations */
    void setPSVarMode(const std::string &varName, VarMode mode);

<<<<<<< HEAD
    void setClusterIndex(int hostID, int deviceID){ m_HostID = hostID; m_DeviceID = deviceID; }

    //! Set variable mode used for variables used to combine input from this synapse group
    /*! This is ignored for CPU simulations */
=======
    //!< Set variable mode used for variables used to combine input from this synapse group
>>>>>>> 2026729e
    void setInSynVarMode(VarMode mode) { m_InSynVarMode = mode; }

    //! Sets the maximum number of target neurons any source neurons can connect to
    /*! Use with SynapseMatrixType::SPARSE_GLOBALG and SynapseMatrixType::SPARSE_INDIVIDUALG to optimise CUDA implementation */
    void setMaxConnections(unsigned int maxConnections);

    //! Set how CUDA implementation is parallelised
    /*! with a thread per target neuron (default) or a thread per source spike */
    void setSpanType(SpanType spanType);

    void initDerivedParams(double dt);
    void calcKernelSizes(unsigned int blockSize, unsigned int &paddedKernelIDStart);

    //------------------------------------------------------------------------
    // Public const methods
    //------------------------------------------------------------------------
    std::pair<unsigned int, unsigned int> getPaddedKernelIDRange() const{ return m_PaddedKernelIDRange; }

    const std::string &getName() const{ return m_Name; }

    SpanType getSpanType() const{ return m_SpanType; }
    unsigned int getDelaySteps() const{ return m_DelaySteps; }
    unsigned int getMaxConnections() const{ return m_MaxConnections; }
    SynapseMatrixType getMatrixType() const{ return m_MatrixType; }

    //! Get variable mode used for variables used to combine input from this synapse group
    VarMode getInSynVarMode() const { return m_InSynVarMode; }

    unsigned int getPaddedDynKernelSize(unsigned int blockSize) const;
    unsigned int getPaddedPostLearnKernelSize(unsigned int blockSize) const;

    const NeuronGroup *getSrcNeuronGroup() const{ return m_SrcNeuronGroup; }
    const NeuronGroup *getTrgNeuronGroup() const{ return m_TrgNeuronGroup; }

    int getClusterHostID() const{ return m_TrgNeuronGroup->getClusterHostID(); }
    int getClusterDeviceID() const{ return m_TrgNeuronGroup->getClusterDeviceID(); }

    bool isTrueSpikeRequired() const{ return m_TrueSpikeRequired; }
    bool isSpikeEventRequired() const{ return m_SpikeEventRequired; }
    bool isEventThresholdReTestRequired() const{ return m_EventThresholdReTestRequired; }

    const WeightUpdateModels::Base *getWUModel() const{ return m_WUModel; }

    const std::vector<double> &getWUParams() const{ return m_WUParams; }
    const std::vector<double> &getWUDerivedParams() const{ return m_WUDerivedParams; }
    const std::vector<NewModels::VarInit> &getWUVarInitialisers() const{ return m_WUVarInitialisers; }
    const std::vector<double> getWUConstInitVals() const;

    const PostsynapticModels::Base *getPSModel() const{ return m_PSModel; }

    const std::vector<double> &getPSParams() const{ return m_PSParams; }
    const std::vector<double> &getPSDerivedParams() const{ return m_PSDerivedParams; }
    const std::vector<NewModels::VarInit> &getPSVarInitialisers() const{ return m_PSVarInitialisers; }
    const std::vector<double> getPSConstInitVals() const;

    bool isZeroCopyEnabled() const;
    bool isWUVarZeroCopyEnabled(const std::string &var) const{ return (getWUVarMode(var) & VarLocation::ZERO_COPY); }
    bool isPSVarZeroCopyEnabled(const std::string &var) const{ return (getPSVarMode(var) & VarLocation::ZERO_COPY); }

    //! Get variable mode used by weight update model state variable
    VarMode getWUVarMode(const std::string &var) const;

    //! Get variable mode used by weight update model state variable
    VarMode getWUVarMode(size_t index) const{ return m_WUVarMode[index]; }

    //! Get variable mode used by postsynaptic model state variable
    VarMode getPSVarMode(const std::string &var) const;

    //! Get variable mode used by postsynaptic model state variable
    VarMode getPSVarMode(size_t index) const{ return m_PSVarMode[index]; }

    //! Is this synapse group too large to use shared memory for combining postsynaptic output
    // **THINK** this is very cuda-specific
    bool isPSAtomicAddRequired(unsigned int blockSize) const;

    void addExtraGlobalNeuronParams(std::map<string, string> &kernelParameters) const;
    void addExtraGlobalSynapseParams(std::map<string, string> &kernelParameters) const;
    void addExtraGlobalPostLearnParams(std::map<string, string> &kernelParameters) const;
    void addExtraGlobalSynapseDynamicsParams(std::map<string, string> &kernelParameters) const;

    // **THINK** do these really belong here - they are very code-generation specific
    std::string getOffsetPre() const;
    std::string getOffsetPost(const std::string &devPrefix) const;

    //! Does this synapse group require an RNG for it's postsynaptic init code
    bool isPSInitRNGRequired(VarInit varInitMode) const;

    //! Does this synapse group require an RNG for it's weight update init code
    bool isWUInitRNGRequired(VarInit varInitMode) const;

    //! Is device var init code required for any variables in this synapse group's postsynaptic model
    bool isPSDeviceVarInitRequired() const;

    //! Is device var init code required for any variables in this synapse group's weight update model
    bool isWUDeviceVarInitRequired() const;

    //! Can this synapse group run on the CPU?
    /*! If we are running in CPU_ONLY mode this is always true,
        but some GPU functionality will prevent models being run on both CPU and GPU.*/
    bool canRunOnCPU() const;

private:
    //------------------------------------------------------------------------
    // Private methods
    //------------------------------------------------------------------------
    void addExtraGlobalSimParams(const std::string &prefix, const std::string &suffix, const NewModels::Base::StringPairVec &extraGlobalParameters,
                                 std::map<std::string, std::string> &kernelParameters) const;
    void addExtraGlobalPostLearnParams(const std::string &prefix, const std::string &suffix, const NewModels::Base::StringPairVec &extraGlobalParameters,
                                       std::map<std::string, std::string> &kernelParameters) const;
    void addExtraGlobalSynapseDynamicsParams(const std::string &prefix, const std::string &suffix, const NewModels::Base::StringPairVec &extraGlobalParameters,
                                             std::map<std::string, std::string> &kernelParameters) const;

    //------------------------------------------------------------------------
    // Members
    //------------------------------------------------------------------------
    //!< Range of indices of this synapse group in synapse kernel
    std::pair<unsigned int, unsigned int> m_PaddedKernelIDRange;

    //!< Name of the synapse group
    std::string m_Name;

    //!< Execution order of synapses in the kernel. It determines whether synapses are executed in parallel for every postsynaptic neuron, or for every presynaptic neuron.
    SpanType m_SpanType;

    //!< Global synaptic conductance delay for the group (in time steps)
    unsigned int m_DelaySteps;

    //!< Padded summed maximum number of connections for a neuron in the neuron groups
    unsigned int m_MaxConnections;

    //!< Connectivity type of synapses
    SynapseMatrixType m_MatrixType;

    //!< Pointer to presynaptic neuron group
    NeuronGroup *m_SrcNeuronGroup;

    //!< Pointer to postsynaptic neuron group
    NeuronGroup *m_TrgNeuronGroup;

    //!< Defines if synapse update is done after detection of real spikes (only one point after threshold)
    bool m_TrueSpikeRequired;

    //!< Defines if synapse update is done after detection of spike events (every point above threshold)
    bool m_SpikeEventRequired;

    //!< Defines whether the Evnt Threshold needs to be retested in the synapse kernel due to multiple non-identical events in the pre-synaptic neuron population
    bool m_EventThresholdReTestRequired;

    //!< Variable mode used for variables used to combine input from this synapse group
    VarMode m_InSynVarMode;

    //!< Weight update model type
    const WeightUpdateModels::Base *m_WUModel;

    //!< Parameters of weight update model
    std::vector<double> m_WUParams;

    //!< Derived parameters for weight update model
    std::vector<double> m_WUDerivedParams;

    //!< Initialisers for weight update model variables
    std::vector<NewModels::VarInit> m_WUVarInitialisers;

    //!< Post synapse update model type
    const PostsynapticModels::Base *m_PSModel;

    //!< Parameters of post synapse model
    std::vector<double> m_PSParams;

    //!< Derived parameters for post synapse model
    std::vector<double> m_PSDerivedParams;

    //!< Initialisers for post synapse model variables
    std::vector<NewModels::VarInit> m_PSVarInitialisers;

    //!< Whether indidividual state variables of weight update model should use zero-copied memory
    std::vector<VarMode> m_WUVarMode;

    //!< Whether indidividual state variables of post synapse should use zero-copied memory
    std::vector<VarMode> m_PSVarMode;
};<|MERGE_RESOLUTION|>--- conflicted
+++ resolved
@@ -66,14 +66,8 @@
     /*! This is ignored for CPU simulations */
     void setPSVarMode(const std::string &varName, VarMode mode);
 
-<<<<<<< HEAD
-    void setClusterIndex(int hostID, int deviceID){ m_HostID = hostID; m_DeviceID = deviceID; }
-
     //! Set variable mode used for variables used to combine input from this synapse group
     /*! This is ignored for CPU simulations */
-=======
-    //!< Set variable mode used for variables used to combine input from this synapse group
->>>>>>> 2026729e
     void setInSynVarMode(VarMode mode) { m_InSynVarMode = mode; }
 
     //! Sets the maximum number of target neurons any source neurons can connect to
