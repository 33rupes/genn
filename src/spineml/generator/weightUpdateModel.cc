#include "weightUpdateModel.h"

// Standard C++ includes
#include <iostream>
#include <regex>

// Standard C includes
#include <cstring>

// pugixml includes
#include "pugixml/pugixml.hpp"

// PLOG includes
#include <plog/Log.h>

// SpineML common includes
#include "spineMLUtils.h"

// Spine ML generator includes
#include "modelParams.h"
#include "objectHandler.h"
#include "neuronModel.h"

using namespace SpineMLCommon;

//----------------------------------------------------------------------------
// Anonymous namespace
//----------------------------------------------------------------------------
namespace
{
//----------------------------------------------------------------------------
// ObjectHandlerEvent
//----------------------------------------------------------------------------
class ObjectHandlerEvent : public SpineMLGenerator::ObjectHandler::Base
{
public:
    ObjectHandlerEvent(SpineMLGenerator::CodeStream &codeStream, bool heterogeneousDelay) 
    :   m_CodeStream(codeStream), m_HeterogeneousDelay(heterogeneousDelay) 
    {}

    //------------------------------------------------------------------------
    // ObjectHandler::Base virtuals
    //------------------------------------------------------------------------
    virtual void onObject(const pugi::xml_node &node, unsigned int currentRegimeID,
                          unsigned int targetRegimeID)
    {
        // If this event handler outputs an impulse
        auto outgoingImpulses = node.children("ImpulseOut");
        const size_t numOutgoingImpulses = std::distance(outgoingImpulses.begin(), outgoingImpulses.end());
        if(numOutgoingImpulses == 1) {
            const std::string weightPort = outgoingImpulses.begin()->attribute("port").value();
            if(m_HeterogeneousDelay) {
                m_CodeStream << "$(addToInSynDelay, " << weightPort << ",  _delay);" << std::endl;
            }
            else {
                m_CodeStream << "$(addToInSyn, " << weightPort << ");" << std::endl;
            }
        }
        // Otherwise, throw an exception
        else if(numOutgoingImpulses > 1) {
            throw std::runtime_error("GeNN weigh updates always output a single impulse");
        }

        // If this event handler outputs an event
        auto outgoingEvents = node.children("EventOut");
        const size_t numOutgoingEvents = std::distance(outgoingEvents.begin(), outgoingEvents.end());
        if(numOutgoingEvents == 1) {
            if(m_HeterogeneousDelay) {
                m_CodeStream << "$(addToInSynDelay, 1.0,  _delay);" << std::endl;
            }
            else {
                m_CodeStream << "$(addToInSyn, 1.0);" << std::endl;
            }
        }
        // Otherwise, throw an exception
        else if(numOutgoingEvents > 1) {
            throw std::runtime_error("GeNN weigh updates always output a single event");
        }

        // Loop through state assignements
        for(auto stateAssign : node.children("StateAssignment")) {
            m_CodeStream << stateAssign.attribute("variable").value() << " = " << stateAssign.child_value("MathInline") << ";" << std::endl;
        }

        // If this event results in a regime change
        if(currentRegimeID != targetRegimeID) {
            m_CodeStream << "_regimeID = " << targetRegimeID << ";" << std::endl;
        }
    }

private:
    //------------------------------------------------------------------------
    // Members
    //------------------------------------------------------------------------
    SpineMLGenerator::CodeStream &m_CodeStream;
    const bool m_HeterogeneousDelay;
};
}


//----------------------------------------------------------------------------
// SpineMLGenerator::WeightUpdateModel
//----------------------------------------------------------------------------
const char *SpineMLGenerator::WeightUpdateModel::componentClassName = "weight_update";
//----------------------------------------------------------------------------
SpineMLGenerator::WeightUpdateModel::WeightUpdateModel(const ModelParams::WeightUpdate &params,
                                                       const pugi::xml_node &componentClass,
                                                       const NeuronModel *srcNeuronModel,
                                                       const NeuronModel *trgNeuronModel)
{
    // Are heterogeneous delays required?
    const bool heterogeneousDelay = (params.getMaxDendriticDelay() > 1);

    // Read aliases
    Aliases aliases(componentClass);

    // Loop through send ports
    LOGD << "\t\tSend ports:";
    for(auto sendPort : componentClass.select_nodes(SpineMLUtils::xPathNodeHasSuffix("SendPort").c_str())) {
        std::string nodeType = sendPort.node().name();
        const char *portName = sendPort.node().attribute("name").value();

        if(nodeType == "ImpulseSendPort" && m_SendPortSpikeImpulse.empty() && m_SendPortAnalogue.empty()) {
            LOGD << "\t\t\tImplementing impulse send port '" << portName << "' as a GeNN linear synapse";
            m_SendPortSpikeImpulse = portName;
        }
        else if(nodeType == "AnalogSendPort" && m_SendPortSpikeImpulse.empty() && m_SendPortAnalogue.empty()) {
            LOGD << "\t\t\tImplementing analogue send port '" << portName << "' as a GeNN linear synapse";

            // Mark this as the analogue send port
            m_SendPortAnalogue = portName;
        }
        else if(nodeType == "EventSendPort" && m_SendPortSpikeImpulse.empty() && m_SendPortAnalogue.empty()) {
            LOGD << "\t\t\tImplementing event send port '" << portName << "' as a GeNN linear synapse";
            m_SendPortSpikeImpulse = portName;
        }
        else {
            throw std::runtime_error("GeNN does not support '" + nodeType + "' send ports in weight update models");
        }
    }

    // Loop through receive ports
    LOGD << "\t\tReceive ports:";
    std::string trueSpikeReceivePort;
    std::string spikeLikeEventReceivePort;
    std::map<std::string, std::string> receivePortVariableMap;
    for(auto receivePort : componentClass.select_nodes(SpineMLUtils::xPathNodeHasSuffix("ReceivePort").c_str())) {
        std::string nodeType = receivePort.node().name();
        const char *portName = receivePort.node().attribute("name").value();
        const auto &portSrc = params.getInputPortSrc(portName);

        // If this port is an event receive port which receives events from presynaptic neuron
        // **NOTE** hard-coded spike sources are indicated by nullptr and emit spikes from hardcoded port "spike"
        if(nodeType == "EventReceivePort" && portSrc.first == ModelParams::Base::PortSource::PRESYNAPTIC_NEURON
            && ((srcNeuronModel == nullptr && portSrc.second == "spike") || srcNeuronModel->getSendPortSpike() == portSrc.second))
        {
            LOGD << "\t\t\tImplementing event receive port '" << portName << "' as GeNN true spike";
            trueSpikeReceivePort = portName;
        }
        // Otherwise if this port is an impulse receive port which receives spike impulses from weight update model
        else if(nodeType == "EventReceivePort" && portSrc.first == ModelParams::Base::PortSource::PRESYNAPTIC_NEURON
            && srcNeuronModel->getSendPortSpikeLikeEvent() == portSrc.second)
        {
            LOGD << "\t\t\tImplementing impulse receive port '" << portName << "' as GeNN spike-like event";
            spikeLikeEventReceivePort = portName;
        }
        // If this is an analog receive port from the presynaptic neuron, add send port variable to map with _pre suffix
        else if(nodeType == "AnalogReceivePort" && portSrc.first == ModelParams::Base::PortSource::PRESYNAPTIC_NEURON
            && srcNeuronModel->hasSendPortVariable(portSrc.second))
        {
            LOGD << "\t\t\tImplementing analogue receive port '" << portName << "' using presynaptic neuron send port variable '" << portSrc.second << "'";
            receivePortVariableMap.emplace(portName, portSrc.second + "_pre");
        }
        // If this is an analog receive port from the postsynaptic neuron, add send port variable to map with _post suffix
        else if(nodeType == "AnalogReceivePort" && portSrc.first == ModelParams::Base::PortSource::POSTSYNAPTIC_NEURON
            && trgNeuronModel->hasSendPortVariable(portSrc.second))
        {
            LOGD << "\t\t\tImplementing analogue receive port '" << portName << "' using postsynaptic neuron send port variable '" << portSrc.second << "'";
            receivePortVariableMap.emplace(portName, portSrc.second + "_post");
        }
        else {
            throw std::runtime_error("GeNN does not currently support '" + nodeType + "' receive ports in weight update models");
        }
    }

    // Check that there are no unhandled reduce ports
    for(auto reducePort : componentClass.select_nodes(SpineMLUtils::xPathNodeHasSuffix("ReducePort").c_str())) {
        std::string nodeType = reducePort.node().name();
        const char *portName = reducePort.node().attribute("name").value();
        const auto &portSrc = params.getInputPortSrc(portName);

        if(nodeType == "AnalogReducePort" && portSrc.first == ModelParams::Base::PortSource::PRESYNAPTIC_NEURON
            && srcNeuronModel->hasSendPortVariable(portSrc.second) && strcmp(reducePort.node().attribute("reduce_op").value(), "+") == 0)
        {
            LOGD << "\t\t\tImplementing analogue reduce port '" << portName << "' using presynaptic neuron send port variable '" << portSrc.second << "'";
            receivePortVariableMap.emplace(portName, portSrc.second + "_pre");
        }
        else if(nodeType == "AnalogReducePort" && portSrc.first == ModelParams::Base::PortSource::POSTSYNAPTIC_NEURON
            && trgNeuronModel->hasSendPortVariable(portSrc.second) && strcmp(reducePort.node().attribute("reduce_op").value(), "+") == 0)
        {
            LOGD << "\t\t\tImplementing analogue reduce port '" << portName << "' using postsynaptic neuron send port variable '" << portSrc.second << "'";
            receivePortVariableMap.emplace(portName, portSrc.second + "_post");
        }
        else {
            throw std::runtime_error("GeNN does not currently support '" + std::string(reducePort.node().name()) + "' reduce ports in weight update models");
        }
    }

    // Create code streams for generating sim and synapse dynamics code
    CodeStream simCodeStream;
    CodeStream synapseDynamicsStream;

    // Create lambda function to end regime on all code streams when required
    auto regimeEndFunc =
        [&simCodeStream, &synapseDynamicsStream](bool multipleRegimes, unsigned int currentRegimeID)
        {
            simCodeStream.onRegimeEnd(multipleRegimes, currentRegimeID);
            synapseDynamicsStream.onRegimeEnd(multipleRegimes, currentRegimeID);
        };

    // Generate model code using specified condition handler
    bool multipleRegimes;
<<<<<<< HEAD
    ObjectHandler::Condition objectHandlerCondition(synapseDynamicsStream);
    ObjectHandlerEvent objectHandlerTrueSpike(simCodeStream);
    ObjectHandlerEvent objectHandlerSpikeLikeEvent(simCodeStream);
    ObjectHandler::TimeDerivative objectHandlerTimeDerivative(synapseDynamicsStream);
=======
    ObjectHandler::Condition objectHandlerCondition(synapseDynamicsStream, aliases);
    ObjectHandlerEvent objectHandlerTrueSpike(simCodeStream, heterogeneousDelay);
    ObjectHandlerEvent objectHandlerSpikeLikeEvent(simCodeStream, heterogeneousDelay);
    ObjectHandler::TimeDerivative objectHandlerTimeDerivative(synapseDynamicsStream, aliases);
>>>>>>> a52e9e4f
    std::tie(multipleRegimes, m_InitialRegimeID) = generateModelCode(componentClass,
                                                                     {
                                                                         {trueSpikeReceivePort, &objectHandlerTrueSpike},
                                                                         {spikeLikeEventReceivePort, &objectHandlerSpikeLikeEvent}
                                                                     },
                                                                     &objectHandlerCondition,
                                                                     {}, &objectHandlerTimeDerivative,
                                                                     regimeEndFunc);

    // Build the final vectors of parameter names and variables from model
    tie(m_ParamNames, m_Vars) = findModelVariables(componentClass, params.getVariableParams(), multipleRegimes);

    // If model has heterogeneos delays, add 8-bit unsigned delay to vars
    if(heterogeneousDelay) {
        assert(params.getMaxDendriticDelay() < 0xFF);
        
        LOGD << "\t\tUsing uint8_t for dendritic delay";
        m_Vars.push_back({"_delay", "uint8_t"});
    }

    // Add any derived parameters required for time-derivative
    objectHandlerTimeDerivative.addDerivedParams(m_ParamNames, m_DerivedParams);

    // If we have an analogue send port
    std::unordered_set<std::string> excludeSynapseDynamicsAliases;
    if(!m_SendPortAnalogue.empty()) {
<<<<<<< HEAD
        // If it's an alias, use alias value as output
        // **NOTE** this will cause any dependencies of the aliases to be included
        if(aliases.isAlias(m_SendPortAnalogue)) {
            excludeSynapseDynamicsAliases.insert(m_SendPortAnalogue);
            synapseDynamicsStream << "$(addToInSyn, " << aliases.getAliasCode(m_SendPortAnalogue) << ");" << std::endl;
        }
        // Otherwise, just insert variable name, it'll be wrapped later
        else {
            synapseDynamicsStream << "$(addToInSyn, " << m_SendPortAnalogue << ");" << std::endl;
=======
        if(heterogeneousDelay) {
            synapseDynamicsStream << "$(addToInSynDelay, " << getSendPortCode(aliases, m_Vars, m_SendPortAnalogue) << ", _delay);" << std::endl;
        }
        else {
            synapseDynamicsStream << "$(addToInSyn, " << getSendPortCode(aliases, m_Vars, m_SendPortAnalogue) << ");" << std::endl;
>>>>>>> a52e9e4f
        }
    }

    // Store generated code in class
    m_SimCode = simCodeStream.str();
    m_SynapseDynamicsCode = synapseDynamicsStream.str();

    // Generate aliases required for sim code
    std::stringstream simCodeAliasStream;
    aliases.genAliases(simCodeAliasStream, {m_SimCode});
    m_SimCode = simCodeAliasStream.str() + m_SimCode;

    // Generate aliases required for sim code and threshold
    std::stringstream synapseDynamicsAliasStream;
    aliases.genAliases(synapseDynamicsAliasStream, {m_SynapseDynamicsCode}, excludeSynapseDynamicsAliases);
    m_SynapseDynamicsCode = synapseDynamicsAliasStream.str() + m_SynapseDynamicsCode;

    // Correctly wrap and replace references to receive port variable in code string
    for(const auto &r : receivePortVariableMap) {
        wrapAndReplaceVariableNames(m_SimCode, r.first, r.second);
        wrapAndReplaceVariableNames(m_SynapseDynamicsCode, r.first, r.second);
    }

    // Correctly wrap references to paramters and variables in code strings
    substituteModelVariables(m_ParamNames, m_Vars, m_DerivedParams,
                             {&m_SimCode, &m_SynapseDynamicsCode});
}<|MERGE_RESOLUTION|>--- conflicted
+++ resolved
@@ -220,17 +220,10 @@
 
     // Generate model code using specified condition handler
     bool multipleRegimes;
-<<<<<<< HEAD
     ObjectHandler::Condition objectHandlerCondition(synapseDynamicsStream);
-    ObjectHandlerEvent objectHandlerTrueSpike(simCodeStream);
-    ObjectHandlerEvent objectHandlerSpikeLikeEvent(simCodeStream);
-    ObjectHandler::TimeDerivative objectHandlerTimeDerivative(synapseDynamicsStream);
-=======
-    ObjectHandler::Condition objectHandlerCondition(synapseDynamicsStream, aliases);
     ObjectHandlerEvent objectHandlerTrueSpike(simCodeStream, heterogeneousDelay);
     ObjectHandlerEvent objectHandlerSpikeLikeEvent(simCodeStream, heterogeneousDelay);
-    ObjectHandler::TimeDerivative objectHandlerTimeDerivative(synapseDynamicsStream, aliases);
->>>>>>> a52e9e4f
+    ObjectHandler::TimeDerivative objectHandlerTimeDerivative(synapseDynamicsStream);
     std::tie(multipleRegimes, m_InitialRegimeID) = generateModelCode(componentClass,
                                                                      {
                                                                          {trueSpikeReceivePort, &objectHandlerTrueSpike},
@@ -257,23 +250,25 @@
     // If we have an analogue send port
     std::unordered_set<std::string> excludeSynapseDynamicsAliases;
     if(!m_SendPortAnalogue.empty()) {
-<<<<<<< HEAD
         // If it's an alias, use alias value as output
         // **NOTE** this will cause any dependencies of the aliases to be included
         if(aliases.isAlias(m_SendPortAnalogue)) {
             excludeSynapseDynamicsAliases.insert(m_SendPortAnalogue);
-            synapseDynamicsStream << "$(addToInSyn, " << aliases.getAliasCode(m_SendPortAnalogue) << ");" << std::endl;
+            if(heterogeneousDelay) {
+                synapseDynamicsStream << "$(addToInSynDelay, "<< aliases.getAliasCode(m_SendPortAnalogue) << ", _delay);" << std::endl;
+            }
+            else {
+                synapseDynamicsStream << "$(addToInSyn, " << aliases.getAliasCode(m_SendPortAnalogue) << ");" << std::endl;
+            }
         }
         // Otherwise, just insert variable name, it'll be wrapped later
         else {
-            synapseDynamicsStream << "$(addToInSyn, " << m_SendPortAnalogue << ");" << std::endl;
-=======
-        if(heterogeneousDelay) {
-            synapseDynamicsStream << "$(addToInSynDelay, " << getSendPortCode(aliases, m_Vars, m_SendPortAnalogue) << ", _delay);" << std::endl;
-        }
-        else {
-            synapseDynamicsStream << "$(addToInSyn, " << getSendPortCode(aliases, m_Vars, m_SendPortAnalogue) << ");" << std::endl;
->>>>>>> a52e9e4f
+            if(heterogeneousDelay) {
+                synapseDynamicsStream << "$(addToInSynDelay, "<< m_SendPortAnalogue << ", _delay);" << std::endl;
+            }
+            else {
+                synapseDynamicsStream << "$(addToInSyn, " << m_SendPortAnalogue << ");" << std::endl;
+            }
         }
     }
 
