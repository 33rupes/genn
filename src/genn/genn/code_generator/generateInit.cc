--- conflicted
+++ resolved
@@ -89,11 +89,6 @@
                           size_t numDelaySlots, const size_t groupIndex, const std::string &ftype,
                           I getVarInitialiser, Q isVarQueueRequired, P isParamHeterogeneousFn, D isDerivedParamHeterogeneousFn)
 {
-<<<<<<< HEAD
-=======
-    using namespace CodeGenerator;
-
->>>>>>> d7337b20
     const std::string count = "group->" + countMember;
     for (size_t k = 0; k < vars.size(); k++) {
         const auto &varInit = getVarInitialiser(k);
@@ -410,49 +405,12 @@
         // Sparse synaptic matrix row connectivity initialisation
         [&model](CodeStream &os, const SynapseConnectivityInitGroupMerged &sg, Substitutions &popSubs)
         {
-<<<<<<< HEAD
             genInitConnectivity(os, popSubs, sg, model.getPrecision(), true);
         },
         // Sparse synaptic matrix column connectivity initialisation
         [&model](CodeStream &os, const SynapseConnectivityInitGroupMerged &sg, Substitutions &popSubs)
         {
             genInitConnectivity(os, popSubs, sg, model.getPrecision(), false);
-=======
-            const auto &connectInit = sg.getArchetype().getConnectivityInitialiser();
-
-            // Add substitutions
-            popSubs.addFuncSubstitution("endRow", 0, "break");
-            popSubs.addParamValueSubstitution(connectInit.getSnippet()->getParamNames(), connectInit.getParams(),
-                                              [&sg](size_t i) { return sg.isConnectivityInitParamHeterogeneous(i);  },
-                                              "", "group->");
-            popSubs.addVarValueSubstitution(connectInit.getSnippet()->getDerivedParams(), connectInit.getDerivedParams(),
-                                            [&sg](size_t i) { return sg.isConnectivityInitDerivedParamHeterogeneous(i);  },
-                                            "", "group->");
-            popSubs.addVarNameSubstitution(connectInit.getSnippet()->getExtraGlobalParams(), "", "group->");
-
-            // Initialise row building state variables and loop on generated code to initialise sparse connectivity
-            os << "// Build sparse connectivity" << std::endl;
-            for(const auto &a : connectInit.getSnippet()->getRowBuildStateVars()) {
-                // Apply substitutions to value
-                std::string value = a.value;
-                popSubs.applyCheckUnreplaced(value, "initSparseConnectivity row build state var : merged" + std::to_string(sg.getIndex()));
-
-                os << a.type << " " << a.name << " = " << value << ";" << std::endl;
-            }
-            os << "while(true)";
-            {
-                CodeStream::Scope b(os);
-
-                // Apply substitutions to row build code
-                std::string code = connectInit.getSnippet()->getRowBuildCode();
-                popSubs.addVarNameSubstitution(connectInit.getSnippet()->getRowBuildStateVars());
-                popSubs.applyCheckUnreplaced(code, "initSparseConnectivity : merged" + std::to_string(sg.getIndex()));
-                code = ensureFtype(code, model.getPrecision());
-
-                // Write out code
-                os << code << std::endl;
-            }
->>>>>>> d7337b20
         },
         // Sparse synaptic matrix var initialisation
         [&backend, &model](CodeStream &os, const SynapseSparseInitGroupMerged &sg, Substitutions &popSubs)
