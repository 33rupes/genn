--- conflicted
+++ resolved
@@ -342,20 +342,6 @@
                                 os << "dd_inSyn" << s->getName() << "[lid] = " << model.scalarExpr(0.0) << ";" << std::endl;
                             }
 
-<<<<<<< HEAD
-                            // If matrix has individual state variables
-                            // **THINK** should this REALLY also apply to postsynaptic models
-                            auto psmVars = s->getPSModel()->getVars();
-                            for(size_t j = 0; j < psmVars.size(); j++) {
-                                const auto &varInit = s->getPSVarInitialisers()[j];
-                                const VarMode varMode = s->getPSVarMode(j);
-
-                                // Initialise directly into device variable
-                                if((varMode & VarInit::DEVICE) && !varInit.getSnippet()->getCode().empty()) {
-                                    CodeStream::Scope b(os);
-                                    os << StandardSubstitutions::initVariable(varInit, "dd_" + psmVars[j].first + s->getName() + "[lid]",
-                                                                            cudaFunctions, model.getPrecision(), "&initRNG") << std::endl;
-=======
                             // If postsynaptic model variables should be individual
                             if(s->getMatrixType() & SynapseMatrixWeight::INDIVIDUAL_PSM) {
                                 auto psmVars = s->getPSModel()->getVars();
@@ -369,7 +355,6 @@
                                         os << StandardSubstitutions::initVariable(varInit, "dd_" + psmVars[j].first + s->getName() + "[lid]",
                                                                                   cudaFunctions, model.getPrecision(), "&initRNG") << std::endl;
                                     }
->>>>>>> 31212b77
                                 }
                             }
                         }
