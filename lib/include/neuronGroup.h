#pragma once

// Standard includes
#include <map>
#include <set>
#include <string>
#include <vector>

// GeNN includes
#include "global.h"
#include "newNeuronModels.h"
#include "variableMode.h"

class CurrentSource;

//------------------------------------------------------------------------
// NeuronGroup
//------------------------------------------------------------------------
class NeuronGroup
{
public:
    NeuronGroup(const std::string &name, int numNeurons, const NeuronModels::Base *neuronModel,
                const std::vector<double> &params, const std::vector<NewModels::VarInit> &varInitialisers, int hostID, int deviceID) :
        m_Name(name), m_NumNeurons(numNeurons), m_IDRange(0, 0), m_PaddedIDRange(0, 0),
        m_NeuronModel(neuronModel), m_Params(params), m_VarInitialisers(varInitialisers),
<<<<<<< HEAD
        m_SpikeTimeRequired(false), m_TrueSpikeRequired(false), m_SpikeEventRequired(false),
        m_NumDelaySlots(1), m_AnyVarQueuesRequired(false), m_VarQueueRequired(varInitialisers.size(), false),
=======
        m_SpikeTimeRequired(false), m_TrueSpikeRequired(false), m_SpikeEventRequired(false), m_QueueRequired(false),
        m_NumDelaySlots(1), m_VarQueueRequired(varInitialisers.size(), false),
>>>>>>> a4387e47
        m_SpikeVarMode(GENN_PREFERENCES::defaultVarMode), m_SpikeEventVarMode(GENN_PREFERENCES::defaultVarMode),
        m_SpikeTimeVarMode(GENN_PREFERENCES::defaultVarMode), m_VarMode(varInitialisers.size(), GENN_PREFERENCES::defaultVarMode),
        m_HostID(hostID), m_DeviceID(deviceID)
    {
    }
    NeuronGroup(const NeuronGroup&) = delete;
    NeuronGroup() = delete;

    //------------------------------------------------------------------------
    // Public methods
    //------------------------------------------------------------------------
    //! Checks delay slots currently provided by the neuron group against a required delay and extends if required
    void checkNumDelaySlots(unsigned int requiredDelay);

    //! Update which presynaptic variables require queues based on piece of code
    void updatePreVarQueues(const std::string &code);

    //! Update which postsynaptic variables  require queues based on piece of code
    void updatePostVarQueues(const std::string &code);

    void setSpikeTimeRequired(bool req){ m_SpikeTimeRequired = req; }
    void setTrueSpikeRequired(bool req){ m_TrueSpikeRequired = req; }
    void setSpikeEventRequired(bool req){ m_SpikeEventRequired = req; }

    //! Function to enable the use of zero-copied memory for spikes (deprecated use NeuronGroup::setSpikeVarMode):
    /*! May improve IO performance at the expense of kernel performance */
    void setSpikeZeroCopyEnabled(bool enabled)
    {
        m_SpikeVarMode = enabled ? VarMode::LOC_ZERO_COPY_INIT_HOST : VarMode::LOC_HOST_DEVICE_INIT_HOST;
    }

    //! Function to enable the use of zero-copied memory for spike-like events (deprecated use NeuronGroup::setSpikeEventVarMode):
    /*! May improve IO performance at the expense of kernel performance*/
    void setSpikeEventZeroCopyEnabled(bool enabled)
    {
        m_SpikeEventVarMode = enabled ? VarMode::LOC_ZERO_COPY_INIT_HOST : VarMode::LOC_HOST_DEVICE_INIT_HOST;
    }

    //! Function to enable the use of zero-copied memory for spike times (deprecated use NeuronGroup::setSpikeTimeVarMode):
    /*! May improve IO performance at the expense of kernel performance */
    void setSpikeTimeZeroCopyEnabled(bool enabled)
    {
        m_SpikeTimeVarMode = enabled ? VarMode::LOC_ZERO_COPY_INIT_HOST : VarMode::LOC_HOST_DEVICE_INIT_HOST;
    }

     //! Function to enable the use zero-copied memory for a particular state variable (deprecated use NeuronGroup::setVarMode):
     /*! May improve IO performance at the expense of kernel performance */
    void setVarZeroCopyEnabled(const std::string &varName, bool enabled)
    {
        setVarMode(varName, enabled ? VarMode::LOC_ZERO_COPY_INIT_HOST : VarMode::LOC_HOST_DEVICE_INIT_HOST);
    }

    //! Set variable mode used for variables containing this neuron group's output spikes
    /*! This is ignored for CPU simulations */
    void setSpikeVarMode(VarMode mode) { m_SpikeVarMode = mode; }

     //! Set variable mode used for variables containing this neuron group's output spike events
     /*! This is ignored for CPU simulations */
    void setSpikeEventVarMode(VarMode mode) { m_SpikeEventVarMode = mode; }

    //! Set variable mode used for variables containing this neuron group's output spike times
    /*! This is ignored for CPU simulations */
    void setSpikeTimeVarMode(VarMode mode) { m_SpikeTimeVarMode = mode; }

    //! Set variable mode of neuron model state variable
    /*! This is ignored for CPU simulations */
    void setVarMode(const std::string &varName, VarMode mode);

    void addSpkEventCondition(const std::string &code, const std::string &supportCodeNamespace);

    void addInSyn(SynapseGroup *synapseGroup){ m_InSyn.push_back(synapseGroup); }
    void addOutSyn(SynapseGroup *synapseGroup){ m_OutSyn.push_back(synapseGroup); }

    void initDerivedParams(double dt);
    void calcSizes(unsigned int blockSize, unsigned int &idStart, unsigned int &paddedIDStart);

    //! Merge incoming postsynaptic models
    void mergeIncomingPSM();

    //! add input current source
    void injectCurrent(CurrentSource *source);

    //------------------------------------------------------------------------
    // Public const methods
    //------------------------------------------------------------------------
    const std::string &getName() const{ return m_Name; }

    //! Gets number of neurons in group
    unsigned int getNumNeurons() const{ return m_NumNeurons; }
    const std::pair<unsigned int, unsigned int> &getPaddedIDRange() const{ return m_PaddedIDRange; }
    const std::pair<unsigned int, unsigned int> &getIDRange() const{ return m_IDRange; }

    //! Gets the neuron model used by this group
    const NeuronModels::Base *getNeuronModel() const{ return m_NeuronModel; }

    const std::vector<double> &getParams() const{ return m_Params; }
    const std::vector<double> &getDerivedParams() const{ return m_DerivedParams; }
    const std::vector<NewModels::VarInit> &getVarInitialisers() const{ return m_VarInitialisers; }

    //! Gets pointers to all synapse groups which provide input to this neuron group
    const std::vector<SynapseGroup*> &getInSyn() const{ return m_InSyn; }
    const std::vector<std::pair<SynapseGroup*, std::vector<SynapseGroup*>>> &getMergedInSyn() const{ return m_MergedInSyn; }

    //! Gets pointers to all synapse groups emanating from this neuron group
    const std::vector<SynapseGroup*> &getOutSyn() const{ return m_OutSyn; }

    //! Gets pointers to all current sources which provide input to this neuron group
    const std::vector<CurrentSource*> &getCurrentSources() const { return m_CurrentSources; }

    int getClusterHostID() const{ return m_HostID; }

    int getClusterDeviceID() const{ return m_DeviceID; }

    bool isSpikeTimeRequired() const{ return m_SpikeTimeRequired; }
    bool isTrueSpikeRequired() const{ return m_TrueSpikeRequired; }
    bool isSpikeEventRequired() const{ return m_SpikeEventRequired; }

    bool isVarQueueRequired(const std::string &var) const;
    bool isVarQueueRequired(size_t index) const{ return m_VarQueueRequired[index]; }

    const std::set<std::pair<std::string, std::string>> &getSpikeEventCondition() const{ return m_SpikeEventCondition; }

    unsigned int getNumDelaySlots() const{ return m_NumDelaySlots; }
    bool isDelayRequired() const{ return (m_NumDelaySlots > 1); }

    bool isSpikeZeroCopyEnabled() const{ return (m_SpikeVarMode & VarLocation::ZERO_COPY); }
    bool isSpikeEventZeroCopyEnabled() const{ return (m_SpikeEventVarMode & VarLocation::ZERO_COPY); }
    bool isSpikeTimeZeroCopyEnabled() const{ return (m_SpikeTimeVarMode & VarLocation::ZERO_COPY); }
    bool isZeroCopyEnabled() const;
    bool isVarZeroCopyEnabled(const std::string &var) const{ return (getVarMode(var) & VarLocation::ZERO_COPY); }

    //! Get variable mode used for variables containing this neuron group's output spikes
    VarMode getSpikeVarMode() const{ return m_SpikeVarMode; }

    //! Get variable mode used for variables containing this neuron group's output spike events
    VarMode getSpikeEventVarMode() const{ return m_SpikeEventVarMode; }

    //! Get variable mode used for variables containing this neuron group's output spike times
    VarMode getSpikeTimeVarMode() const{ return m_SpikeTimeVarMode; }

    //! Get variable mode used by neuron model state variable
    VarMode getVarMode(const std::string &varName) const;

    //! Get variable mode used by neuron model state variable
    VarMode getVarMode(size_t index) const{ return m_VarMode[index]; }

    //! Do any of the spike event conditions tested by this neuron require specified parameter?
    bool isParamRequiredBySpikeEventCondition(const std::string &pnamefull) const;

    void addExtraGlobalParams(std::map<std::string, std::string> &kernelParameters) const;

    //! Does this neuron group require any initialisation code to be run?
    bool isInitCodeRequired() const;

    //! Does this neuron group require an RNG to simulate?
    bool isSimRNGRequired() const;

    //! Does this neuron group require an RNG for it's init code?
    bool isInitRNGRequired(VarInit varInitMode) const;

    //! Is device var init code required for any variables in this neuron group?
    bool isDeviceVarInitRequired() const;

    //! Is any form of device initialisation required?
    bool isDeviceInitRequired() const;

    //! Can this neuron group run on the CPU?
    /*! If we are running in CPU_ONLY mode this is always true,
        but some GPU functionality will prevent models being run on both CPU and GPU. */
    bool canRunOnCPU() const;

    //! Does this neuron group have outgoing connections specified host id?
    bool hasOutputToHost(int targetHostID) const;

    //! Get the expression to calculate the queue offset for accessing state of variables this timestep
    std::string getCurrentQueueOffset(const std::string &devPrefix) const;

    //! Get the expression to calculate the queue offset for accessing state of variables in previous timestep
    std::string getPrevQueueOffset(const std::string &devPrefix) const;

private:
    //------------------------------------------------------------------------
    // Private methods
    //------------------------------------------------------------------------
    //! Update which variables require queues based on piece of code
    void updateVarQueues(const std::string &code, const std::string &suffix);

    //------------------------------------------------------------------------
    // Members
    //------------------------------------------------------------------------
    std::string m_Name;

    unsigned int m_NumNeurons;
    std::pair<unsigned int, unsigned int> m_IDRange;
    std::pair<unsigned int, unsigned int> m_PaddedIDRange;

    const NeuronModels::Base *m_NeuronModel;
    std::vector<double> m_Params;
    std::vector<double> m_DerivedParams;
    std::vector<NewModels::VarInit> m_VarInitialisers;
    std::vector<SynapseGroup*> m_InSyn;
    std::vector<SynapseGroup*> m_OutSyn;
    std::vector<std::pair<SynapseGroup*, std::vector<SynapseGroup*>>> m_MergedInSyn;
    bool m_SpikeTimeRequired;
    bool m_TrueSpikeRequired;
    bool m_SpikeEventRequired;
    std::set<std::pair<std::string, std::string>> m_SpikeEventCondition;
    unsigned int m_NumDelaySlots;
    std::vector<CurrentSource*> m_CurrentSources;

    //!< Vector specifying which variables require queues
    std::vector<bool> m_VarQueueRequired;

    //!< Whether spikes from neuron group should use zero-copied memory
    VarMode m_SpikeVarMode;

    //!< Whether spike-like events from neuron group should use zero-copied memory
    VarMode m_SpikeEventVarMode;

    //!< Whether spike times from neuron group should use zero-copied memory
    VarMode m_SpikeTimeVarMode;

    //!< Whether indidividual state variables of a neuron group should use zero-copied memory
    std::vector<VarMode> m_VarMode;

    //!< The ID of the cluster node which the neuron groups are computed on
    int m_HostID;

    //!< The ID of the CUDA device which the neuron groups are comnputed on
    int m_DeviceID;
};<|MERGE_RESOLUTION|>--- conflicted
+++ resolved
@@ -23,13 +23,8 @@
                 const std::vector<double> &params, const std::vector<NewModels::VarInit> &varInitialisers, int hostID, int deviceID) :
         m_Name(name), m_NumNeurons(numNeurons), m_IDRange(0, 0), m_PaddedIDRange(0, 0),
         m_NeuronModel(neuronModel), m_Params(params), m_VarInitialisers(varInitialisers),
-<<<<<<< HEAD
         m_SpikeTimeRequired(false), m_TrueSpikeRequired(false), m_SpikeEventRequired(false),
-        m_NumDelaySlots(1), m_AnyVarQueuesRequired(false), m_VarQueueRequired(varInitialisers.size(), false),
-=======
-        m_SpikeTimeRequired(false), m_TrueSpikeRequired(false), m_SpikeEventRequired(false), m_QueueRequired(false),
         m_NumDelaySlots(1), m_VarQueueRequired(varInitialisers.size(), false),
->>>>>>> a4387e47
         m_SpikeVarMode(GENN_PREFERENCES::defaultVarMode), m_SpikeEventVarMode(GENN_PREFERENCES::defaultVarMode),
         m_SpikeTimeVarMode(GENN_PREFERENCES::defaultVarMode), m_VarMode(varInitialisers.size(), GENN_PREFERENCES::defaultVarMode),
         m_HostID(hostID), m_DeviceID(deviceID)
