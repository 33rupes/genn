--- conflicted
+++ resolved
@@ -159,15 +159,15 @@
                 }
                 os << popSubs["id"] << "];" << std::endl;
             }
+            if(ng.getArchetype().isPrevSpikeTimeRequired()) {
+                os << "const " << model.getTimePrecision() << " lprevST = group->prevST[";
+                if (ng.getArchetype().isDelayRequired()) {
+                    os << "readDelayOffset + ";
+                }
+                os << popSubs["id"] << "];" << std::endl;
+            }
             if(ng.getArchetype().isSpikeEventTimeRequired()) {
                 os <<  "const " << model.getTimePrecision() << " lseT = group->seT[";
-                if (ng.getArchetype().isDelayRequired()) {
-                    os << "readDelayOffset + ";
-                }
-                os << popSubs["id"] << "];" << std::endl;
-            }
-            if(ng.getArchetype().isPrevSpikeTimeRequired()) {
-                os << model.getTimePrecision() << " lprevST = group->prevST[";
                 if (ng.getArchetype().isDelayRequired()) {
                     os << "readDelayOffset + ";
                 }
@@ -190,18 +190,16 @@
 
             Substitutions neuronSubs(&popSubs);
             neuronSubs.addVarSubstitution("Isyn", "Isyn");
-<<<<<<< HEAD
 
             if(ng.getArchetype().isSpikeTimeRequired()) {
                 neuronSubs.addVarSubstitution("sT", "lsT");
             }
+            if(ng.getArchetype().isPrevSpikeTimeRequired()) {
+                neuronSubs.addVarSubstitution("prev_sT", "lprevST");
+            }
             if(ng.getArchetype().isSpikeEventTimeRequired()) {
                 neuronSubs.addVarSubstitution("seT", "lseT");
             }
-=======
-            neuronSubs.addVarSubstitution("sT", "lsT");
-            neuronSubs.addVarSubstitution("prev_sT", "lsT");
->>>>>>> 85e4a5f4
             neuronSubs.addVarNameSubstitution(nm->getAdditionalInputVars());
             addNeuronModelSubstitutions(neuronSubs, ng);
 
