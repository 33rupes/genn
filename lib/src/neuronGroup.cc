#include "neuronGroup.h"

// Standard includes
#include <algorithm>
#include <cmath>

// GeNN includes
#include "codeGenUtils.h"
#include "currentSource.h"
#include "standardSubstitutions.h"
#include "synapseGroup.h"
#include "utils.h"

// ------------------------------------------------------------------------
// NeuronGroup
// ------------------------------------------------------------------------
void NeuronGroup::checkNumDelaySlots(unsigned int requiredDelay)
{
    if (requiredDelay >= getNumDelaySlots())
    {
        m_NumDelaySlots = requiredDelay + 1;
    }
}

void NeuronGroup::updateVarQueues(const string &code)
{
    // Loop through variables
    const auto vars = getNeuronModel()->getVars();
    for(size_t i = 0; i < vars.size(); i++) {
        const std::string &varName = vars[i].first;

        // If the code contains a reference to this variable, set corresponding flag
        if (code.find(varName + "_pre") != string::npos) {
            m_AnyVarQueuesRequired = true;
            m_VarQueueRequired[i] = true;
        }
    }
}

void NeuronGroup::setVarMode(const std::string &varName, VarMode mode)
{
    m_VarMode[getNeuronModel()->getVarIndex(varName)] = mode;
}

VarMode NeuronGroup::getVarMode(const std::string &varName) const
{
    return m_VarMode[getNeuronModel()->getVarIndex(varName)];
}

void NeuronGroup::addSpkEventCondition(const std::string &code, const std::string &supportCodeNamespace)
{
    m_SpikeEventCondition.insert(std::pair<std::string, std::string>(code, supportCodeNamespace));
}

void NeuronGroup::initDerivedParams(double dt)
{
    auto derivedParams = getNeuronModel()->getDerivedParams();

    // Reserve vector to hold derived parameters
    m_DerivedParams.reserve(derivedParams.size());

    // Loop through derived parameters
    for(const auto &d : derivedParams) {
        m_DerivedParams.push_back(d.second(m_Params, dt));
    }

    // Initialise derived parameters for variable initialisers
    for(auto &v : m_VarInitialisers) {
        v.initDerivedParams(dt);
    }
}

void NeuronGroup::calcSizes(unsigned int blockSize,  unsigned int &idStart, unsigned int &paddedIDStart)
{
    // paddedSize is the lowest multiple of neuronBlkSz >= neuronN[i]
    const unsigned int paddedSize = ceil((double)getNumNeurons() / (double) blockSize) * (double) blockSize;

    // Store current cummulative sum in first
    m_IDRange.first = idStart;
    m_PaddedIDRange.first = paddedIDStart;

    // Update global cummulative sums of neurons
    idStart += getNumNeurons();
    paddedIDStart +=  paddedSize;

    // Store cummulative sums of point after this neuron group
    m_IDRange.second = idStart;
    m_PaddedIDRange.second = paddedIDStart;
}

void NeuronGroup::mergeIncomingPSM()
{
    // Create a copy of this neuron groups incoming synapse populations
    std::vector<SynapseGroup*> inSyn = getInSyn();

    // Loop through un-merged incoming synapse populations
    for(unsigned int i = 0; !inSyn.empty(); i++) {
        // Remove last element from vector
        SynapseGroup *a = inSyn.back();
        inSyn.pop_back();

        // Add A to vector of merged incoming synape populations - initially only merged with itself
        m_MergedInSyn.emplace_back(a, std::vector<SynapseGroup*>{a});

        // Continue if merging of postsynaptic models is disabled
        if(!GENN_PREFERENCES::mergePostsynapticModels) {
            continue;
        }

        // Continue if postsynaptic model has any variables
        // **NOTE** many models with variables would work fine, but nothing stops 
        // initialisers being used to configure PS models to behave totally different
        if(!a->getPSVarInitialisers().empty()) {
            continue;
        }
        
        // Create a name for mmerged
        const std::string mergedPSMName = "Merged" + std::to_string(i) + "_" + getName();

        // Cache useful bits from A
        const auto &aParamsBegin = a->getPSParams().cbegin();
        const auto &aParamsEnd = a->getPSParams().cend();
        const auto &aDerivedParamsBegin = a->getPSDerivedParams().cbegin();
        const auto &aDerivedParamsEnd = a->getPSDerivedParams().cend();
        const auto aModelTypeHash = typeid(a->getPSModel()).hash_code();


        // Loop through remainder of incoming synapse populations
        for(auto b = inSyn.begin(); b != inSyn.end();) {
            // If synapse population b has the same model type as a and; their varmodes, parameters and derived parameters match
            if(typeid((*b)->getPSModel()).hash_code() == aModelTypeHash
                && a->getInSynVarMode() == (*b)->getInSynVarMode()
                && a->getMaxDendriticDelayTimesteps() == (*b)->getMaxDendriticDelayTimesteps()
                && std::equal(aParamsBegin, aParamsEnd, (*b)->getPSParams().cbegin())
                && std::equal(aDerivedParamsBegin, aDerivedParamsEnd, (*b)->getPSDerivedParams().cbegin()))
            {
                // Add to list of merged synapses
                m_MergedInSyn.back().second.push_back(*b);

                // Set b's merge target to our unique name
                (*b)->setPSModelMergeTarget(mergedPSMName);

                // Remove from temporary vector
                b = inSyn.erase(b);
            }
            // Otherwise, advance to next synapse group
            else {
                ++b;
            }
        }

        // If synapse group A was successfully merged with anything, set it's merge target to the unique name
        if(m_MergedInSyn.back().second.size() > 1) {
            a->setPSModelMergeTarget(mergedPSMName);
        }
    }
}

bool NeuronGroup::isVarQueueRequired(const std::string &var) const
{
    // Return flag corresponding to variable
    return m_VarQueueRequired[getNeuronModel()->getVarIndex(var)];
}

bool NeuronGroup::isZeroCopyEnabled() const
{
    // If any bits of spikes require zero-copy return true
    if(isSpikeZeroCopyEnabled() || isSpikeEventZeroCopyEnabled() || isSpikeTimeZeroCopyEnabled()) {
        return true;
    }

    // If there are any variables implemented in zero-copy mode return true
    if(any_of(m_VarMode.begin(), m_VarMode.end(),
        [](VarMode mode){ return (mode & VarLocation::ZERO_COPY); }))
    {
        return true;
    }

    return false;
}

bool NeuronGroup::isParamRequiredBySpikeEventCondition(const std::string &pnamefull) const
{
    // Loop through event conditions
    for(const auto &spkEventCond : m_SpikeEventCondition) {
        // If the event threshold code contains this parameter
        // (in it's non-uniquified form), set flag and stop searching
        if(spkEventCond.first.find(pnamefull) != string::npos) {
            return true;
        }
    }

    return false;
}

void NeuronGroup::addExtraGlobalParams(std::map<string, string> &kernelParameters) const
{
    for(auto const &p : getNeuronModel()->getExtraGlobalParams()) {
        std::string pnamefull = p.first + getName();
        if (kernelParameters.find(pnamefull) == kernelParameters.end()) {
            // parameter wasn't registered yet - is it used?
            if (getNeuronModel()->getSimCode().find("$(" + p.first + ")") != string::npos
                || getNeuronModel()->getThresholdConditionCode().find("$(" + p.first + ")") != string::npos
                || getNeuronModel()->getResetCode().find("$(" + p.first + ")") != string::npos) {
                kernelParameters.insert(pair<string, string>(pnamefull, p.second));
            }
        }
    }
}

bool NeuronGroup::isInitCodeRequired() const
{
    // Return true if any of the variables initialisers have any code
    return std::any_of(m_VarInitialisers.cbegin(), m_VarInitialisers.cend(),
                       [](const NewModels::VarInit &v)
                       {
                           return !v.getSnippet()->getCode().empty();
                       });
}

bool NeuronGroup::isSimRNGRequired() const
{
    // Returns true if any parts of the neuron code require an RNG
    if(::isRNGRequired(getNeuronModel()->getSimCode())
        || ::isRNGRequired(getNeuronModel()->getThresholdConditionCode())
        || ::isRNGRequired(getNeuronModel()->getResetCode()))
    {
        return true;
    }

    // Return true if any current sources require an RNG for simulation
    if(std::any_of(m_CurrentSources.cbegin(), m_CurrentSources.cend(),
        [](const CurrentSource *cs){ return cs->isSimRNGRequired(); }))
    {
        return true;
    }

    // Return true if any of the incoming synapse groups require an RNG in their postsynaptic model
    // **NOTE** these are included as they are simulated in the neuron kernel/function
    return std::any_of(getInSyn().cbegin(), getInSyn().cend(),
                       [](const SynapseGroup *sg)
                       {
                           return (::isRNGRequired(sg->getPSModel()->getApplyInputCode()) ||
                                   ::isRNGRequired(sg->getPSModel()->getDecayCode()));
                       });
}

bool NeuronGroup::isInitRNGRequired(VarInit varInitMode) const
{
    // If initialising the neuron variables require an RNG, return true
    if(::isInitRNGRequired(m_VarInitialisers, m_VarMode, varInitMode)) {
        return true;
    }

    // Return true if any current sources require an RNG for initialisation
    if(std::any_of(m_CurrentSources.cbegin(), m_CurrentSources.cend(),
        [varInitMode](const CurrentSource *cs){ return cs->isInitRNGRequired(varInitMode); }))
    {
        return true;
    }

    // Return true if any of the incoming synapse groups have state variables which require an RNG to initialise
    // **NOTE** these are included here as they are initialised in neuron initialisation threads
    return std::any_of(getInSyn().cbegin(), getInSyn().cend(),
                       [varInitMode](const SynapseGroup *sg){ return sg->isPSInitRNGRequired(varInitMode); });
}

bool NeuronGroup::isDeviceVarInitRequired() const
{
    // If spike var is initialised on device, return true
    if(m_SpikeVarMode & VarInit::DEVICE) {
        return true;
    }

    // If spike event var is initialised on device, return true
    if(isSpikeEventRequired() && m_SpikeEventVarMode & VarInit::DEVICE) {
        return true;
    }

    // If spike time var is initialised on device, return true
    if(isSpikeTimeRequired() && m_SpikeTimeVarMode & VarInit::DEVICE) {
        return true;
    }

    // Return true if any of the variables are initialised on the device
    if(std::any_of(m_VarMode.cbegin(), m_VarMode.cend(),
                   [](const VarMode mode){ return (mode & VarInit::DEVICE); }))
    {
<<<<<<< HEAD
=======
        return true;
    }

    // Return true if any current sources require variable initialisation on device
    if(std::any_of(m_CurrentSources.cbegin(), m_CurrentSources.cend(),
        [](const CurrentSource *cs){ return cs->isDeviceVarInitRequired(); }))
    {
>>>>>>> e48e6905
        return true;
    }

    // Return true if any of the INCOMING synapse groups have postsynaptic state variables or input variables which should be initialised on device
    // **NOTE** these are included here as they are initialised in neuron initialisation threads
<<<<<<< HEAD
    if(std::any_of(getInSyn().cbegin(), getInSyn().cend(),
                   [](const SynapseGroup *sg)
                   {
                       return sg->isPSDeviceVarInitRequired() || sg->isWUDevicePostVarInitRequired() || (sg->getInSynVarMode() & VarInit::DEVICE);
                   }))
    {
        return true;
    }

    // Return true if any of the OUTGOING synapse groups have presynaptic state variables which should be initialised on device
    // **NOTE** these are included here as they are initialised in neuron initialisation threads
    return std::any_of(getOutSyn().cbegin(), getOutSyn().cend(),
                       [](const SynapseGroup *sg){ return sg->isWUDevicePreVarInitRequired(); });
=======
    return std::any_of(getInSyn().cbegin(), getInSyn().cend(),
                       [](const SynapseGroup *sg)
                       {
                           return sg->isPSDeviceVarInitRequired() || (sg->getInSynVarMode() & VarInit::DEVICE) || (sg->getDendriticDelayVarMode() & VarInit::DEVICE);
                       });
>>>>>>> e48e6905
}

bool NeuronGroup::isDeviceInitRequired() const
{
    return (isSimRNGRequired() || isDeviceVarInitRequired());
}

bool NeuronGroup::canRunOnCPU() const
{
    // If spike var isn't present on host return false
    if(!(m_SpikeVarMode & VarLocation::HOST)) {
        return false;
    }

    // If spike event var isn't present on host return false
    if(isSpikeEventRequired() && !(m_SpikeEventVarMode & VarLocation::HOST)) {
        return false;
    }

    // If spike time var isn't present on host return false
    if(isSpikeTimeRequired() && !(m_SpikeTimeVarMode & VarLocation::HOST)) {
        return false;
    }

    // Return true if all of the variables are present on the host
    return std::all_of(m_VarMode.cbegin(), m_VarMode.cend(),
                       [](const VarMode mode){ return (mode & VarLocation::HOST); });
}

bool NeuronGroup::hasOutputToHost(int targetHostID) const
{
    // Return true if any of the outgoing synapse groups have target populations on specified host ID
    return std::any_of(getOutSyn().cbegin(), getOutSyn().cend(),
                       [targetHostID](SynapseGroup *sg)
                       {
                           return (sg->getTrgNeuronGroup()->getClusterHostID() == targetHostID);
                       });

}

std::string NeuronGroup::getQueueOffset(const std::string &devPrefix) const
{
    return isDelayRequired()
        ? "(" + devPrefix + "spkQuePtr" + getName() + " * " + to_string(getNumNeurons()) + ") + "
        : "";
}

void NeuronGroup::injectCurrent(CurrentSource *src)
{
    m_CurrentSources.push_back(src);
}<|MERGE_RESOLUTION|>--- conflicted
+++ resolved
@@ -286,8 +286,6 @@
     if(std::any_of(m_VarMode.cbegin(), m_VarMode.cend(),
                    [](const VarMode mode){ return (mode & VarInit::DEVICE); }))
     {
-<<<<<<< HEAD
-=======
         return true;
     }
 
@@ -295,17 +293,15 @@
     if(std::any_of(m_CurrentSources.cbegin(), m_CurrentSources.cend(),
         [](const CurrentSource *cs){ return cs->isDeviceVarInitRequired(); }))
     {
->>>>>>> e48e6905
         return true;
     }
 
     // Return true if any of the INCOMING synapse groups have postsynaptic state variables or input variables which should be initialised on device
     // **NOTE** these are included here as they are initialised in neuron initialisation threads
-<<<<<<< HEAD
     if(std::any_of(getInSyn().cbegin(), getInSyn().cend(),
                    [](const SynapseGroup *sg)
                    {
-                       return sg->isPSDeviceVarInitRequired() || sg->isWUDevicePostVarInitRequired() || (sg->getInSynVarMode() & VarInit::DEVICE);
+                       return sg->isPSDeviceVarInitRequired() || sg->isWUDevicePostVarInitRequired() || (sg->getInSynVarMode() & VarInit::DEVICE) || (sg->getDendriticDelayVarMode() & VarInit::DEVICE);
                    }))
     {
         return true;
@@ -315,13 +311,6 @@
     // **NOTE** these are included here as they are initialised in neuron initialisation threads
     return std::any_of(getOutSyn().cbegin(), getOutSyn().cend(),
                        [](const SynapseGroup *sg){ return sg->isWUDevicePreVarInitRequired(); });
-=======
-    return std::any_of(getInSyn().cbegin(), getInSyn().cend(),
-                       [](const SynapseGroup *sg)
-                       {
-                           return sg->isPSDeviceVarInitRequired() || (sg->getInSynVarMode() & VarInit::DEVICE) || (sg->getDendriticDelayVarMode() & VarInit::DEVICE);
-                       });
->>>>>>> e48e6905
 }
 
 bool NeuronGroup::isDeviceInitRequired() const
