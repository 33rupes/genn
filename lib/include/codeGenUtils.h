--- conflicted
+++ resolved
@@ -228,26 +228,24 @@
 //--------------------------------------------------------------------------
 uint32_t hashString(const std::string &string);
 
+
+void preNeuronSubstitutionsInSynapticCode(
+    string &wCode, //!< the code string to work on
+    const SynapseGroup *sg,
+    const string &postIdx,
+    const string &devPrefix); //!< device prefix, "dd_" for GPU, nothing for CPU
+
+void postNeuronSubstitutionsInSynapticCode(
+    string &wCode, //!< the code string to work on
+    const SynapseGroup *sg,
+    const string &preIdx,
+    const string &devPrefix); //!< device prefix, "dd_" for GPU, nothing for CPU
+
 //-------------------------------------------------------------------------
 /*!
   \brief Function for performing the code and value substitutions necessary to insert neuron related variables, parameters, and extraGlobal parameters into synaptic code.
 */
 //-------------------------------------------------------------------------
-<<<<<<< HEAD
-void preNeuronSubstitutionsInSynapticCode(
-    string &wCode, //!< the code string to work on
-    const SynapseGroup *sg,
-    const string &postIdx,
-    const string &devPrefix); //!< device prefix, "dd_" for GPU, nothing for CPU
-
-void postNeuronSubstitutionsInSynapticCode(
-    string &wCode, //!< the code string to work on
-    const SynapseGroup *sg,
-    const string &preIdx,
-    const string &devPrefix); //!< device prefix, "dd_" for GPU, nothing for CPU
-
-=======
->>>>>>> 98aebfdf
 void neuron_substitutions_in_synaptic_code(
     string &wCode,              //!< the code string to work on
     const SynapseGroup *sg,     //!< the synapse group connecting the pre and postsynaptic neuron populations whose parameters might need to be substituted
