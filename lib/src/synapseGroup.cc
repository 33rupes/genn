--- conflicted
+++ resolved
@@ -47,12 +47,7 @@
                            NeuronGroup *srcNeuronGroup, NeuronGroup *trgNeuronGroup,
                            const InitSparseConnectivitySnippet::Init &connectivityInitialiser)
     :   m_PaddedKernelIDRange(0, 0), m_Name(name), m_SpanType(SpanType::POSTSYNAPTIC), m_DelaySteps(delaySteps),
-<<<<<<< HEAD
-        m_MaxConnections(trgNeuronGroup->getNumNeurons()), m_MaxSourceConnections(srcNeuronGroup->getNumNeurons()), m_MatrixType(matrixType),
-=======
-    	m_MaxSourceConnections(srcNeuronGroup->getNumNeurons()), m_MatrixType(matrixType),
->>>>>>> e0aaa801
-        m_SrcNeuronGroup(srcNeuronGroup), m_TrgNeuronGroup(trgNeuronGroup),
+        m_MatrixType(matrixType), m_SrcNeuronGroup(srcNeuronGroup), m_TrgNeuronGroup(trgNeuronGroup),
         m_TrueSpikeRequired(false), m_SpikeEventRequired(false), m_EventThresholdReTestRequired(false), m_InSynVarMode(GENN_PREFERENCES::defaultVarMode),
         m_WUModel(wu), m_WUParams(wuParams), m_WUVarInitialisers(wuVarInitialisers), m_WUPreVarInitialisers(wuPreVarInitialisers), m_WUPostVarInitialisers(wuPostVarInitialisers),
         m_PSModel(ps), m_PSParams(psParams), m_PSVarInitialisers(psVarInitialisers),
