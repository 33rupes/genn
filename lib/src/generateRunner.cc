--- conflicted
+++ resolved
@@ -70,13 +70,8 @@
 */
 //--------------------------------------------------------------------------
 
-<<<<<<< HEAD
-void genRunner(NNmodel &model, //!< Model description
-               string &path //!< Path for code generationn
-=======
 void genRunner(const NNmodel &model, //!< Model description
                const string &path //!< Path for code generationn
->>>>>>> 0601ce3b
     )
 {
     string name;
@@ -88,16 +83,6 @@
         
     string SCLR_MIN;
     string SCLR_MAX;
-<<<<<<< HEAD
-    if (model.ftype == tS("float")) {
-        SCLR_MIN= tS(FLT_MIN)+tS("f");
-        SCLR_MAX= tS(FLT_MAX)+tS("f");
-    }
-
-    if (model.ftype == tS("double")) {
-        SCLR_MIN= tS(DBL_MIN);
-        SCLR_MAX= tS(DBL_MAX);
-=======
     if (model.ftype == "float") {
         SCLR_MIN= to_string(FLT_MIN)+"f";
         SCLR_MAX= to_string(FLT_MAX)+"f";
@@ -106,7 +91,6 @@
     if (model.ftype == "double") {
         SCLR_MIN= to_string(DBL_MIN);
         SCLR_MAX= to_string(DBL_MAX);
->>>>>>> 0601ce3b
     }
 
     for (int i= 0; i < nModels.size(); i++) {
@@ -274,19 +258,11 @@
     for (int i = 0; i < model.neuronGrpN; i++) {
         nt = model.neuronType[i];
 
-<<<<<<< HEAD
-        extern_variable_def(os, tS("unsigned int *"), "glbSpkCnt"+model.neuronName[i]);
-        extern_variable_def(os, tS("unsigned int *"), "glbSpk"+model.neuronName[i]);
-        if (model.neuronNeedSpkEvnt[i]) {
-            extern_variable_def(os, tS("unsigned int *"), "glbSpkCntEvnt"+model.neuronName[i]);
-            extern_variable_def(os, tS("unsigned int *"), "glbSpkEvnt"+model.neuronName[i]);
-=======
         extern_variable_def(os, "unsigned int *", "glbSpkCnt"+model.neuronName[i]);
         extern_variable_def(os, "unsigned int *", "glbSpk"+model.neuronName[i]);
         if (model.neuronNeedSpkEvnt[i]) {
             extern_variable_def(os, "unsigned int *", "glbSpkCntEvnt"+model.neuronName[i]);
             extern_variable_def(os, "unsigned int *", "glbSpkEvnt"+model.neuronName[i]);
->>>>>>> 0601ce3b
         }
         if (model.neuronDelaySlots[i] > 1) {
             os << "extern unsigned int spkQuePtr" << model.neuronName[i] << ";" << ENDL;
@@ -365,11 +341,7 @@
 
         extern_variable_def(os, model.ftype+" *", "inSyn"+model.synapseName[i]);
         if (model.synapseGType[i] == INDIVIDUALID) {
-<<<<<<< HEAD
-            extern_variable_def(os, tS("uint32_t *"), "gp"+model.synapseName[i]);
-=======
             extern_variable_def(os, "uint32_t *", "gp"+model.synapseName[i]);
->>>>>>> 0601ce3b
         }
         if (model.synapseConnType[i] == SPARSE) {
             os << "extern SparseProjection C" << model.synapseName[i] << ";" << ENDL;
@@ -640,49 +612,29 @@
     // write the support codes
     os << "// support code for neuron and synapse models" << ENDL;
     for (int i= 0; i < model.neuronGrpN; i++) {
-<<<<<<< HEAD
-        if (nModels[model.neuronType[i]].supportCode != tS("")) {
-=======
         if (!nModels[model.neuronType[i]].supportCode.empty()) {
->>>>>>> 0601ce3b
             os << "namespace " << model.neuronName[i] << "_neuron" << OB(11) << ENDL;
             os << nModels[model.neuronType[i]].supportCode << ENDL;
             os << CB(11) << " // end of support code namespace " << model.neuronName[i] << ENDL;
         }
     }
     for (int i= 0; i < model.synapseGrpN; i++) {
-<<<<<<< HEAD
-        if (weightUpdateModels[model.synapseType[i]].simCode_supportCode != tS("")) {
-=======
         if (!weightUpdateModels[model.synapseType[i]].simCode_supportCode.empty()) {
->>>>>>> 0601ce3b
             os << "namespace " << model.synapseName[i] << "_weightupdate_simCode " << OB(11) << ENDL;
             os << weightUpdateModels[model.synapseType[i]].simCode_supportCode << ENDL;
             os << CB(11) << " // end of support code namespace " << model.synapseName[i] << "_weightupdate_simCode " << ENDL;
         }
-<<<<<<< HEAD
-        if (weightUpdateModels[model.synapseType[i]].simLearnPost_supportCode != tS("")) {
-=======
         if (!weightUpdateModels[model.synapseType[i]].simLearnPost_supportCode.empty()) {
->>>>>>> 0601ce3b
             os << "namespace " << model.synapseName[i] << "_weightupdate_simLearnPost " << OB(11) << ENDL;
             os << weightUpdateModels[model.synapseType[i]].simLearnPost_supportCode << ENDL;
             os << CB(11) << " // end of support code namespace " << model.synapseName[i] << "_weightupdate_simLearnPost " << ENDL;
         }
-<<<<<<< HEAD
-        if (weightUpdateModels[model.synapseType[i]].synapseDynamics_supportCode != tS("")) {
-=======
         if (!weightUpdateModels[model.synapseType[i]].synapseDynamics_supportCode.empty()) {
->>>>>>> 0601ce3b
             os << "namespace " << model.synapseName[i] << "_weightupdate_synapseDynamics " << OB(11) << ENDL;
             os << weightUpdateModels[model.synapseType[i]].synapseDynamics_supportCode << ENDL;
             os << CB(11) << " // end of support code namespace " << model.synapseName[i] << "_weightupdate_synapseDynamics " << ENDL;
         }
-<<<<<<< HEAD
-        if (postSynModels[model.postSynapseType[i]].supportCode != tS("")) {
-=======
         if (!postSynModels[model.postSynapseType[i]].supportCode.empty()) {
->>>>>>> 0601ce3b
             os << "namespace " << model.synapseName[i] << "_postsyn " << OB(11) << ENDL;
             os << postSynModels[model.postSynapseType[i]].supportCode << ENDL;
             os << CB(11) << " // end of support code namespace " << model.synapseName[i] << "_postsyn " << ENDL;
@@ -772,19 +724,11 @@
     for (int i = 0; i < model.neuronGrpN; i++) {
         nt = model.neuronType[i];
 
-<<<<<<< HEAD
-        variable_def(os, tS("unsigned int *"), "glbSpkCnt"+model.neuronName[i]);
-        variable_def(os, tS("unsigned int *"), "glbSpk"+model.neuronName[i]);
-        if (model.neuronNeedSpkEvnt[i]) {
-            variable_def(os, tS("unsigned int *"), "glbSpkCntEvnt"+model.neuronName[i]);
-            variable_def(os, tS("unsigned int *"), "glbSpkEvnt"+model.neuronName[i]);
-=======
         variable_def(os, "unsigned int *", "glbSpkCnt"+model.neuronName[i]);
         variable_def(os, "unsigned int *", "glbSpk"+model.neuronName[i]);
         if (model.neuronNeedSpkEvnt[i]) {
             variable_def(os, "unsigned int *", "glbSpkCntEvnt"+model.neuronName[i]);
             variable_def(os, "unsigned int *", "glbSpkEvnt"+model.neuronName[i]);
->>>>>>> 0601ce3b
         }
         if (model.neuronDelaySlots[i] > 1) {
             os << "unsigned int spkQuePtr" << model.neuronName[i] << ";" << ENDL;
@@ -818,11 +762,7 @@
 
         variable_def(os, model.ftype+" *", "inSyn"+model.synapseName[i]);
         if (model.synapseGType[i] == INDIVIDUALID) {
-<<<<<<< HEAD
-            variable_def(os, tS("uint32_t *"), "gp"+model.synapseName[i]);
-=======
             variable_def(os, "uint32_t *", "gp"+model.synapseName[i]);
->>>>>>> 0601ce3b
         }
         if (model.synapseConnType[i] == SPARSE) {
             os << "SparseProjection C" << model.synapseName[i] << ";" << ENDL;
@@ -1691,13 +1631,8 @@
 //----------------------------------------------------------------------------
 
 #ifndef CPU_ONLY
-<<<<<<< HEAD
-void genRunnerGPU(NNmodel &model, //!< Model description 
-                  string &path //!< Path for code generation
-=======
 void genRunnerGPU(const NNmodel &model, //!< Model description
                   const string &path //!< Path for code generation
->>>>>>> 0601ce3b
     )
 {
     string name;
@@ -1775,11 +1710,7 @@
         os << OB(1050);
 
         for (int k= 0, l= nModels[nt].varNames.size(); k < l; k++) {
-<<<<<<< HEAD
-            if (nModels[nt].varTypes[k].find(tS("*")) == string::npos) { // only copy non-pointers. Pointers don't transport between GPU and CPU
-=======
             if (nModels[nt].varTypes[k].find("*") == string::npos) { // only copy non-pointers. Pointers don't transport between GPU and CPU
->>>>>>> 0601ce3b
                 if (model.neuronVarNeedQueue[i][k]) {
                     size = model.neuronN[i] * model.neuronDelaySlots[i];
                 }
@@ -1926,11 +1857,7 @@
                 os << "size_t size = C" << model.synapseName[i] << ".connN;" << ENDL;
             }
             for (int k= 0, l= weightUpdateModels[st].varNames.size(); k < l; k++) {
-<<<<<<< HEAD
-                if (weightUpdateModels[st].varTypes[k].find(tS("*")) == string::npos) { // only copy non-pointers. Pointers don't transport between GPU and CPU
-=======
                 if (weightUpdateModels[st].varTypes[k].find("*") == string::npos) { // only copy non-pointers. Pointers don't transport between GPU and CPU
->>>>>>> 0601ce3b
                     os << "CHECK_CUDA_ERRORS(cudaMemcpy(d_" << weightUpdateModels[st].varNames[k] << model.synapseName[i];
                     os << ", " << weightUpdateModels[st].varNames[k] << model.synapseName[i];
                     os << ", size * sizeof(" << weightUpdateModels[st].varTypes[k] << "), cudaMemcpyHostToDevice));" << ENDL;
@@ -1938,11 +1865,7 @@
             }
 
             for (int k= 0, l= postSynModels[pst].varNames.size(); k < l; k++) {
-<<<<<<< HEAD
-                if (postSynModels[pst].varTypes[k].find(tS("*")) == string::npos) { // only copy non-pointers. Pointers don't transport between GPU and CPU
-=======
                 if (postSynModels[pst].varTypes[k].find("*") == string::npos) { // only copy non-pointers. Pointers don't transport between GPU and CPU
->>>>>>> 0601ce3b
                     size = model.neuronN[model.synapseTarget[i]];
                     os << "CHECK_CUDA_ERRORS(cudaMemcpy(d_" << postSynModels[pst].varNames[k] << model.synapseName[i];
                     os << ", " << postSynModels[pst].varNames[k] << model.synapseName[i];
@@ -1979,11 +1902,7 @@
         os << OB(1050);
 
         for (int k= 0, l= nModels[nt].varNames.size(); k < l; k++) {
-<<<<<<< HEAD
-            if (nModels[nt].varTypes[k].find(tS("*")) == string::npos) { // only copy non-pointers. Pointers don't transport between GPU and CPU
-=======
             if (nModels[nt].varTypes[k].find("*") == string::npos) { // only copy non-pointers. Pointers don't transport between GPU and CPU
->>>>>>> 0601ce3b
                 if (model.neuronVarNeedQueue[i][k]) {
                     size = model.neuronN[i] * model.neuronDelaySlots[i];
                 }
@@ -2137,11 +2056,7 @@
                 os << "size_t size = C" << model.synapseName[i] << ".connN;" << ENDL;
             }
             for (int k= 0, l= weightUpdateModels[st].varNames.size(); k < l; k++) {
-<<<<<<< HEAD
-                if (weightUpdateModels[st].varTypes[k].find(tS("*")) == string::npos) { // only copy non-pointers. Pointers don't transport between GPU and CPU
-=======
                 if (weightUpdateModels[st].varTypes[k].find("*") == string::npos) { // only copy non-pointers. Pointers don't transport between GPU and CPU
->>>>>>> 0601ce3b
                     os << "CHECK_CUDA_ERRORS(cudaMemcpy(" << weightUpdateModels[st].varNames[k] << model.synapseName[i];
                     os << ", d_"  << weightUpdateModels[st].varNames[k] << model.synapseName[i];
                     os << ", size * sizeof(" << weightUpdateModels[st].varTypes[k] << "), cudaMemcpyDeviceToHost));" << ENDL;
@@ -2149,11 +2064,7 @@
             }
 
             for (int k= 0, l= postSynModels[pst].varNames.size(); k < l; k++) {
-<<<<<<< HEAD
-                if (postSynModels[pst].varTypes[k].find(tS("*")) == string::npos) { // only copy non-pointers. Pointers don't transport between GPU and CPU
-=======
                 if (postSynModels[pst].varTypes[k].find("*") == string::npos) { // only copy non-pointers. Pointers don't transport between GPU and CPU
->>>>>>> 0601ce3b
                     size = model.neuronN[model.synapseTarget[i]];
                     os << "CHECK_CUDA_ERRORS(cudaMemcpy(" << postSynModels[pst].varNames[k] << model.synapseName[i];
                     os << ", d_"  << postSynModels[pst].varNames[k] << model.synapseName[i];
@@ -2462,13 +2373,8 @@
 */
 //----------------------------------------------------------------------------
 
-<<<<<<< HEAD
-void genMakefile(NNmodel &model, //!< Model description
-                 string &path    //!< Path for code generation
-=======
 void genMakefile(const NNmodel &model, //!< Model description
                  const string &path    //!< Path for code generation
->>>>>>> 0601ce3b
                  )
 {
     string name = path + "/" + model.name + "_CODE/Makefile";
