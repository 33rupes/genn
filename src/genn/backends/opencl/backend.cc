#include "backend.h"

// Standard C++ includes
#include <algorithm>
#include <iterator>

// GeNN includes
#include "gennUtils.h"
#include "logging.h"

// GeNN code generator includes
#include "code_generator/codeStream.h"
#include "code_generator/codeGenUtils.h"
#include "code_generator/modelSpecMerged.h"
#include "code_generator/substitutions.h"

// OpenCL backend includes
#include "utils.h"

using namespace CodeGenerator;

//--------------------------------------------------------------------------
// Anonymous namespace
//--------------------------------------------------------------------------
namespace 
{
const std::vector<Substitutions::FunctionTemplate> openclLFSRFunctions = {
    {"gennrand_uniform", 0, "clrngLfsr113RandomU01($(rng))"},
    {"gennrand_normal", 0, "normalDistLfsr113($(rng))"},
    {"gennrand_exponential", 0, "exponentialDistLfsr113($(rng))"},
    {"gennrand_log_normal", 2, "logNormalDistLfsr113($(rng), $(0), $(1))"},
    {"gennrand_gamma", 1, "gammaDistLfsr113($(rng), $(0))"}
};
//-----------------------------------------------------------------------
const std::vector<Substitutions::FunctionTemplate> openclPhilloxFunctions = {
    {"gennrand_uniform", 0, "clrngPhilox432RandomU01($(rng))"},
    {"gennrand_normal", 0, "normalDistPhilox432($(rng))"},
    {"gennrand_exponential", 0, "exponentialDistPhilox432($(rng))"},
    {"gennrand_log_normal", 2, "logNormalDistPhilox432($(rng), $(0), $(1))"},
    {"gennrand_gamma", 1, "gammaDistPhilox432($(rng), $(0))"}
};
//--------------------------------------------------------------------------
template<typename T>
void genMergedGroupKernelParams(CodeStream &os, const std::vector<T> &groups, bool includeFinalComma = false)
{
    // Loop through groups and add pointer
    // **NOTE** ideally we'd use __constant here (which in OpenCL appears to be more of a hint) but seems to cause weird ptx errors
    for(size_t i = 0; i < groups.size(); i++) {
        os << "__global struct Merged" << T::name << "Group" << i << " *d_merged" << T::name << "Group" << i;
        if(includeFinalComma || i != (groups.size() - 1)) {
            os << ", ";
        }
    }
}
//--------------------------------------------------------------------------
template<typename T>
void setMergedGroupKernelParams(CodeStream &os, const std::string &kernelName, const std::vector<T> &groups, size_t &start)
{
    // Loop through groups and set as kernel arguments
    for(size_t i = 0; i < groups.size(); i++) {
        os << "CHECK_OPENCL_ERRORS(" << kernelName << ".setArg(" << start + i << ", d_merged" << T::name << "Group" << i << "));" << std::endl;
    }

    start += groups.size();
}
//--------------------------------------------------------------------------
template<typename T>
void setMergedGroupKernelParams(CodeStream &os, const std::string &kernelName, const std::vector<T> &groups)
{
    size_t start = 0;
    setMergedGroupKernelParams(os, kernelName, groups, start);
}
//-----------------------------------------------------------------------
void genGroupStartIDs(CodeStream &, size_t &, size_t)
{
}
//-----------------------------------------------------------------------
template<typename T, typename G, typename ...Args>
void genGroupStartIDs(CodeStream &os, size_t &idStart, size_t workgroupSize,
                      const std::vector<T> &mergedGroups, G getNumThreads,
                      Args... args)
{
    // Loop through merged groups
    for(const auto &m : mergedGroups) {
        // Declare array of starting thread indices for each neuron group
        os << "__constant unsigned int d_merged" << T::name << "GroupStartID" << m.getIndex() << "[] = {";
        for(const auto &ng : m.getGroups()) {
            os << idStart << ", ";
            idStart += padSize(getNumThreads(ng.get()), workgroupSize);
        }
        os << "};" << std::endl;
    }

    // Generate any remaining groups
    genGroupStartIDs(os, idStart, workgroupSize, args...);
}
//-----------------------------------------------------------------------
template<typename ...Args>
void genMergedKernelDataStructures(CodeStream &os, size_t workgroupSize, Args... args)
{
    // Generate group start id arrays
    size_t idStart = 0;
    genGroupStartIDs(os, std::ref(idStart), workgroupSize, args...);
}
//-----------------------------------------------------------------------
void genReadEventTiming(CodeStream &os, const std::string &name)
{
    os << "const cl_ulong tmpStart = " << name << "Event.getProfilingInfo<CL_PROFILING_COMMAND_START>();" << std::endl;
    os << "const cl_ulong tmpEnd = " << name << "Event.getProfilingInfo<CL_PROFILING_COMMAND_END>();" << std::endl;
    os << name << "Time += (double)(tmpEnd - tmpStart) / 1.0E9;" << std::endl;
}
}

//--------------------------------------------------------------------------
// CodeGenerator::OpenCL::Backend
//--------------------------------------------------------------------------
namespace CodeGenerator
{
namespace OpenCL
{
//--------------------------------------------------------------------------
Backend::Backend(const KernelBlockSize &kernelBlockSizes, const Preferences &preferences,
                 const std::string &scalarType, unsigned int platformIndex, unsigned int deviceIndex)
:   BackendSIMT(kernelBlockSizes, preferences, scalarType), m_ChosenPlatformIndex(platformIndex), m_ChosenDeviceIndex(deviceIndex)
{
    // Throw exceptions if unsupported preferences are selected
    if(preferences.automaticCopy) {
        throw std::runtime_error("OpenCL backend does not currently support automatic copy mode.");
    }

    // Get platforms
    std::vector<cl::Platform> platforms;
    cl::Platform::get(&platforms);
    assert(m_ChosenPlatformIndex < platforms.size());
    m_ChosenPlatform = platforms[m_ChosenPlatformIndex];

    // Show platform name
    LOGI_BACKEND << "Using OpenCL platform:" << m_ChosenPlatform.getInfo<CL_PLATFORM_NAME>();

    // Get platform devices
    std::vector<cl::Device> platformDevices;
    m_ChosenPlatform.getDevices(CL_DEVICE_TYPE_ALL, &platformDevices);
    assert(m_ChosenDeviceIndex < platformDevices.size());
    m_ChosenDevice = platformDevices[m_ChosenDeviceIndex];

    // Show device name
    LOGI_BACKEND << "Using OpenCL device:" << m_ChosenDevice.getInfo<CL_DEVICE_NAME>();
    
    if(isChosenDeviceAMD()) {
        LOGI_BACKEND << "Detected as an AMD device" << std::endl;
    }
    else if(isChosenDeviceNVIDIA()) {
        LOGI_BACKEND << "Detected as an NVIDIA device" << std::endl;
    }
    // Set pointer size
    const cl_int deviceAddressBytes = m_ChosenDevice.getInfo<CL_DEVICE_ADDRESS_BITS>() / 8;
    setPointerBytes(deviceAddressBytes);
    LOGI_BACKEND << "Device uses " << deviceAddressBytes * 8 << " bit pointers";

    // Add OpenCL-specific types
    addType("clrngLfsr113Stream", 16);
    addType("clrngPhilox432Stream", 44);
}
//--------------------------------------------------------------------------
bool Backend::areSharedMemAtomicsSlow() const
{
    // If device doesn't have REAL shared memory, then atomics will definitely be slow!
    // **TODO** realistically, none of the shared memory optimizations we perform should be done on these devices
    return (m_ChosenDevice.getInfo<CL_DEVICE_LOCAL_MEM_TYPE>() != CL_LOCAL);
}
//--------------------------------------------------------------------------
std::string Backend::getAtomic(const std::string &type, AtomicOperation op, AtomicMemSpace memSpace) const
{
    // If operation is an atomic add
    if(op == AtomicOperation::ADD) {
        if(type == "float" || type == "double") {
            if(memSpace == AtomicMemSpace::GLOBAL) {
                return "atomic_add_f_global";
            }
            else {
                assert(memSpace == AtomicMemSpace::SHARED);
                return "atomic_add_f_local";
            }
        }
        else {
            return "atomic_add";
        }
    }
    // Otherwise, it's an atomic or
    else {
        assert(op == AtomicOperation::OR);
        assert(type == "unsigned int" || type == "int");
        return "atomic_or";
    }
}
//--------------------------------------------------------------------------
void Backend::genSharedMemBarrier(CodeStream &os) const
{
    os << "barrier(CLK_LOCAL_MEM_FENCE);" << std::endl;
}
//--------------------------------------------------------------------------
void Backend::genPopulationRNGInit(CodeStream&, const std::string&, const std::string&, const std::string&) const
{
    assert(false);
}
//--------------------------------------------------------------------------
void Backend::genPopulationRNGPreamble(CodeStream &os, Substitutions &subs, const std::string &globalRNG, const std::string &name) const
{
    os << "clrngLfsr113Stream localStream;" << std::endl;
    os << "clrngLfsr113CopyOverStreamsFromGlobal(1, &localStream, &" << globalRNG << ");" << std::endl;
    subs.addVarSubstitution(name, "&localStream");
}
//--------------------------------------------------------------------------
void Backend::genPopulationRNGPostamble(CodeStream &os, const std::string &globalRNG) const
{
    os << "clrngLfsr113CopyOverStreamsToGlobal(1, &" << globalRNG << ", &localStream);" << std::endl;
}
//--------------------------------------------------------------------------
void Backend::genGlobalRNGSkipAhead(CodeStream &os, Substitutions &subs, const std::string &sequence, const std::string &name) const
{
    // Make local copy of host stream
    os << "clrngPhilox432Stream localStream;" << std::endl;
    os << "clrngPhilox432CopyOverStreamsFromGlobal(1, &localStream, &d_rng[0]);" << std::endl;

    // Convert id into steps, add these to steps, zero deck index
    // **NOTE** manually regenerating deck is not necessary as it is done on next call to clrngPhilox432NextState if deckIndex == 0
    os << "const clrngPhilox432Counter steps = {{0, " << sequence << "}, {0, 0}};" << std::endl;
    os << "localStream.current.ctr = clrngPhilox432Add(localStream.current.ctr, steps);" << std::endl;
    os << "localStream.current.deckIndex = 0;" << std::endl;
    subs.addVarSubstitution(name, "&localStream");
}
//--------------------------------------------------------------------------
void Backend::genNeuronUpdate(CodeStream &os, const ModelSpecMerged &modelMerged, MemorySpaces&,
                              HostHandler preambleHandler, NeuronGroupSimHandler simHandler, NeuronUpdateGroupMergedHandler wuVarUpdateHandler,
                              HostHandler pushEGPHandler) const
{
    // Generate reset kernel to be run before the neuron kernel
    const ModelSpecInternal &model = modelMerged.getModel();

    // Atomic or into a shared memory array - which is required for recording with more than one 
    // word per workgroup - seems broken on NVIDIA OpenCL so give error if this configuration is used
    if(isChosenDeviceNVIDIA() && getKernelBlockSize(KernelNeuronUpdate) != 32 && model.isRecordingInUse()) {
        LOGE_BACKEND << "A bug in NVIDIA OpenCL drivers means that spike recording is broken with neuron workgroup size != 32" << std::endl;
    }

    os << "//--------------------------------------------------------------------------" << std::endl;
    os << "// OpenCL program and kernels" << std::endl;
    os << "//--------------------------------------------------------------------------" << std::endl;
    os << "cl::Program neuronUpdateProgram;" << std::endl;
    os << "cl::Kernel " << KernelNames[KernelPreNeuronReset] << ";" << std::endl;
    os << "cl::Kernel " << KernelNames[KernelNeuronUpdate] << ";" << std::endl;
    genMergedStructPreamble(os, modelMerged, modelMerged.getMergedNeuronSpikeQueueUpdateGroups());
    genMergedStructPreamble(os, modelMerged, modelMerged.getMergedNeuronUpdateGroups());
    os << std::endl;

    // Generate preamble
    preambleHandler(os);

    //! KernelPreNeuronReset START
    size_t idPreNeuronReset = 0;

    // Creating the kernel body separately so it can be split into multiple string literals
    std::stringstream neuronUpdateKernelsStream;
    CodeStream neuronUpdateKernels(neuronUpdateKernelsStream);

    // Include definitions
    genKernelPreamble(neuronUpdateKernels, modelMerged);
    neuronUpdateKernels << std::endl << std::endl;

    // Generate support code
    modelMerged.genNeuronUpdateGroupSupportCode(neuronUpdateKernels, false);
    modelMerged.genPresynapticUpdateSupportCode(neuronUpdateKernels, false);
    neuronUpdateKernels << std::endl << std::endl;
    
    // Generate struct definitions
    modelMerged.genMergedNeuronUpdateGroupStructs(neuronUpdateKernels, *this);
    modelMerged.genMergedNeuronSpikeQueueUpdateStructs(neuronUpdateKernels, *this);

    // Generate merged data structures
    genMergedKernelDataStructures(neuronUpdateKernels, getKernelBlockSize(KernelNeuronUpdate),
                                  modelMerged.getMergedNeuronUpdateGroups(), [](const NeuronGroupInternal &ng) { return ng.getNumNeurons(); });
    neuronUpdateKernels << std::endl;

    // Generate kernels used to populate merged structs
    genMergedStructBuildKernels(neuronUpdateKernels, modelMerged, modelMerged.getMergedNeuronSpikeQueueUpdateGroups());
    genMergedStructBuildKernels(neuronUpdateKernels, modelMerged, modelMerged.getMergedNeuronUpdateGroups());

    // Declare neuron spike queue update kernel
    neuronUpdateKernels << "__attribute__((reqd_work_group_size(" << getKernelBlockSize(KernelPreNeuronReset) << ", 1, 1)))" << std::endl;
    neuronUpdateKernels << "__kernel void " << KernelNames[KernelPreNeuronReset] << "(";
    genMergedGroupKernelParams(neuronUpdateKernels, modelMerged.getMergedNeuronSpikeQueueUpdateGroups());
    neuronUpdateKernels << ")";
    {
        CodeStream::Scope b(neuronUpdateKernels);

        neuronUpdateKernels << "const unsigned int id = get_global_id(0);" << std::endl;

        genPreNeuronResetKernel(neuronUpdateKernels, modelMerged, idPreNeuronReset);
    }
    neuronUpdateKernels << std::endl;
    //! KernelPreNeuronReset END
    size_t idStart = 0;

    //! KernelNeuronUpdate BODY START
    neuronUpdateKernels << "__attribute__((reqd_work_group_size(" << getKernelBlockSize(KernelNeuronUpdate) << ", 1, 1)))" << std::endl;
    neuronUpdateKernels << "__kernel void " << KernelNames[KernelNeuronUpdate] << "(";
    genMergedGroupKernelParams(neuronUpdateKernels, modelMerged.getMergedNeuronUpdateGroups(), true);
    neuronUpdateKernels << model.getTimePrecision() << " t";
    if(model.isRecordingInUse()) {
        neuronUpdateKernels << ", unsigned int recordingTimestep";
    }
    neuronUpdateKernels << ")" << std::endl;
    {
        CodeStream::Scope b(neuronUpdateKernels);
        neuronUpdateKernels << "const unsigned int id = get_global_id(0);" << std::endl;

        Substitutions kernelSubs(openclLFSRFunctions);
        kernelSubs.addVarSubstitution("t", "t");

        genNeuronUpdateKernel(neuronUpdateKernels, kernelSubs, modelMerged, 
                              simHandler, wuVarUpdateHandler, idStart);
        
    }
    neuronUpdateKernels << std::endl;

    // Write out kernel source string literal
    os << "const char* neuronUpdateSrc = ";
    divideKernelStreamInParts(os, neuronUpdateKernelsStream, 5000);
    os << ";" << std::endl;
    os << std::endl;

    // Function for initializing the KernelNeuronUpdate kernels
    os << "// Initialize the neuronUpdate kernels" << std::endl;
    os << "void buildNeuronUpdateProgram()";
    {
        CodeStream::Scope b(os);

        // If there are any kernels (some implementations complain)
        if(idPreNeuronReset > 0 || idStart > 0) {
            os << "// Build program" << std::endl;
            os << "CHECK_OPENCL_ERRORS_POINTER(neuronUpdateProgram = cl::Program(clContext, neuronUpdateSrc, false, &error));" << std::endl;
            genBuildProgramFlagsString(os);
            os << "if(neuronUpdateProgram.build(buildProgramFlags.c_str()) != CL_SUCCESS)";
            {
                CodeStream::Scope b(os);
                os << "std::cerr << neuronUpdateProgram.getBuildInfo<CL_PROGRAM_BUILD_LOG>(clDevice);" << std::endl;
                os << "throw std::runtime_error(\"Neuron update program compile error\");" << std::endl;
            }
            os << std::endl;

            os << "// Configure merged struct buffers and kernels" << std::endl;
            genMergedStructBuild(os, modelMerged, modelMerged.getMergedNeuronSpikeQueueUpdateGroups(), "neuronUpdateProgram");
            genMergedStructBuild(os, modelMerged, modelMerged.getMergedNeuronUpdateGroups(), "neuronUpdateProgram");
            os << std::endl;
        }

        // KernelPreNeuronReset initialization
        if(idPreNeuronReset > 0) {
            os << "// Configure neuron spike queue update kernel" << std::endl;
            os << "CHECK_OPENCL_ERRORS_POINTER(" << KernelNames[KernelPreNeuronReset] << " = cl::Kernel(neuronUpdateProgram, \"" << KernelNames[KernelPreNeuronReset] << "\", &error));" << std::endl;
            setMergedGroupKernelParams(os, KernelNames[KernelPreNeuronReset], modelMerged.getMergedNeuronSpikeQueueUpdateGroups());
            os << std::endl;
        }

        // KernelNeuronUpdate initialization
        if(idStart > 0) {
            os << "// Configure neuron update kernel" << std::endl;
            os << "CHECK_OPENCL_ERRORS_POINTER(" << KernelNames[KernelNeuronUpdate] << " = cl::Kernel(neuronUpdateProgram, \"" << KernelNames[KernelNeuronUpdate] << "\", &error));" << std::endl;
            setMergedGroupKernelParams(os, KernelNames[KernelNeuronUpdate], modelMerged.getMergedNeuronUpdateGroups());
            os << std::endl;
        }
    }

    os << std::endl;

    os << "void updateNeurons(" << model.getTimePrecision() << " t";
    if(model.isRecordingInUse()) {
        os << ", unsigned int recordingTimestep";
    }
    os << ")";
    {
        CodeStream::Scope b(os);

        // Push any required EGPS
        pushEGPHandler(os);

        if (idPreNeuronReset > 0) {
            CodeStream::Scope b(os);
            genKernelDimensions(os, KernelPreNeuronReset, idPreNeuronReset);
            os << "CHECK_OPENCL_ERRORS(commandQueue.enqueueNDRangeKernel(" << KernelNames[KernelPreNeuronReset] << ", cl::NullRange, globalWorkSize, localWorkSize));" << std::endl;
            genPostKernelFlush(os);
            os << std::endl;
        }
        if (idStart > 0) {
            CodeStream::Scope b(os);
            os << "CHECK_OPENCL_ERRORS(" << KernelNames[KernelNeuronUpdate] << ".setArg(" << modelMerged.getMergedNeuronUpdateGroups().size() << ", t));" << std::endl;
            if(model.isRecordingInUse()) {
                os << "CHECK_OPENCL_ERRORS(" << KernelNames[KernelNeuronUpdate] << ".setArg(" << modelMerged.getMergedNeuronUpdateGroups().size() + 1 << ", recordingTimestep));" << std::endl;
            }
            os << std::endl;
            genKernelDimensions(os, KernelNeuronUpdate, idStart);
            os << "CHECK_OPENCL_ERRORS(commandQueue.enqueueNDRangeKernel(" << KernelNames[KernelNeuronUpdate] << ", cl::NullRange, globalWorkSize, localWorkSize";
            if(model.isTimingEnabled()) {
                os << ", nullptr, &neuronUpdateEvent";
            }
            os << "));" << std::endl;
            genPostKernelFlush(os);
        }
    }
}
//--------------------------------------------------------------------------
void Backend::genSynapseUpdate(CodeStream &os, const ModelSpecMerged &modelMerged, MemorySpaces&,
                               HostHandler preambleHandler, PresynapticUpdateGroupMergedHandler wumThreshHandler, PresynapticUpdateGroupMergedHandler wumSimHandler,
                               PresynapticUpdateGroupMergedHandler wumEventHandler, PresynapticUpdateGroupMergedHandler wumProceduralConnectHandler,
                               PostsynapticUpdateGroupMergedHandler postLearnHandler, SynapseDynamicsGroupMergedHandler synapseDynamicsHandler,
                               HostHandler pushEGPHandler) const
{
    // Generate reset kernel to be run before the neuron kernel
    const ModelSpecInternal &model = modelMerged.getModel();

    os << "//--------------------------------------------------------------------------" << std::endl;
    os << "// OpenCL program and kernels" << std::endl;
    os << "//--------------------------------------------------------------------------" << std::endl;
    os << "cl::Program synapseUpdateProgram;" << std::endl;
    os << "cl::Kernel " << KernelNames[KernelPreSynapseReset] << ";" << std::endl;
    os << "cl::Kernel " << KernelNames[KernelPresynapticUpdate] << ";" << std::endl;
    os << "cl::Kernel " << KernelNames[KernelPostsynapticUpdate] << ";" << std::endl;
    os << "cl::Kernel " << KernelNames[KernelSynapseDynamicsUpdate] << ";" << std::endl;
    genMergedStructPreamble(os, modelMerged, modelMerged.getMergedSynapseDendriticDelayUpdateGroups());
    genMergedStructPreamble(os, modelMerged, modelMerged.getMergedPresynapticUpdateGroups());
    genMergedStructPreamble(os, modelMerged, modelMerged.getMergedPostsynapticUpdateGroups());
    genMergedStructPreamble(os, modelMerged, modelMerged.getMergedSynapseDynamicsGroups());

    // Generate preamble
    preambleHandler(os);
    
    // Creating the kernel body separately so it can be split into multiple string literals
    std::stringstream synapseUpdateKernelsStream;
    CodeStream synapseUpdateKernels(synapseUpdateKernelsStream);
    
    // Include definitions
    genKernelPreamble(synapseUpdateKernels, modelMerged);
    synapseUpdateKernels << "// ------------------------------------------------------------------------" << std::endl;
    synapseUpdateKernels << "// bit tool macros" << std::endl;
    synapseUpdateKernels << "#define B(x,i) ((x) & (0x80000000 >> (i))) //!< Extract the bit at the specified position i from x" << std::endl;
    synapseUpdateKernels << "#define setB(x,i) x= ((x) | (0x80000000 >> (i))) //!< Set the bit at the specified position i in x to 1" << std::endl;
    synapseUpdateKernels << "#define delB(x,i) x= ((x) & (~(0x80000000 >> (i)))) //!< Set the bit at the specified position i in x to 0" << std::endl;
    synapseUpdateKernels << std::endl << std::endl;
  
    genAtomicAddFloat(synapseUpdateKernels, "local");
    genAtomicAddFloat(synapseUpdateKernels, "global");

    // Generate support code
    modelMerged.genPresynapticUpdateSupportCode(synapseUpdateKernels, false);
    modelMerged.genPostsynapticUpdateSupportCode(synapseUpdateKernels, false);
    modelMerged.genSynapseDynamicsSupportCode(synapseUpdateKernels, false);
    synapseUpdateKernels << std::endl;

    // Generate struct definitions
    modelMerged.genMergedSynapseDendriticDelayUpdateStructs(synapseUpdateKernels, *this);
    modelMerged.genMergedPresynapticUpdateGroupStructs(synapseUpdateKernels, *this);
    modelMerged.genMergedPostsynapticUpdateGroupStructs(synapseUpdateKernels, *this);
    modelMerged.genMergedSynapseDynamicsGroupStructs(synapseUpdateKernels, *this);
    synapseUpdateKernels << std::endl;

    // Generate data structure for accessing merged groups
    genMergedKernelDataStructures(synapseUpdateKernels, getKernelBlockSize(KernelPresynapticUpdate),
                                  modelMerged.getMergedPresynapticUpdateGroups(), [this](const SynapseGroupInternal &sg){ return getNumPresynapticUpdateThreads(sg, getPreferences()); });
    genMergedKernelDataStructures(synapseUpdateKernels, getKernelBlockSize(KernelPostsynapticUpdate),
                                  modelMerged.getMergedPostsynapticUpdateGroups(), [](const SynapseGroupInternal &sg) { return getNumPostsynapticUpdateThreads(sg); });
    genMergedKernelDataStructures(synapseUpdateKernels, getKernelBlockSize(KernelSynapseDynamicsUpdate),
                                  modelMerged.getMergedSynapseDynamicsGroups(), [](const SynapseGroupInternal &sg) { return getNumSynapseDynamicsThreads(sg); });

    // Generate kernels used to populate merged structs
    genMergedStructBuildKernels(synapseUpdateKernels, modelMerged, modelMerged.getMergedSynapseDendriticDelayUpdateGroups());
    genMergedStructBuildKernels(synapseUpdateKernels, modelMerged, modelMerged.getMergedPresynapticUpdateGroups());
    genMergedStructBuildKernels(synapseUpdateKernels, modelMerged, modelMerged.getMergedPostsynapticUpdateGroups());
    genMergedStructBuildKernels(synapseUpdateKernels, modelMerged, modelMerged.getMergedSynapseDynamicsGroups());

    // Declare neuron spike queue update kernel
    size_t idPreSynapseReset = 0;
    if(!modelMerged.getMergedSynapseDendriticDelayUpdateGroups().empty()) {
        synapseUpdateKernels << "__attribute__((reqd_work_group_size(" << getKernelBlockSize(KernelPreSynapseReset) << ", 1, 1)))" << std::endl;
        synapseUpdateKernels << "__kernel void " << KernelNames[KernelPreSynapseReset] << "(";
        genMergedGroupKernelParams(synapseUpdateKernels, modelMerged.getMergedSynapseDendriticDelayUpdateGroups());
        synapseUpdateKernels << ")";
        {
            CodeStream::Scope b(synapseUpdateKernels);
            synapseUpdateKernels << "const unsigned int id = get_global_id(0);" << std::endl;
            genPreSynapseResetKernel(synapseUpdateKernels, modelMerged, idPreSynapseReset);
        }
    }

    // If there are any presynaptic update groups
    size_t idPresynapticStart = 0;
    const bool globalRNGRequired = isGlobalDeviceRNGRequired(modelMerged);
    if(!modelMerged.getMergedPresynapticUpdateGroups().empty()) {
        synapseUpdateKernels << "__attribute__((reqd_work_group_size(" << getKernelBlockSize(KernelPresynapticUpdate) << ", 1, 1)))" << std::endl;
        synapseUpdateKernels << "__kernel void " << KernelNames[KernelPresynapticUpdate] << "(";
        genMergedGroupKernelParams(synapseUpdateKernels, modelMerged.getMergedPresynapticUpdateGroups(), true);
        synapseUpdateKernels << model.getTimePrecision() << " t";
        if(globalRNGRequired) {
            synapseUpdateKernels << ", __global clrngPhilox432HostStream *d_rng";
        }
        synapseUpdateKernels << ")";
        {
            CodeStream::Scope b(synapseUpdateKernels);
            synapseUpdateKernels << "const unsigned int id = get_global_id(0);" << std::endl;
            Substitutions kernelSubs(openclLFSRFunctions);
            kernelSubs.addVarSubstitution("t", "t");
            genPresynapticUpdateKernel(synapseUpdateKernels, kernelSubs, modelMerged, wumThreshHandler, 
                                       wumSimHandler, wumEventHandler, wumProceduralConnectHandler, idPresynapticStart);
        }
    }

    // If any synapse groups require postsynaptic learning
    size_t idPostsynapticStart = 0;
    if(!modelMerged.getMergedPostsynapticUpdateGroups().empty()) {
        synapseUpdateKernels << "__attribute__((reqd_work_group_size(" << getKernelBlockSize(KernelPostsynapticUpdate) << ", 1, 1)))" << std::endl;
        synapseUpdateKernels << "__kernel void " << KernelNames[KernelPostsynapticUpdate] << "(";
        genMergedGroupKernelParams(synapseUpdateKernels, modelMerged.getMergedPostsynapticUpdateGroups(), true);
        synapseUpdateKernels << model.getTimePrecision() << " t)";
        {
            CodeStream::Scope b(synapseUpdateKernels);
            Substitutions kernelSubs(openclLFSRFunctions);
            kernelSubs.addVarSubstitution("t", "t");
            synapseUpdateKernels << "const unsigned int id = get_global_id(0);" << std::endl;
            genPostsynapticUpdateKernel(synapseUpdateKernels, kernelSubs, modelMerged, postLearnHandler, idPostsynapticStart);
        }
    }
 
    size_t idSynapseDynamicsStart = 0;
    if(!modelMerged.getMergedSynapseDynamicsGroups().empty()) {
        synapseUpdateKernels << "__attribute__((reqd_work_group_size(" << getKernelBlockSize(KernelSynapseDynamicsUpdate) << ", 1, 1)))" << std::endl;
        synapseUpdateKernels << "__kernel void " << KernelNames[KernelSynapseDynamicsUpdate] << "(";
        genMergedGroupKernelParams(synapseUpdateKernels, modelMerged.getMergedSynapseDynamicsGroups(), true);
        synapseUpdateKernels << model.getTimePrecision() << " t)";
        {
            CodeStream::Scope b(synapseUpdateKernels);
            Substitutions kernelSubs(openclLFSRFunctions);
            kernelSubs.addVarSubstitution("t", "t");

            synapseUpdateKernels << "const unsigned int id = get_global_id(0);" << std::endl;
            genSynapseDynamicsKernel(synapseUpdateKernels, kernelSubs, modelMerged, synapseDynamicsHandler, idSynapseDynamicsStart);
        }
    }
    synapseUpdateKernels << std::endl;
    
    // Write out kernel source string literal
    os << "const char* synapseUpdateSrc = ";
    divideKernelStreamInParts(os, synapseUpdateKernelsStream, 5000);
    os << ";" << std::endl;
    os << std::endl;
    
    os << "// Initialize the synapseUpdate kernels" << std::endl;
    os << "void buildSynapseUpdateProgram()";
    {
        CodeStream::Scope b(os);

        // If there are any kernels (some implementations complain)
        if(idPreSynapseReset > 0 || idPresynapticStart > 0 || idPostsynapticStart > 0 || idSynapseDynamicsStart > 0) {
            os << "// Build program" << std::endl;
            os << "CHECK_OPENCL_ERRORS_POINTER(synapseUpdateProgram = cl::Program(clContext, synapseUpdateSrc, false, &error));" << std::endl;
            genBuildProgramFlagsString(os);
            os << "if(synapseUpdateProgram.build(buildProgramFlags.c_str()) != CL_SUCCESS)";
            {
                CodeStream::Scope b(os);
                os << "std::cerr << synapseUpdateProgram.getBuildInfo<CL_PROGRAM_BUILD_LOG>(clDevice);" << std::endl;
                os << "throw std::runtime_error(\"Synapse update program compile error\");" << std::endl;
            }
            os << std::endl;

            os << "// Configure merged struct buffers and kernels" << std::endl;
            genMergedStructBuild(os, modelMerged, modelMerged.getMergedSynapseDendriticDelayUpdateGroups(), "synapseUpdateProgram");
            genMergedStructBuild(os, modelMerged, modelMerged.getMergedPresynapticUpdateGroups(), "synapseUpdateProgram");
            genMergedStructBuild(os, modelMerged, modelMerged.getMergedPostsynapticUpdateGroups(), "synapseUpdateProgram");
            genMergedStructBuild(os, modelMerged, modelMerged.getMergedSynapseDynamicsGroups(), "synapseUpdateProgram");
            os << std::endl;
        }

        if(idPreSynapseReset > 0) {
            os << "// Configure dendritic delay update kernel" << std::endl;
            os << "CHECK_OPENCL_ERRORS_POINTER(" << KernelNames[KernelPreSynapseReset] << " = cl::Kernel(synapseUpdateProgram, \"" << KernelNames[KernelPreSynapseReset] << "\", &error));" << std::endl;
            setMergedGroupKernelParams(os, KernelNames[KernelPreSynapseReset], modelMerged.getMergedSynapseDendriticDelayUpdateGroups());
            os << std::endl;
        }

        if(idPresynapticStart > 0) {
            os << "// Configure presynaptic update kernel" << std::endl;
            os << "CHECK_OPENCL_ERRORS_POINTER(" << KernelNames[KernelPresynapticUpdate] << " = cl::Kernel(synapseUpdateProgram, \"" << KernelNames[KernelPresynapticUpdate] << "\", &error));" << std::endl;
            setMergedGroupKernelParams(os, KernelNames[KernelPresynapticUpdate], modelMerged.getMergedPresynapticUpdateGroups());
            if(globalRNGRequired) {
                os << "CHECK_OPENCL_ERRORS(" << KernelNames[KernelPresynapticUpdate] << ".setArg(" << modelMerged.getMergedPresynapticUpdateGroups().size() + 1 << ", d_rng));" << std::endl;
            }
            os << std::endl;
        }

        if(idPostsynapticStart > 0) {
            os << "// Configure postsynaptic update kernel" << std::endl;
            os << "CHECK_OPENCL_ERRORS_POINTER(" << KernelNames[KernelPostsynapticUpdate] << " = cl::Kernel(synapseUpdateProgram, \"" << KernelNames[KernelPostsynapticUpdate] << "\", &error));" << std::endl;
            setMergedGroupKernelParams(os, KernelNames[KernelPostsynapticUpdate], modelMerged.getMergedPostsynapticUpdateGroups());
            os << std::endl;
        }

        if(idSynapseDynamicsStart > 0) {
            os << "// Configure postsynaptic update kernel" << std::endl;
            os << "CHECK_OPENCL_ERRORS_POINTER(" << KernelNames[KernelSynapseDynamicsUpdate] << " = cl::Kernel(synapseUpdateProgram, \"" << KernelNames[KernelSynapseDynamicsUpdate] << "\", &error));" << std::endl;
            setMergedGroupKernelParams(os, KernelNames[KernelSynapseDynamicsUpdate], modelMerged.getMergedSynapseDynamicsGroups());
            os << std::endl;
        }
    }

    os << std::endl;

    os << "void updateSynapses(" << modelMerged.getModel().getTimePrecision() << " t)";
    {
        CodeStream::Scope b(os);

        // Push any required EGPs
        pushEGPHandler(os);

        // Launch pre-synapse reset kernel if required
        if (idPreSynapseReset > 0) {
            CodeStream::Scope b(os);
            genKernelDimensions(os, KernelPreSynapseReset, idPreSynapseReset);
            os << "CHECK_OPENCL_ERRORS(commandQueue.enqueueNDRangeKernel(" << KernelNames[KernelPreSynapseReset] << ", cl::NullRange, globalWorkSize, localWorkSize));" << std::endl;
            genPostKernelFlush(os);
        }

        // Launch synapse dynamics kernel if required
        if (idSynapseDynamicsStart > 0) {
            CodeStream::Scope b(os);
            os << "CHECK_OPENCL_ERRORS(" << KernelNames[KernelSynapseDynamicsUpdate] << ".setArg(" << modelMerged.getMergedSynapseDynamicsGroups().size() << ", t));" << std::endl;
            os << std::endl;
            genKernelDimensions(os, KernelSynapseDynamicsUpdate, idSynapseDynamicsStart);
            os << "CHECK_OPENCL_ERRORS(commandQueue.enqueueNDRangeKernel(" << KernelNames[KernelSynapseDynamicsUpdate] << ", cl::NullRange, globalWorkSize, localWorkSize";
            if(model.isTimingEnabled()) {
                os << ", nullptr, &synapseDynamicsEvent";
            }
            os << "));" << std::endl;
            genPostKernelFlush(os);
        }

        // Launch presynaptic update kernel
        if (idPresynapticStart > 0) {
            CodeStream::Scope b(os);
            os << "CHECK_OPENCL_ERRORS(" << KernelNames[KernelPresynapticUpdate] << ".setArg(" << modelMerged.getMergedPresynapticUpdateGroups().size() << ", t));" << std::endl;
            os << std::endl;
            genKernelDimensions(os, KernelPresynapticUpdate, idPresynapticStart);
            os << "CHECK_OPENCL_ERRORS(commandQueue.enqueueNDRangeKernel(" << KernelNames[KernelPresynapticUpdate] << ", cl::NullRange, globalWorkSize, localWorkSize";
            if(model.isTimingEnabled()) {
                os << ", nullptr, &presynapticUpdateEvent";
            }
            os << "));" << std::endl;
            genPostKernelFlush(os);
        }

        // Launch postsynaptic update kernel
        if (idPostsynapticStart > 0) {
            CodeStream::Scope b(os);
            os << "CHECK_OPENCL_ERRORS(" << KernelNames[KernelPostsynapticUpdate] << ".setArg(" << modelMerged.getMergedPostsynapticUpdateGroups().size() << ", t));" << std::endl;
            os << std::endl;
            genKernelDimensions(os, KernelPostsynapticUpdate, idPostsynapticStart);
            os << "CHECK_OPENCL_ERRORS(commandQueue.enqueueNDRangeKernel(" << KernelNames[KernelPostsynapticUpdate] << ", cl::NullRange, globalWorkSize, localWorkSize";
            if(model.isTimingEnabled()) {
                os << ", nullptr, &postsynapticUpdateEvent";
            }
            os << "));" << std::endl;
            genPostKernelFlush(os);
        }
    }
}
//--------------------------------------------------------------------------
void Backend::genInit(CodeStream &os, const ModelSpecMerged &modelMerged, MemorySpaces&,
                      HostHandler preambleHandler, NeuronInitGroupMergedHandler localNGHandler, SynapseDenseInitGroupMergedHandler sgDenseInitHandler,
<<<<<<< HEAD
                      SynapseConnectivityInitMergedGroupHandler sgSparseRowConnectHandler, SynapseConnectivityInitMergedGroupHandler sgSparseColConnectHandler, 
=======
                      SynapseConnectivityInitMergedGroupHandler sgSparseConnectHandler, SynapseConnectivityInitMergedGroupHandler sgKernelInitHandler, 
>>>>>>> a1684b09
                      SynapseSparseInitGroupMergedHandler sgSparseInitHandler, HostHandler initPushEGPHandler, HostHandler initSparsePushEGPHandler) const
{
    // Generate reset kernel to be run before the neuron kernel
    const ModelSpecInternal &model = modelMerged.getModel();

    os << "//--------------------------------------------------------------------------" << std::endl;
    os << "// OpenCL program and kernels" << std::endl;
    os << "//--------------------------------------------------------------------------" << std::endl;
    os << "cl::Program initializeProgram;" << std::endl;
    os << "cl::Kernel " << KernelNames[KernelInitialize] << ";" << std::endl;
    os << "cl::Kernel " << KernelNames[KernelInitializeSparse] << ";" << std::endl;
    genMergedStructPreamble(os, modelMerged, modelMerged.getMergedNeuronInitGroups());
    genMergedStructPreamble(os, modelMerged, modelMerged.getMergedSynapseDenseInitGroups());
    genMergedStructPreamble(os, modelMerged, modelMerged.getMergedSynapseConnectivityInitGroups());
    genMergedStructPreamble(os, modelMerged, modelMerged.getMergedSynapseSparseInitGroups());
    os << std::endl;

    // Generate preamble
    preambleHandler(os);

    // initialization kernel code
    size_t idInitStart = 0;

    //! KernelInitialize BODY START
    Substitutions kernelSubs(openclPhilloxFunctions);

    // Creating the kernel body separately so it can be split into multiple string literals
    std::stringstream initializeKernelsStream;
    CodeStream initializeKernels(initializeKernelsStream);

    // Include definitions
    genKernelPreamble(initializeKernels, modelMerged);  

    // Generate struct definitions
    modelMerged.genMergedNeuronInitGroupStructs(initializeKernels, *this);
    modelMerged.genMergedSynapseDenseInitGroupStructs(initializeKernels, *this);
    modelMerged.genMergedSynapseConnectivityInitGroupStructs(initializeKernels, *this);
    modelMerged.genMergedSynapseSparseInitGroupStructs(initializeKernels, *this);

    // Generate data structure for accessing merged groups from within initialisation kernel
    // **NOTE** pass in zero constant cache here as it's precious and would be wasted on init kernels which are only launched once
    genMergedKernelDataStructures(initializeKernels, getKernelBlockSize(KernelInitialize),
                                  modelMerged.getMergedNeuronInitGroups(), [](const NeuronGroupInternal &ng) { return ng.getNumNeurons(); },
                                  modelMerged.getMergedSynapseDenseInitGroups(), [](const SynapseGroupInternal &sg) { return sg.getTrgNeuronGroup()->getNumNeurons(); },
                                  modelMerged.getMergedSynapseConnectivityInitGroups(), [](const SynapseGroupInternal &sg) { return getNumConnectivityInitThreads(sg); });

    // Generate data structure for accessing merged groups from within sparse initialisation kernel
    genMergedKernelDataStructures(initializeKernels, getKernelBlockSize(KernelInitializeSparse),
                                  modelMerged.getMergedSynapseSparseInitGroups(), [](const SynapseGroupInternal &sg) { return sg.getMaxConnections(); });
    initializeKernels << std::endl;

    // Generate kernels used to populate merged structs
    genMergedStructBuildKernels(initializeKernels, modelMerged, modelMerged.getMergedNeuronInitGroups());
    genMergedStructBuildKernels(initializeKernels, modelMerged, modelMerged.getMergedSynapseDenseInitGroups());
    genMergedStructBuildKernels(initializeKernels, modelMerged, modelMerged.getMergedSynapseConnectivityInitGroups());
    genMergedStructBuildKernels(initializeKernels, modelMerged, modelMerged.getMergedSynapseSparseInitGroups());

    initializeKernels << "__attribute__((reqd_work_group_size(" << getKernelBlockSize(KernelInitialize) << ", 1, 1)))" << std::endl;
    initializeKernels << "__kernel void " << KernelNames[KernelInitialize] << "(";
    bool globalRNGRequired = isGlobalDeviceRNGRequired(modelMerged);
    const bool anyDenseInitGroups = !modelMerged.getMergedSynapseDenseInitGroups().empty();
    const bool anyConnectivityInitGroups = !modelMerged.getMergedSynapseConnectivityInitGroups().empty();
    genMergedGroupKernelParams(initializeKernels, modelMerged.getMergedNeuronInitGroups(), anyDenseInitGroups || anyConnectivityInitGroups || globalRNGRequired);
    genMergedGroupKernelParams(initializeKernels, modelMerged.getMergedSynapseDenseInitGroups(), anyConnectivityInitGroups || globalRNGRequired);
    genMergedGroupKernelParams(initializeKernels, modelMerged.getMergedSynapseConnectivityInitGroups(), globalRNGRequired);
    if(globalRNGRequired) {
        initializeKernels << "__global clrngPhilox432HostStream *d_rng";
    }
    initializeKernels << ")";
    {
        CodeStream::Scope b(initializeKernels);
        initializeKernels << "const unsigned int id = get_global_id(0);" << std::endl;
<<<<<<< HEAD
        genInitializeKernel(initializeKernels, kernelSubs, modelMerged, localNGHandler, sgDenseInitHandler, 
                            sgSparseRowConnectHandler, sgSparseColConnectHandler, idInitStart);
=======
        genInitializeKernel(initializeKernels, kernelSubs, modelMerged, localNGHandler, 
                            sgDenseInitHandler, sgSparseConnectHandler, 
                            sgKernelInitHandler, idInitStart);
>>>>>>> a1684b09
    }
    const size_t numStaticInitThreads = idInitStart;

    // Generate sparse initialisation kernel
    size_t idSparseInitStart = 0;
    if(!modelMerged.getMergedSynapseSparseInitGroups().empty()) {
        initializeKernels << "__attribute__((reqd_work_group_size(" << getKernelBlockSize(KernelInitializeSparse) << ", 1, 1)))" << std::endl;
        initializeKernels << "__kernel void " << KernelNames[KernelInitializeSparse] << "(";
        genMergedGroupKernelParams(initializeKernels, modelMerged.getMergedSynapseSparseInitGroups(), globalRNGRequired);
        if(globalRNGRequired) {
            initializeKernels << "__global clrngPhilox432HostStream *d_rng";
        }
        initializeKernels << ")";
        {
            CodeStream::Scope b(initializeKernels);
            initializeKernels << "const unsigned int id = get_global_id(0);" << std::endl;
            genInitializeSparseKernel(initializeKernels, kernelSubs, modelMerged, 
                                      sgSparseInitHandler, numStaticInitThreads, idSparseInitStart);
            os << std::endl;
        }
    }

    // Write out kernel source string literal
    os << "const char* initializeSrc = ";
    divideKernelStreamInParts(os, initializeKernelsStream, 5000);
    os << ";" << std::endl;
    os << std::endl;

    // Function for initializing the initialization kernels
    os << "// Initialize the initialization kernel(s)" << std::endl;
    os << "void buildInitializeProgram()";
    {
        CodeStream::Scope b(os);

        // If there are any kernels (some implementations complain)
        if(idInitStart > 0 || idSparseInitStart > 0) {
            os << "// Build program" << std::endl;
            os << "CHECK_OPENCL_ERRORS_POINTER(initializeProgram = cl::Program(clContext, initializeSrc, false, &error));" << std::endl;
            genBuildProgramFlagsString(os);
            os << "if(initializeProgram.build(buildProgramFlags.c_str()) != CL_SUCCESS)";
            {
                CodeStream::Scope b(os);
                os << "std::cerr << initializeProgram.getBuildInfo<CL_PROGRAM_BUILD_LOG>(clDevice);" << std::endl;
                os << "throw std::runtime_error(\"Initialize program compile error\");" << std::endl;
            }
            os << std::endl;

            os << "// Configure merged struct building kernels" << std::endl;
            genMergedStructBuild(os, modelMerged, modelMerged.getMergedNeuronInitGroups(), "initializeProgram");
            genMergedStructBuild(os, modelMerged, modelMerged.getMergedSynapseDenseInitGroups(), "initializeProgram");
            genMergedStructBuild(os, modelMerged, modelMerged.getMergedSynapseConnectivityInitGroups(), "initializeProgram");
            genMergedStructBuild(os, modelMerged, modelMerged.getMergedSynapseSparseInitGroups(), "initializeProgram");
            os << std::endl;
        }

        if (idInitStart > 0) {
            os << "// Configure initialization kernel" << std::endl;
            os << "CHECK_OPENCL_ERRORS_POINTER(" << KernelNames[KernelInitialize] << " = cl::Kernel(initializeProgram, \"" << KernelNames[KernelInitialize] << "\", &error));" << std::endl;
            size_t start = 0;
            setMergedGroupKernelParams(os, KernelNames[KernelInitialize], modelMerged.getMergedNeuronInitGroups(), start);
            setMergedGroupKernelParams(os, KernelNames[KernelInitialize], modelMerged.getMergedSynapseDenseInitGroups(), start);
            setMergedGroupKernelParams(os, KernelNames[KernelInitialize], modelMerged.getMergedSynapseConnectivityInitGroups(), start);
            os << std::endl;
        }

        if(idSparseInitStart > 0) {
            os << "// Configure sparse initialization kernel" << std::endl;
            os << "CHECK_OPENCL_ERRORS_POINTER(" << KernelNames[KernelInitializeSparse] << " = cl::Kernel(initializeProgram, \"" << KernelNames[KernelInitializeSparse] << "\", &error));" << std::endl;
            setMergedGroupKernelParams(os, KernelNames[KernelInitializeSparse], modelMerged.getMergedSynapseSparseInitGroups());
            os << std::endl;
        }
    }

    os << std::endl;

    os << "void initialize()";
    {
        CodeStream::Scope b(os);

        // Loop through all synapse groups
        for(const auto &s : model.getSynapseGroups()) {
            // If this synapse population has BITMASK connectivity and is intialised on device, enqueue a buffer fill operation to zero the whole bitmask
            if(s.second.isSparseConnectivityInitRequired() && s.second.getMatrixType() & SynapseMatrixConnectivity::BITMASK) {
                const size_t gpSize = ceilDivide((size_t)s.second.getSrcNeuronGroup()->getNumNeurons() * getSynapticMatrixRowStride(s.second), 32);
                os << "CHECK_OPENCL_ERRORS(commandQueue.enqueueFillBuffer<uint32_t>(d_gp" << s.first << ", 0, 0, " << gpSize << " * sizeof(uint32_t)));" << std::endl;
            }
            // Otherwise, if this synapse population has RAGGED connectivity and has postsynaptic learning, enqueue a buffer fill operation to zero column lengths
            else if((s.second.getMatrixType() & SynapseMatrixConnectivity::SPARSE) && !s.second.getWUModel()->getLearnPostCode().empty()) {
                os << "CHECK_OPENCL_ERRORS(commandQueue.enqueueFillBuffer<unsigned int>(d_colLength" << s.first << ", 0, 0, " << s.second.getTrgNeuronGroup()->getNumNeurons() << " * sizeof(unsigned int)));" << std::endl;
            }
        }
        os << std::endl;

        // Push any required EGPs
        initPushEGPHandler(os);

        // If there are any initialisation work-items
        if (idInitStart > 0) {
            CodeStream::Scope b(os);
            genKernelDimensions(os, KernelInitialize, idInitStart);
            if(globalRNGRequired) {
                const size_t numInitGroups = (modelMerged.getMergedNeuronInitGroups().size() + modelMerged.getMergedSynapseDenseInitGroups().size() +
                                              modelMerged.getMergedSynapseConnectivityInitGroups().size());

                os << "CHECK_OPENCL_ERRORS(" << KernelNames[KernelInitialize] << ".setArg(" << numInitGroups << ", d_rng));" << std::endl;
            }
            os << "CHECK_OPENCL_ERRORS(commandQueue.enqueueNDRangeKernel(" << KernelNames[KernelInitialize] << ", cl::NullRange, globalWorkSize, localWorkSize";
            if(model.isTimingEnabled()) {
                os << ", nullptr, &initEvent";
            }
            os << "));" << std::endl;

            if(model.isTimingEnabled()) {
                os << "CHECK_OPENCL_ERRORS(commandQueue.finish());" << std::endl;
                genReadEventTiming(os, "init");
            }
            else {
                genPostKernelFlush(os);
            }
        }
    }

    os << std::endl;

    // Generating code for initializing all OpenCL elements - Using intializeSparse
    os << "// Initialize all OpenCL elements" << std::endl;
    os << "void initializeSparse()";
    {
        CodeStream::Scope b(os);

        // Push any required EGPs
        initSparsePushEGPHandler(os);

        // Copy all uninitialised state variables to device
        os << "copyStateToDevice(true);" << std::endl;
        os << "copyConnectivityToDevice(true);" << std::endl;

        // If there are any sparse initialisation work-items
        if (idSparseInitStart > 0) {
            CodeStream::Scope b(os);
            genKernelDimensions(os, KernelInitializeSparse, idSparseInitStart);
            if(globalRNGRequired) {
                os << "CHECK_OPENCL_ERRORS(" << KernelNames[KernelInitializeSparse] << ".setArg(" << modelMerged.getMergedSynapseSparseInitGroups().size() << ", d_rng));" << std::endl;
            }
            os << "CHECK_OPENCL_ERRORS(commandQueue.enqueueNDRangeKernel(" << KernelNames[KernelInitializeSparse] << ", cl::NullRange, globalWorkSize, localWorkSize";
            if(model.isTimingEnabled()) {
                os << ", nullptr, &initSparseEvent";
            }
            os << "));" << std::endl;

            if(model.isTimingEnabled()) {
                os << "CHECK_OPENCL_ERRORS(commandQueue.finish());" << std::endl;
                genReadEventTiming(os, "initSparse");
            }
            else {
                genPostKernelFlush(os);
            }
        }
    }
}
//--------------------------------------------------------------------------
void Backend::genDefinitionsPreamble(CodeStream &os, const ModelSpecMerged &modelMerged) const
{
    // If any neuron groups require support code, raise error
    if(std::any_of(modelMerged.getModel().getNeuronGroups().cbegin(), modelMerged.getModel().getNeuronGroups().cbegin(),
                   [](const ModelSpec::NeuronGroupValueType &ng){ return !ng.second.getNeuronModel()->getSupportCode().empty(); }))
    {
        throw std::runtime_error("OpenCL backend does not currently support models which use support code.");
    }

     // If any synapse groups require support code, raise error
    if(std::any_of(modelMerged.getModel().getSynapseGroups().cbegin(), modelMerged.getModel().getSynapseGroups().cbegin(),
                   [](const ModelSpec::SynapseGroupValueType &sg)
                   {
                       const auto *wum = sg.second.getWUModel();
                       const auto *psm = sg.second.getPSModel();
                       return (!wum->getSimSupportCode().empty() || !wum->getLearnPostSupportCode().empty()
                               || !wum->getSynapseDynamicsSuppportCode().empty() || !psm->getSupportCode().empty());
                   }))
    {
        throw std::runtime_error("OpenCL backend does not currently support models which use support code.");
    }
    // If any synapse groups require procedural weights or connectivity, raise error
    if(std::any_of(modelMerged.getModel().getSynapseGroups().cbegin(), modelMerged.getModel().getSynapseGroups().cbegin(), 
                   [](const ModelSpec::SynapseGroupValueType &sg) 
                   { 
                       return ((sg.second.getMatrixType() & SynapseMatrixConnectivity::PROCEDURAL)
                               || (sg.second.getMatrixType() & SynapseMatrixWeight::PROCEDURAL));
                   }))
    {
        throw std::runtime_error("OpenCL backend does not currently support procedural weights or connectivity.");
    }


    os << "// Standard C++ includes" << std::endl;
    os << "#include <iostream>" << std::endl;
    os << "#include <random>" << std::endl;
    os << "#include <string>" << std::endl;
    os << "#include <stdexcept>" << std::endl;
    os << std::endl;
    os << "// Standard C includes" << std::endl;
    os << "#include <cstdint>" << std::endl;
    os << "#include <cassert>" << std::endl;
}
//--------------------------------------------------------------------------
void Backend::genDefinitionsInternalPreamble(CodeStream &os, const ModelSpecMerged&) const
{
#ifdef _WIN32
    os << "#pragma warning(disable: 4297)" << std::endl;
#endif
    os << "// OpenCL includes" << std::endl;
    os << "#include \"opencl/cl2.hpp\"" << std::endl;
    os << "#include <clRNG/lfsr113.h>" << std::endl;
    os << "#include <clRNG/philox432.h>" << std::endl;
    os << std::endl;

    os << std::endl;
    os << "// ------------------------------------------------------------------------" << std::endl;
    os << "// Helper macro for error-checking OpenCL calls" << std::endl;
    os << "#define CHECK_OPENCL_ERRORS(call) {\\" << std::endl;
    os << "    cl_int error = call;\\" << std::endl;
    os << "    if (error != CL_SUCCESS) {\\" << std::endl;
    os << "        throw std::runtime_error(__FILE__\": \" + std::to_string(__LINE__) + \": opencl error \" + std::to_string(error) + \": \" + clGetErrorString(error));\\" << std::endl;
    os << "    }\\" << std::endl;
    os << "}" << std::endl;
    os << std::endl;
    os << "#define CHECK_OPENCL_ERRORS_POINTER(call) {\\" << std::endl;
    os << "    cl_int error;\\" << std::endl;
    os << "    call;\\" << std::endl;
    os << "    if (error != CL_SUCCESS) {\\" << std::endl;
    os << "        throw std::runtime_error(__FILE__\": \" + std::to_string(__LINE__) + \": opencl error \" + std::to_string(error) + \": \" + clGetErrorString(error));\\" << std::endl;
    os << "    }\\" << std::endl;
    os <<"}" << std::endl;

    // Declaration of OpenCL functions
    os << "// ------------------------------------------------------------------------" << std::endl;
    os << "// OpenCL functions declaration" << std::endl;
    os << "// ------------------------------------------------------------------------" << std::endl;
    os << "const char* clGetErrorString(cl_int error);" << std::endl;
    os << "std::string getAbsoluteCodePath();" << std::endl;
    os << std::endl;

    // Declaration of OpenCL variables
    os << "// OpenCL variables" << std::endl;
    os << "extern cl::Context clContext;" << std::endl;
    os << "extern cl::Device clDevice;" << std::endl;
    os << "extern cl::CommandQueue commandQueue;" << std::endl;
    os << std::endl;

    os << "// OpenCL program initialization functions" << std::endl;
    os << "void buildInitializeProgram();" << std::endl;
    os << "void buildNeuronUpdateProgram();" << std::endl;
    os << "void buildSynapseUpdateProgram();" << std::endl;
    
    os << std::endl;
}
//--------------------------------------------------------------------------
void Backend::genRunnerPreamble(CodeStream &os, const ModelSpecMerged &modelMerged) const
{
#ifdef _WIN32
    os << "#include <windows.h>" << std::endl;
#else
    os << "#include <dlfcn.h>" << std::endl;
#ifdef __APPLE__
    os << "#include <sys/syslimits.h>" << std::endl;
#else
    os << "#include <linux/limits.h>" << std::endl;
#endif
#endif
    os << std::endl;

    // Generating OpenCL variables for the runner
    os << "// OpenCL variables" << std::endl;
    os << "cl::Context clContext;" << std::endl;
    os << "cl::Device clDevice;" << std::endl;
    os << "cl::CommandQueue commandQueue;" << std::endl;
    os << std::endl;

    os << "// Get OpenCL error as string" << std::endl;
    os << "const char* clGetErrorString(cl_int error)";
    {
        CodeStream::Scope b(os);
        os << "switch(error)";
        {
            CodeStream::Scope b(os);

            #define STRINGIFY(ERR) #ERR
            #define GEN_CL_ERROR_CASE(ERR) os << "case " STRINGIFY(ERR) ": return \"" #ERR << "\";" << std::endl
            
            // run-time and JIT compiler errors
            GEN_CL_ERROR_CASE(CL_SUCCESS);
            GEN_CL_ERROR_CASE(CL_DEVICE_NOT_FOUND);
            GEN_CL_ERROR_CASE(CL_DEVICE_NOT_AVAILABLE);
            GEN_CL_ERROR_CASE(CL_COMPILER_NOT_AVAILABLE);
            GEN_CL_ERROR_CASE(CL_MEM_OBJECT_ALLOCATION_FAILURE);
            GEN_CL_ERROR_CASE(CL_OUT_OF_RESOURCES);
            GEN_CL_ERROR_CASE(CL_OUT_OF_HOST_MEMORY);
            GEN_CL_ERROR_CASE(CL_PROFILING_INFO_NOT_AVAILABLE);
            GEN_CL_ERROR_CASE(CL_MEM_COPY_OVERLAP);
            GEN_CL_ERROR_CASE(CL_IMAGE_FORMAT_MISMATCH);
            GEN_CL_ERROR_CASE(CL_IMAGE_FORMAT_NOT_SUPPORTED);
            GEN_CL_ERROR_CASE(CL_BUILD_PROGRAM_FAILURE);
            GEN_CL_ERROR_CASE(CL_MAP_FAILURE);
            GEN_CL_ERROR_CASE(CL_MISALIGNED_SUB_BUFFER_OFFSET);
            GEN_CL_ERROR_CASE(CL_EXEC_STATUS_ERROR_FOR_EVENTS_IN_WAIT_LIST);
            GEN_CL_ERROR_CASE(CL_COMPILE_PROGRAM_FAILURE);
            GEN_CL_ERROR_CASE(CL_LINKER_NOT_AVAILABLE);
            GEN_CL_ERROR_CASE(CL_LINK_PROGRAM_FAILURE);
            GEN_CL_ERROR_CASE(CL_DEVICE_PARTITION_FAILED);
            GEN_CL_ERROR_CASE(CL_KERNEL_ARG_INFO_NOT_AVAILABLE);

            // compile-time errors
            GEN_CL_ERROR_CASE(CL_INVALID_VALUE);
            GEN_CL_ERROR_CASE(CL_INVALID_DEVICE_TYPE);
            GEN_CL_ERROR_CASE(CL_INVALID_PLATFORM);
            GEN_CL_ERROR_CASE(CL_INVALID_DEVICE);
            GEN_CL_ERROR_CASE(CL_INVALID_CONTEXT);
            GEN_CL_ERROR_CASE(CL_INVALID_QUEUE_PROPERTIES);
            GEN_CL_ERROR_CASE(CL_INVALID_COMMAND_QUEUE);
            GEN_CL_ERROR_CASE(CL_INVALID_HOST_PTR);
            GEN_CL_ERROR_CASE(CL_INVALID_MEM_OBJECT);
            GEN_CL_ERROR_CASE(CL_INVALID_IMAGE_FORMAT_DESCRIPTOR);
            GEN_CL_ERROR_CASE(CL_INVALID_IMAGE_SIZE);
            GEN_CL_ERROR_CASE(CL_INVALID_SAMPLER);
            GEN_CL_ERROR_CASE(CL_INVALID_BINARY);
            GEN_CL_ERROR_CASE(CL_INVALID_BUILD_OPTIONS);
            GEN_CL_ERROR_CASE(CL_INVALID_PROGRAM);
            GEN_CL_ERROR_CASE(CL_INVALID_PROGRAM_EXECUTABLE);
            GEN_CL_ERROR_CASE(CL_INVALID_KERNEL_NAME);
            GEN_CL_ERROR_CASE(CL_INVALID_KERNEL_DEFINITION);
            GEN_CL_ERROR_CASE(CL_INVALID_KERNEL);
            GEN_CL_ERROR_CASE(CL_INVALID_ARG_INDEX);
            GEN_CL_ERROR_CASE(CL_INVALID_ARG_VALUE);
            GEN_CL_ERROR_CASE(CL_INVALID_ARG_SIZE);
            GEN_CL_ERROR_CASE(CL_INVALID_KERNEL_ARGS);
            GEN_CL_ERROR_CASE(CL_INVALID_WORK_DIMENSION);
            GEN_CL_ERROR_CASE(CL_INVALID_WORK_GROUP_SIZE);
            GEN_CL_ERROR_CASE(CL_INVALID_WORK_ITEM_SIZE);
            GEN_CL_ERROR_CASE(CL_INVALID_GLOBAL_OFFSET);
            GEN_CL_ERROR_CASE(CL_INVALID_EVENT_WAIT_LIST);
            GEN_CL_ERROR_CASE(CL_INVALID_EVENT);
            GEN_CL_ERROR_CASE(CL_INVALID_OPERATION);
            GEN_CL_ERROR_CASE(CL_INVALID_GL_OBJECT);
            GEN_CL_ERROR_CASE(CL_INVALID_BUFFER_SIZE);
            GEN_CL_ERROR_CASE(CL_INVALID_MIP_LEVEL);
            GEN_CL_ERROR_CASE(CL_INVALID_GLOBAL_WORK_SIZE);
            GEN_CL_ERROR_CASE(CL_INVALID_PROPERTY);
            GEN_CL_ERROR_CASE(CL_INVALID_IMAGE_DESCRIPTOR);
            GEN_CL_ERROR_CASE(CL_INVALID_COMPILER_OPTIONS);
            GEN_CL_ERROR_CASE(CL_INVALID_LINKER_OPTIONS);
            GEN_CL_ERROR_CASE(CL_INVALID_DEVICE_PARTITION_COUNT);
            os << "default: return \"Unknown OpenCL error\";" << std::endl;
            
            #undef GEN_CL_ERROR_CASE
            #undef STRINGIFY
        }
    }
    os << std::endl;

    os << "// Get OpenCL error as string" << std::endl;
    os << "std::string getAbsoluteCodePath()";
    {
        CodeStream::Scope b(os);
#ifdef _WIN32
        // Find the module i.e. dll within which this function appears
        os << "HMODULE hm = NULL;" << std::endl;
        os << "if(GetModuleHandleEx(GET_MODULE_HANDLE_EX_FLAG_FROM_ADDRESS | GET_MODULE_HANDLE_EX_FLAG_UNCHANGED_REFCOUNT," << std::endl;
        os << "                     (LPCSTR)&getAbsoluteCodePath, &hm) == 0)";
        {
            CodeStream::Scope b(os);
            os << "throw std::runtime_error(\"GetModuleHandle failed with error:\" + std::to_string(GetLastError()));" << std::endl;
        }

        // Get the path to this module
        os << "char libraryPathRaw[MAX_PATH];" << std::endl;
        os << "if(GetModuleFileName(hm, libraryPathRaw, MAX_PATH) == 0)";
        {
            CodeStream::Scope b(os);
            os << "throw std::runtime_error(\"GetModuleFileName failed with error:\" + std::to_string(GetLastError()));" << std::endl;
        }

        // Convert library path to std::string
        os << "std::string libraryPath(libraryPathRaw);" << std::endl;

        // Replace backslashes with slashes
        os << "std::replace(libraryPath.begin(), libraryPath.end(), '\\\\', '/');" << std::endl;

        // Remove library filename from end of library path
        os << "libraryPath = libraryPath.substr(0, libraryPath.find_last_of('/'));" << std::endl;

        // Return code directory
        os << "return libraryPath + \"/" << modelMerged.getModel().getName() << "_CODE\";" << std::endl;
#else
        // Suppress unused parameters
        (void)(modelMerged);

        // Get info about dynamic library this function is in
        os << "Dl_info dlInfo;" << std::endl;
        os << "if(dladdr((void*)&getAbsoluteCodePath, &dlInfo) == 0)";
        {
            CodeStream::Scope b(os);
            os << "throw std::runtime_error(\"dladdr failed with error:\" + std::string(dlerror()));" << std::endl;
        }

        os << "char libraryPathRaw[PATH_MAX];" << std::endl;
        os << "if(realpath(dlInfo.dli_fname, libraryPathRaw) == nullptr)";
        {
            CodeStream::Scope b(os);
            os << "throw std::runtime_error(\"realpath failed with error:\" + std::to_string(errno));" << std::endl;
        }
        // Convert library path to std::string
        os << "std::string libraryPath(libraryPathRaw);" << std::endl;

        // Remove library filename from end of library path and return
        os << "return libraryPath.substr(0, libraryPath.find_last_of('/'));" << std::endl;
#endif
    }
    os << std::endl;
}
//--------------------------------------------------------------------------
void Backend::genAllocateMemPreamble(CodeStream &os, const ModelSpecMerged &modelMerged) const
{
    // Initializing OpenCL programs
    os << "// Get platforms" << std::endl;
    os << "std::vector<cl::Platform> platforms; " << std::endl;
    os << "cl::Platform::get(&platforms);" << std::endl;
    
    os << "// Get platform devices" << std::endl;
    os << "std::vector<cl::Device> platformDevices; " << std::endl;
    os << "platforms[" << m_ChosenPlatformIndex << "].getDevices(CL_DEVICE_TYPE_ALL, &platformDevices);" << std::endl;
    
    os << "// Select device and create context and command queue" << std::endl;
    os << "clDevice = platformDevices[" << m_ChosenDeviceIndex << "];" << std::endl;
    os << "clContext = cl::Context(clDevice);" << std::endl;
    os << "commandQueue = cl::CommandQueue(clContext, clDevice, ";
    os << (modelMerged.getModel().isTimingEnabled() ? "CL_QUEUE_PROFILING_ENABLE" : "0") << ");" << std::endl;

    os << "// Build OpenCL programs" << std::endl;
    os << "buildInitializeProgram();" << std::endl;
    os << "buildNeuronUpdateProgram();" << std::endl;
    os << "buildSynapseUpdateProgram();" << std::endl;

    // If any neuron groups require a simulation RNG
    const ModelSpecInternal &model = modelMerged.getModel();
    if(std::any_of(model.getNeuronGroups().cbegin(), model.getNeuronGroups().cend(),
                   [](const ModelSpec::NeuronGroupValueType &n) { return n.second.isSimRNGRequired(); }))
    {
        os << "// Seed LFSR113 RNG" << std::endl;
        os << "clrngLfsr113StreamCreator *lfsrStreamCreator = clrngLfsr113CopyStreamCreator(nullptr, nullptr);" << std::endl;
        {
            // If no seed is specified, use system randomness to configure base state
            const long minSeedValues[4] = {2, 8, 16, 128};
            CodeStream::Scope b(os);
            os << "clrngLfsr113StreamState lfsrBaseState;" << std::endl;
            if(model.getSeed() == 0) {
                os << "std::random_device seedSource;" << std::endl;
                for(size_t i = 0; i < 4; i++) {
                    os << "do{ lfsrBaseState.g[" << i << "] = seedSource(); } while(lfsrBaseState.g[" << i << "] < " << minSeedValues[i] << ");" << std::endl;
                }
            }
            // Otherwise
            else {
                const long IA = 16807l;
                const long IM = 2147483647l;
                const long IQ = 127773l;
                const long IR = 2836l;

                // Initially 'smear' seed out across 4 words of state
                // using procedure from http ://web.mst.edu/~vojtat/class_5403/lfsr113/lfsr113.cpp
                long idum = std::max(1l, (long)model.getSeed());
                uint32_t g[4];
                for(size_t i = 0; i < 4; i++) {
                    const long k = idum / IQ;
                    idum = IA * (idum - k * IQ) - IR * k;
                    if(idum < 0) {
                        idum += IM;
                    }
                    g[i] = (idum < minSeedValues[i]) ? (idum + minSeedValues[i]) : idum;
                }         
                // Perform single round of LFSR113 to improve seed
                uint32_t b = ((g[0] << 6) ^ g[0]) >> 13;
                g[0] = ((g[0] & 4294967294U) << 18) ^ b;
                b = ((g[1] << 2) ^ g[1]) >> 27;
                g[1] = ((g[1] & 4294967288U) << 2) ^ b;
                b = ((g[2] << 13) ^ g[2]) >> 21;
                g[2] = ((g[2] & 4294967280U) << 7) ^ b;
                b = ((g[3] << 3) ^ g[3]) >> 12;
                g[3] = ((g[3] & 4294967168U) << 13) ^ b;
                
                // Write out state
                for(size_t i = 0; i < 4; i++) {
                    os << "lfsrBaseState.g[" << i << "] = " << g[i] << "u;" << std::endl;
                }
            }

            // Configure stream creator
            os << "clrngLfsr113SetBaseCreatorState(lfsrStreamCreator, &lfsrBaseState);" << std::endl;
        }
    }
    
    // If a global device RNG is required
    if(isGlobalDeviceRNGRequired(modelMerged)) {
        os << "// Seed Philox RNG" << std::endl;
        os << "clrngPhilox432StreamCreator *philoxStreamCreator = clrngPhilox432CopyStreamCreator(nullptr, nullptr);" << std::endl;
        {
            CodeStream::Scope b(os);
            
            // If no seed is specified, get system random device
            if(model.getSeed() == 0) {
                os << "std::random_device seedSource;" << std::endl;
            }

            // Define Philox base state
            os << "clrngPhilox432StreamState philoxBaseState = ";
            {
                CodeStream::Scope b(os);
                if(model.getSeed() == 0) {
                    os << "{seedSource(), seedSource()},    // key" << std::endl;
                }
                // Otherwise use model seed as first key word
                else {
                    os << "{" << model.getSeed() << ", 0},  // key" << std::endl;
                }

                // Zero counter, deck and deck index
                os << "{{0, 0}, {0, 0}},                // ctr" << std::endl;
                os << "{0, 0, 0, 0},                    // deck" << std::endl;
                os << "0                                // deck index" << std::endl;
            }
            os << ";" << std::endl;

            // Configure stream creator
            os << "clrngPhilox432SetBaseCreatorState(philoxStreamCreator, &philoxBaseState);" << std::endl;
        }
    }
}
//--------------------------------------------------------------------------
void Backend::genStepTimeFinalisePreamble(CodeStream &os, const ModelSpecMerged &modelMerged) const
{
    // If timing is enabled, synchronise 
    // **THINK** is it better to wait on events?
    if(modelMerged.getModel().isTimingEnabled() || modelMerged.getModel().zeroCopyInUse()) {
        os << "CHECK_OPENCL_ERRORS(commandQueue.finish());" << std::endl;
    }
}
//--------------------------------------------------------------------------
void Backend::genVariableDefinition(CodeStream &definitions, CodeStream &definitionsInternal, const std::string &type, const std::string &name, VarLocation loc) const
{
    const bool deviceType = isDeviceType(type);

    if (loc & VarLocation::HOST) {
        if (deviceType) {
            throw std::runtime_error("Variable '" + name + "' is of device-only type '" + type + "' but is located on the host");
        }
        definitions << "EXPORT_VAR " << type << " " << name << ";" << std::endl;
        
        if(!(loc & VarLocation::ZERO_COPY)) {
            definitionsInternal << "EXPORT_VAR cl::Buffer h_" << name << ";" << std::endl;
        }
    }
    if (loc & VarLocation::DEVICE) {
        definitionsInternal << "EXPORT_VAR cl::Buffer d_" << name << ";" << std::endl;
    }
}
//--------------------------------------------------------------------------
void Backend::genVariableImplementation(CodeStream &os, const std::string &type, const std::string &name, VarLocation loc) const
{
    if (loc & VarLocation::HOST) {
        os << type << " " << name << ";" << std::endl;
        
        if(!(loc & VarLocation::ZERO_COPY)) {
            os << "cl::Buffer h_" << name << ";" << std::endl;
        }
    }
    if (loc & VarLocation::DEVICE) {
        os << "cl::Buffer d_" << name << ";" << std::endl;
    }
}
//--------------------------------------------------------------------------
MemAlloc Backend::genVariableAllocation(CodeStream &os, const std::string &type, const std::string &name, VarLocation loc, size_t count) const
{
    auto allocation = MemAlloc::zero();

    // If variable is present on device then initialize the device buffer
    if (loc & VarLocation::DEVICE) {
        os << "CHECK_OPENCL_ERRORS_POINTER(d_" << name << " = cl::Buffer(clContext, CL_MEM_READ_WRITE";
        if(loc & VarLocation::ZERO_COPY) {
            os << " | CL_MEM_ALLOC_HOST_PTR";
        }
        os << ", " << count << " * sizeof(" << type << "), nullptr, &error));" << std::endl;
        allocation += MemAlloc::device(count * getSize(type));
    }

    if(loc & VarLocation::HOST) {
        if(loc & VarLocation::ZERO_COPY) {
            os << "CHECK_OPENCL_ERRORS_POINTER(" << name << " = (" << type << "*)commandQueue.enqueueMapBuffer(d_" << name;
            os << ", CL_TRUE, CL_MAP_READ | CL_MAP_WRITE, 0, " << count << " * sizeof(" << type << "), nullptr, nullptr, &error));" << std::endl;
        }
        else {
            os << "CHECK_OPENCL_ERRORS_POINTER(h_" << name << " = cl::Buffer(clContext, CL_MEM_READ_WRITE | CL_MEM_ALLOC_HOST_PTR, " << count << " * sizeof(" << type << "), nullptr, &error));" << std::endl;
            os << "CHECK_OPENCL_ERRORS_POINTER(" << name << " = (" << type << "*)commandQueue.enqueueMapBuffer(h_" << name;
            os << ", CL_TRUE, CL_MAP_READ | CL_MAP_WRITE, 0, " << count << " * sizeof(" << type << "), nullptr, nullptr, &error));" << std::endl;
            allocation += MemAlloc::host(count * getSize(type));
        }
    }

    return allocation;
}
//--------------------------------------------------------------------------
void Backend::genVariableFree(CodeStream &os, const std::string &name, VarLocation loc) const
{
    if(loc & VarLocation::ZERO_COPY) {
        os << "CHECK_OPENCL_ERRORS(commandQueue.enqueueUnmapMemObject(d_" << name << ", " << name << "));" << std::endl;
    }
    else if(loc & VarLocation::HOST) {
        os << "CHECK_OPENCL_ERRORS(commandQueue.enqueueUnmapMemObject(h_" << name << ", " << name << "));" << std::endl;
    }
}
//--------------------------------------------------------------------------
void Backend::genExtraGlobalParamDefinition(CodeStream &definitions, CodeStream &definitionsInternal, 
                                            const std::string &type, const std::string &name, VarLocation loc) const
{
    if (loc & VarLocation::HOST) {
        definitions << "EXPORT_VAR " << type << " " << name << ";" << std::endl;
        definitionsInternal << "EXPORT_VAR cl::Buffer h_" << name << ";" << std::endl;
    }
    if (loc & VarLocation::DEVICE && ::Utils::isTypePointer(type)) {
        definitionsInternal << "EXPORT_VAR cl::Buffer d_" << name << ";" << std::endl;
    }
}
//--------------------------------------------------------------------------
void Backend::genExtraGlobalParamImplementation(CodeStream &os, const std::string &type, const std::string &name, VarLocation loc) const
{
    if (loc & VarLocation::HOST) {
        os << type << " " << name << ";" << std::endl;
        os << "cl::Buffer h_" << name << ";" << std::endl;
    }
    if (loc & VarLocation::DEVICE && ::Utils::isTypePointer(type)) {
        os << "cl::Buffer d_" << name << ";" << std::endl;
    }
}
//--------------------------------------------------------------------------
void Backend::genExtraGlobalParamAllocation(CodeStream &os, const std::string &type, const std::string &name,
                                            VarLocation loc, const std::string &countVarName, const std::string &prefix) const
{
    // Get underlying type
    const std::string underlyingType = ::Utils::getUnderlyingType(type);
    const bool pointerToPointer = ::Utils::isTypePointerToPointer(type);

    const std::string hostPointer = pointerToPointer ? ("*" + prefix + name) : (prefix + name);
    const std::string deviceBuffer = pointerToPointer ? ("*" + prefix + "d_" + name) : (prefix + "d_" + name);
    const std::string hostBuffer = pointerToPointer ? ("*" + prefix + "h_" + name) : (prefix + "h_" + name);

    // If variable is present on device at all
    if(loc & VarLocation::DEVICE) {
        os << "CHECK_OPENCL_ERRORS_POINTER(" << deviceBuffer << " = cl::Buffer(clContext, CL_MEM_READ_WRITE";
        if(loc & VarLocation::ZERO_COPY) {
            os << " | CL_MEM_ALLOC_HOST_PTR";
        }
        os << ", " << countVarName << " * sizeof(" << underlyingType << "), nullptr, &error));" << std::endl;
    }

    if(loc & VarLocation::HOST) {
        if(loc & VarLocation::ZERO_COPY) {
            os << "CHECK_OPENCL_ERRORS_POINTER(" << hostPointer << " = (" << underlyingType << "*)commandQueue.enqueueMapBuffer(" << deviceBuffer;
            os << ", CL_TRUE, CL_MAP_READ | CL_MAP_WRITE, 0, " << countVarName << " * sizeof(" << underlyingType << "), nullptr, nullptr, &error));" << std::endl;
        }
        else {
            os << "CHECK_OPENCL_ERRORS_POINTER(" << hostBuffer << " = cl::Buffer(clContext, CL_MEM_READ_WRITE | CL_MEM_ALLOC_HOST_PTR, " << countVarName << " * sizeof(" << underlyingType << "), nullptr, &error));" << std::endl;
            os << "CHECK_OPENCL_ERRORS_POINTER(" << hostPointer << " = (" << underlyingType << "*)commandQueue.enqueueMapBuffer(" << hostBuffer;
            os << ", CL_TRUE, CL_MAP_READ | CL_MAP_WRITE, 0, " << countVarName << " * sizeof(" << underlyingType << "), nullptr, nullptr, &error));" << std::endl;
        }
    }
}
//--------------------------------------------------------------------------
void Backend::genExtraGlobalParamPush(CodeStream &os, const std::string &type, const std::string &name,
                                      VarLocation loc, const std::string &countVarName, const std::string &prefix) const
{
    assert(!getPreferences().automaticCopy);

    // Get underlying type
    const std::string underlyingType = ::Utils::getUnderlyingType(type);
    const bool pointerToPointer = ::Utils::isTypePointerToPointer(type);

    const std::string hostPointer = pointerToPointer ? ("*" + prefix + name) : (prefix + name);
    const std::string devicePointer = pointerToPointer ? ("*" + prefix + "d_" + name) : (prefix + "d_" + name);

    if (!(loc & VarLocation::ZERO_COPY)) {
        os << "CHECK_OPENCL_ERRORS(commandQueue.enqueueWriteBuffer(" << devicePointer;
        os << ", CL_TRUE";
        os << ", 0";
        os << ", " << countVarName << " * sizeof(" << underlyingType << ")";
        os << ", " << hostPointer << "));" << std::endl;
    }
}
//--------------------------------------------------------------------------
void Backend::genExtraGlobalParamPull(CodeStream &os, const std::string &type, const std::string &name,
                                      VarLocation loc, const std::string &countVarName, const std::string &prefix) const
{
    assert(!getPreferences().automaticCopy);

    // Get underlying type
    const std::string underlyingType = ::Utils::getUnderlyingType(type);
    const bool pointerToPointer = ::Utils::isTypePointerToPointer(type);

    const std::string hostPointer = pointerToPointer ? ("*" + prefix + name) : (prefix + name);
    const std::string devicePointer = pointerToPointer ? ("*" + prefix + "d_" + name) : (prefix + "d_" + name);

    if (!(loc & VarLocation::ZERO_COPY)) {
        os << "CHECK_OPENCL_ERRORS(commandQueue.enqueueReadBuffer(" << devicePointer;
        os << ", " << "CL_TRUE";
        os << ", " << "0";
        os << ", " << countVarName << " * sizeof(" << underlyingType << ")";
        os << ", " << hostPointer << "));" << std::endl;
    }
}
//--------------------------------------------------------------------------
void Backend::genMergedExtraGlobalParamPush(CodeStream &os, const std::string &suffix, size_t mergedGroupIdx,
                                            const std::string &groupIdx, const std::string &fieldName,
                                            const std::string &egpName) const
{
    CodeStream::Scope b(os);
    const std::string kernelName = "setMerged" + suffix + std::to_string(mergedGroupIdx) + fieldName + "Kernel";
    os << "CHECK_OPENCL_ERRORS(" << kernelName << ".setArg(1, " << groupIdx << "));" << std::endl;
    os << "CHECK_OPENCL_ERRORS(" << kernelName << ".setArg(2, " << egpName << "));" << std::endl;
    os << "const cl::NDRange globalWorkSize(1, 1);" << std::endl;
    os << "const cl::NDRange localWorkSize(1, 1);" << std::endl;
    os << "CHECK_OPENCL_ERRORS(commandQueue.enqueueNDRangeKernel(" << kernelName << ", cl::NullRange, globalWorkSize, localWorkSize));" << std::endl;
    genPostKernelFlush(os);
}
//--------------------------------------------------------------------------
std::string Backend::getMergedGroupFieldHostType(const std::string &type) const
{
    // If type is a pointer, on the host it is represented by an OpenCL buffer
    if(::Utils::isTypePointerToPointer(type)) {
        return "cl::Buffer*";
    }
    if(::Utils::isTypePointer(type)) {
        return "cl::Buffer";
    }
    // Otherwise, type remains the same
    else {
        return type;
    }
}
//--------------------------------------------------------------------------
void Backend::genVariablePush(CodeStream &os, const std::string &type, const std::string &name, VarLocation loc, bool autoInitialized, size_t count) const
{
    if (!(loc & VarLocation::ZERO_COPY)) {
        // Only copy if uninitialisedOnly isn't set
        if (autoInitialized) {
            os << "if(!uninitialisedOnly)" << CodeStream::OB(1101);
        }

        os << "CHECK_OPENCL_ERRORS(commandQueue.enqueueWriteBuffer(d_" << name;
        os << ", CL_TRUE";
        os << ", 0";
        os << ", " << count << " * sizeof(" << type << ")";
        os << ", " << name << "));" << std::endl;

        if (autoInitialized) {
            os << CodeStream::CB(1101);
        }
    }
}
//--------------------------------------------------------------------------
void Backend::genVariablePull(CodeStream &os, const std::string &type, const std::string &name, VarLocation loc, size_t count) const
{
    if (!(loc & VarLocation::ZERO_COPY)) {
        os << "CHECK_OPENCL_ERRORS(commandQueue.enqueueReadBuffer(d_" << name;
        os << ", " << "CL_TRUE";
        os << ", " << "0";
        os << ", " << count << " * sizeof(" << type << ")";
        os << ", " << name << "));" << std::endl;
    }
}
//--------------------------------------------------------------------------
void Backend::genCurrentVariablePush(CodeStream &os, const NeuronGroupInternal &ng, const std::string &type, const std::string &name, VarLocation loc) const
{
    // If this variable requires queuing and isn't zero-copy
    if (ng.isVarQueueRequired(name) && ng.isDelayRequired() && !(loc & VarLocation::ZERO_COPY)) {
        // Generate memcpy to copy only current timestep's data
        os << "CHECK_OPENCL_ERRORS(commandQueue.enqueueWriteBuffer(d_" << name << ng.getName();
        os << ", CL_TRUE";
        os << ", spkQuePtr" << ng.getName() << " * " << ng.getNumNeurons() << " * sizeof(" << type << ")";
        os << ", " << ng.getNumNeurons() << " * sizeof(" << type << ")";
        os << ", &" << name << ng.getName() << "[spkQuePtr" << ng.getName() << " * " << ng.getNumNeurons() << "]));" << std::endl;
    }
    // Otherwise, generate standard push
    else {
        genVariablePush(os, type, name + ng.getName(), loc, false, ng.getNumNeurons());
    }
}
//--------------------------------------------------------------------------
void Backend::genCurrentVariablePull(CodeStream &os, const NeuronGroupInternal &ng, const std::string &type, const std::string &name, VarLocation loc) const
{
    // If this variable requires queuing and isn't zero-copy
    if (ng.isVarQueueRequired(name) && ng.isDelayRequired() && !(loc & VarLocation::ZERO_COPY)) {
        // Generate memcpy to copy only current timestep's data
        os << "CHECK_OPENCL_ERRORS(commandQueue.enqueueReadBuffer(d_" << name << ng.getName();
        os << ", CL_TRUE";
        os << ", spkQuePtr" << ng.getName() << " * " << ng.getNumNeurons() << " * sizeof(" << type << ")";
        os << ", " << ng.getNumNeurons() << " * sizeof(" << type << ")";
        os << ", &" << name << ng.getName() << "[spkQuePtr" << ng.getName() << " * " << ng.getNumNeurons() << "]));" << std::endl;
    }
    // Otherwise, generate standard push
    else {
        genVariablePull(os, type, name + ng.getName(), loc, ng.getNumNeurons());
    }
}
//--------------------------------------------------------------------------
MemAlloc Backend::genGlobalDeviceRNG(CodeStream&, CodeStream &definitionsInternal, CodeStream &runner, CodeStream &allocations, CodeStream &free) const
{
    definitionsInternal << "EXPORT_VAR clrngPhilox432Stream* rng;" << std::endl;
    definitionsInternal << "EXPORT_VAR cl::Buffer d_rng;" << std::endl;
    
    runner << "clrngPhilox432Stream* rng;" << std::endl;
    runner << "cl::Buffer d_rng;" << std::endl;

    free << "clrngPhilox432DestroyStreams(rng);" << std::endl;

    {
        CodeStream::Scope b(allocations);
        allocations << "size_t deviceBytes;" << std::endl;
        allocations << "rng = clrngPhilox432CreateStreams(philoxStreamCreator, 1, &deviceBytes, nullptr);" << std::endl;
        allocations << "CHECK_OPENCL_ERRORS_POINTER(d_rng = cl::Buffer(clContext, CL_MEM_READ_ONLY | CL_MEM_COPY_HOST_PTR, deviceBytes, rng, &error));" << std::endl;
    }
    return MemAlloc::hostDevice(1 * getSize("clrngPhilox432Stream"));
}
//--------------------------------------------------------------------------
MemAlloc Backend::genPopulationRNG(CodeStream&, CodeStream &definitionsInternal, CodeStream &runner, CodeStream &allocations, CodeStream &free,
                                   const std::string &name, size_t count) const
{
    definitionsInternal << "EXPORT_VAR clrngLfsr113Stream* " << name << ";" << std::endl;
    definitionsInternal << "EXPORT_VAR cl::Buffer d_" << name << ";" << std::endl;

    runner << "clrngLfsr113Stream* " << name << ";" << std::endl;
    runner << "cl::Buffer d_" << name << ";" << std::endl;

    free << "clrngLfsr113DestroyStreams(" << name << ");" << std::endl;

    {
        CodeStream::Scope b(allocations);
        allocations << "size_t deviceBytes;" << std::endl;
        allocations << name << " = clrngLfsr113CreateStreams(lfsrStreamCreator, " << count << ", &deviceBytes, nullptr);" << std::endl;
        allocations << "CHECK_OPENCL_ERRORS_POINTER(d_" << name << " = cl::Buffer(clContext, CL_MEM_READ_WRITE | CL_MEM_COPY_HOST_PTR, deviceBytes, " << name << ", &error));" << std::endl;
    }

    return MemAlloc::hostDevice(count * getSize("clrngLfsr113Stream"));
}
//--------------------------------------------------------------------------
void Backend::genTimer(CodeStream&, CodeStream &definitionsInternal, CodeStream &runner, CodeStream&, CodeStream&,
                       CodeStream &stepTimeFinalise, const std::string &name, bool updateInStepTime) const
{
    // Define OpenCL event in internal defintions (as they use CUDA-specific types)
    definitionsInternal << "EXPORT_VAR cl::Event " << name  << "Event;" << std::endl;

    // Implement  event variables
    runner << "cl::Event " << name << "Event;" << std::endl;

    if(updateInStepTime) {
        CodeGenerator::CodeStream::Scope b(stepTimeFinalise);
        genReadEventTiming(stepTimeFinalise, name);
    }

}
//--------------------------------------------------------------------------
void Backend::genReturnFreeDeviceMemoryBytes(CodeStream &os) const
{
    // **NOTE** OpenCL does not have this functionality
    os << "return 0;" << std::endl;
}
//--------------------------------------------------------------------------
void Backend::genMakefilePreamble(std::ostream &os) const
{
    os << "OBJECTS += opencl/clRNG/clRNG.o opencl/clRNG/private.o opencl/clRNG/lfsr113.o opencl/clRNG/philox432.o" << std::endl;
    os << "LINKFLAGS := -shared";
#ifdef __APPLE__
    os << " -framework OpenCL";
#else
    os << " -L$(OPENCL_PATH)/lib64";
#endif
    os << std::endl;
    os << "CCFLAGS := -c -fPIC -MMD -MP";
#ifndef __APPLE__
    os << " -I$(OPENCL_PATH)/include";
#endif
    os << " -Iopencl/clRNG/include" << std::endl;
    os << "CXXFLAGS += -std=c++11 -DCLRNG_SINGLE_PRECISION -DCL_HPP_TARGET_OPENCL_VERSION=120 -DCL_HPP_MINIMUM_OPENCL_VERSION=120 -Wno-ignored-attributes $(CCFLAGS)" << std::endl;
}
//--------------------------------------------------------------------------
void Backend::genMakefileLinkRule(std::ostream &os) const
{
    os << "\t@$(CXX) $(LINKFLAGS) -o $@ $(OBJECTS)";
#ifndef __APPLE__
    os << " -lOpenCL";
#endif
    os << std::endl;
}
//--------------------------------------------------------------------------
void Backend::genMakefileCompileRule(std::ostream &os) const
{
    os << "%.o: %.cc" << std::endl;
    os << "\t@$(CXX) $(CXXFLAGS) -o $@ $<" << std::endl;
    os << std::endl;
    os << "opencl/clRNG/%.o: opencl/clRNG/%.c" << std::endl;
    os << "\t@$(CC) $(CCFLAGS) -o $@ $<" << std::endl;
    os << std::endl;
}
//--------------------------------------------------------------------------
void Backend::genMSBuildConfigProperties(std::ostream&) const
{
}
//--------------------------------------------------------------------------
void Backend::genMSBuildImportProps(std::ostream &os) const
{
    os << "\t<ImportGroup Label=\"ExtensionSettings\">" << std::endl;
    os << "\t</ImportGroup>" << std::endl;
}
//--------------------------------------------------------------------------
void Backend::genMSBuildItemDefinitions(std::ostream &os) const
{
    // Add item definition for host compilation
    os << "\t\t<ClCompile>" << std::endl;
    os << "\t\t\t<WarningLevel>Level3</WarningLevel>" << std::endl;
    os << "\t\t\t<Optimization Condition=\"'$(Configuration)'=='Release'\">MaxSpeed</Optimization>" << std::endl;
    os << "\t\t\t<Optimization Condition=\"'$(Configuration)'=='Debug'\">Disabled</Optimization>" << std::endl;
    os << "\t\t\t<FunctionLevelLinking Condition=\"'$(Configuration)'=='Release'\">true</FunctionLevelLinking>" << std::endl;
    os << "\t\t\t<IntrinsicFunctions Condition=\"'$(Configuration)'=='Release'\">true</IntrinsicFunctions>" << std::endl;
    os << "\t\t\t<PreprocessorDefinitions Condition=\"'$(Configuration)'=='Release'\">_CRT_SECURE_NO_WARNINGS;WIN32;WIN64;NDEBUG;_CONSOLE;BUILDING_GENERATED_CODE;CLRNG_SINGLE_PRECISION;CL_HPP_TARGET_OPENCL_VERSION=120;CL_HPP_MINIMUM_OPENCL_VERSION=120;%(PreprocessorDefinitions)</PreprocessorDefinitions>" << std::endl;
    os << "\t\t\t<PreprocessorDefinitions Condition=\"'$(Configuration)'=='Debug'\">_CRT_SECURE_NO_WARNINGS;WIN32;WIN64;_DEBUG;_CONSOLE;BUILDING_GENERATED_CODE;CLRNG_SINGLE_PRECISION;CL_HPP_TARGET_OPENCL_VERSION=120;CL_HPP_MINIMUM_OPENCL_VERSION=120;%(PreprocessorDefinitions)</PreprocessorDefinitions>" << std::endl;
    os << "\t\t\t<AdditionalIncludeDirectories>opencl\\clRNG\\include;$(OPENCL_PATH)\\include;%(AdditionalIncludeDirectories)</AdditionalIncludeDirectories>" << std::endl;
    os << "\t\t</ClCompile>" << std::endl;

    // Add item definition for linking
    os << "\t\t<Link>" << std::endl;
    os << "\t\t\t<GenerateDebugInformation>true</GenerateDebugInformation>" << std::endl;
    os << "\t\t\t<EnableCOMDATFolding Condition=\"'$(Configuration)'=='Release'\">true</EnableCOMDATFolding>" << std::endl;
    os << "\t\t\t<OptimizeReferences Condition=\"'$(Configuration)'=='Release'\">true</OptimizeReferences>" << std::endl;
    os << "\t\t\t<SubSystem>Console</SubSystem>" << std::endl;
    os << "\t\t\t<AdditionalLibraryDirectories>$(OPENCL_PATH)\\lib\\x64;$(OPENCL_PATH)\\lib\\x86_64;%(AdditionalLibraryDirectories)</AdditionalLibraryDirectories>" << std::endl;
    os << "\t\t\t<AdditionalDependencies>OpenCL.lib;kernel32.lib;user32.lib;gdi32.lib;winspool.lib;comdlg32.lib;advapi32.lib;shell32.lib;ole32.lib;oleaut32.lib;uuid.lib;odbc32.lib;odbccp32.lib;%(AdditionalDependencies)</AdditionalDependencies>" << std::endl;
    os << "\t\t</Link>" << std::endl;
}
//--------------------------------------------------------------------------
void Backend::genMSBuildCompileModule(const std::string &moduleName, std::ostream &os) const
{
    os << "\t\t<ClCompile Include=\"" << moduleName << ".cc\" />" << std::endl;
}
//--------------------------------------------------------------------------
void Backend::genMSBuildImportTarget(std::ostream &os) const
{
    os << "\t<ItemGroup Label=\"clRNG\">" << std::endl;
    const std::array<std::string, 4> clrngItems{{ "clRNG.c", "private.c", "lfsr113.c", "philox432.c" }};
    for (const auto& clrngItem : clrngItems) {
        os << "\t\t<ClCompile Include=\"opencl\\clRNG\\" << clrngItem << "\" />" << std::endl;
    }
    os << "\t</ItemGroup>" << std::endl;
}
//--------------------------------------------------------------------------
std::vector<filesystem::path> Backend::getFilesToCopy(const ModelSpecMerged &) const
{
    const auto opencl = filesystem::path("opencl");
    const auto clRNG = opencl / "clRNG";
    const auto clRNGInclude = clRNG / "include" / "clRNG";
    const auto clRNGIncludePrivate = clRNGInclude / "private";
    const auto clRNGIncludePrivateRandom123 = clRNGIncludePrivate / "Random123";
    return {opencl / "cl2.hpp",
            
            clRNG / "lfsr113.c",
            clRNG / "clRNG.c",
            clRNG / "private.h",
            clRNG / "philox432.c",
            clRNG / "modularHost.c.h",
            clRNG / "private.c",

            clRNGInclude / "lfsr113.h",
            clRNGInclude / "clRNG.h",
            clRNGInclude / "clRNG.clh",
            clRNGInclude / "lfsr113.clh",
            clRNGInclude / "philox432.h",
            clRNGInclude / "philox432.clh",

            clRNGIncludePrivate / "philox432.c.h",
            clRNGIncludePrivate / "modular.c.h",
            clRNGIncludePrivate / "lfsr113.c.h",
            clRNGIncludePrivate / "device" / "philox432.c.h",
            clRNGIncludePrivate / "device" / "modular.c.h",
            clRNGIncludePrivate / "device" / "lfsr113.c.h",

            clRNGIncludePrivateRandom123 / "array.h",
            clRNGIncludePrivateRandom123 / "philox.h",
            clRNGIncludePrivateRandom123 / "features" / "clangfeatures.h",
            clRNGIncludePrivateRandom123 / "features" / "compilerfeatures.h",
            clRNGIncludePrivateRandom123 / "features" / "gccfeatures.h",
            clRNGIncludePrivateRandom123 / "features" / "msvcfeatures.h",
            clRNGIncludePrivateRandom123 / "features" / "open64features.h",
            clRNGIncludePrivateRandom123 / "features" / "openclfeatures.h",
            clRNGIncludePrivateRandom123 / "features" / "sse.h"};
}
//--------------------------------------------------------------------------
Backend::MemorySpaces Backend::getMergedGroupMemorySpaces(const ModelSpecMerged &) const
{
    return {};
}
//--------------------------------------------------------------------------
void Backend::genCurrentSpikePush(CodeStream &os, const NeuronGroupInternal &ng, bool spikeEvent) const
{
    if (!(ng.getSpikeLocation() & VarLocation::ZERO_COPY)) {
        // Is delay required
        const bool delayRequired = spikeEvent ?
            ng.isDelayRequired() :
            (ng.isTrueSpikeRequired() && ng.isDelayRequired());

        const char* spikeCntPrefix = spikeEvent ? "glbSpkCntEvnt" : "glbSpkCnt";
        const char* spikePrefix = spikeEvent ? "glbSpkEvnt" : "glbSpk";

        if (delayRequired) {
            os << "CHECK_OPENCL_ERRORS(commandQueue.enqueueWriteBuffer(d_" << spikeCntPrefix << ng.getName();
            os << ", CL_TRUE";
            os << ", spkQuePtr" << ng.getName() << " * sizeof(unsigned int)";
            os << ", sizeof(unsigned int)";
            os << ", &" << spikeCntPrefix << ng.getName() << "[spkQuePtr" << ng.getName() << "]));" << std::endl;

            os << "if(" << spikeCntPrefix << ng.getName() << "[spkQuePtr" << ng.getName() << "] > 0)";            
            {
                CodeStream::Scope b(os);
                os << "CHECK_OPENCL_ERRORS(commandQueue.enqueueWriteBuffer(d_" << spikePrefix << ng.getName();
                os << ", CL_TRUE";
                os << ", spkQuePtr" << ng.getName() << " * " << ng.getNumNeurons() << " * sizeof(unsigned int)";
                os << ", " << spikeCntPrefix << ng.getName() << "[spkQuePtr" << ng.getName() << "] * sizeof(unsigned int)";
                os << ", &" << spikePrefix << ng.getName() << "[spkQuePtr" << ng.getName() << " * " << ng.getNumNeurons() << "]));" << std::endl;
            }
        }
        else {
            os << "CHECK_OPENCL_ERRORS(commandQueue.enqueueWriteBuffer(d_" << spikeCntPrefix << ng.getName();
            os << ", CL_TRUE";
            os << ", 0";
            os << ", sizeof(unsigned int)";
            os << ", " << spikeCntPrefix << ng.getName() << "));" << std::endl;

            os << "if(" << spikeCntPrefix << ng.getName() << "[0] > 0)";
            {
                CodeStream::Scope b(os);
                os << "CHECK_OPENCL_ERRORS(commandQueue.enqueueWriteBuffer(d_" << spikePrefix << ng.getName();
                os << ", CL_TRUE";
                os << ", 0";
                os << ", " << spikeCntPrefix << ng.getName() << "[0] * sizeof(unsigned int)";
                os << ", " << spikePrefix << ng.getName() << "));" << std::endl;
             }
        }
    }
}
//--------------------------------------------------------------------------
void Backend::genCurrentSpikePull(CodeStream &os, const NeuronGroupInternal &ng, bool spikeEvent) const
{
    if (!(ng.getSpikeLocation() & VarLocation::ZERO_COPY)) {
        // Is delay required
        const bool delayRequired = spikeEvent ?
            ng.isDelayRequired() :
            (ng.isTrueSpikeRequired() && ng.isDelayRequired());

        const char* spikeCntPrefix = spikeEvent ? "glbSpkCntEvnt" : "glbSpkCnt";
        const char* spikePrefix = spikeEvent ? "glbSpkEvnt" : "glbSpk";

        if (delayRequired) {
            os << "CHECK_OPENCL_ERRORS(commandQueue.enqueueReadBuffer(d_" << spikeCntPrefix << ng.getName();
            os << ", CL_TRUE";
            os << ", spkQuePtr" << ng.getName() << " * sizeof(unsigned int)";
            os << ", sizeof(unsigned int)";
            os << ", &" << spikeCntPrefix << ng.getName() << "[spkQuePtr" << ng.getName() << "]));" << std::endl;

            os << "if(" << spikeCntPrefix << ng.getName() << "[spkQuePtr" << ng.getName() << "] > 0)";
            {
                CodeStream::Scope b(os);
                os << "CHECK_OPENCL_ERRORS(commandQueue.enqueueReadBuffer(d_" << spikePrefix << ng.getName();
                os << ", CL_TRUE";
                os << ", spkQuePtr" << ng.getName() << " * " << ng.getNumNeurons() << " * sizeof(unsigned int)";
                os << ", " << spikeCntPrefix << ng.getName() << "[spkQuePtr" << ng.getName() << "] * sizeof(unsigned int)";
                os << ", &" << spikePrefix << ng.getName() << "[spkQuePtr" << ng.getName() << " * " << ng.getNumNeurons() << "]));" << std::endl;
            }
        }
        else {
            os << "CHECK_OPENCL_ERRORS(commandQueue.enqueueReadBuffer(d_" << spikeCntPrefix << ng.getName();
            os << ", CL_TRUE";
            os << ", 0";
            os << ", sizeof(unsigned int)";
            os << ", " << spikeCntPrefix << ng.getName() << "));" << std::endl;

            os << "if(" << spikeCntPrefix << ng.getName() << "[0] > 0)";
            {
                CodeStream::Scope b(os);
                os << "CHECK_OPENCL_ERRORS(commandQueue.enqueueReadBuffer(d_" << spikePrefix << ng.getName();
                os << ", CL_TRUE";
                os << ", 0";
                os << ", " << spikeCntPrefix << ng.getName() << "[0] * sizeof(unsigned int)";
                os << ", " << spikePrefix << ng.getName() << "));" << std::endl;
            }
        }
    }
}
//--------------------------------------------------------------------------
void Backend::genAtomicAddFloat(CodeStream &os, const std::string &memoryType) const
{
    os << "inline void atomic_add_f_" << memoryType << "(volatile __" << memoryType << " float *source, const float operand)";
    {
        CodeStream::Scope b(os);

        // If device is NVIDIA running an NVIDIA platoform, insert PTX code for fire-and-forget floating point atomic add
        // https://github.com/openai/blocksparse/blob/master/src/ew_op_gpu.h#L648-L652
        if(isChosenDeviceNVIDIA() && isChosenPlatformNVIDIA()) {
            const std::string space = (memoryType == "global") ? "global" : "shared";
            os << "asm volatile(\"red." << space << ".add.f32[%0], %1;\" :: \"l\"(source), \"f\"(operand));" << std::endl;
        }
        // Otherwise use atomic_cmpxchg-based solution
        else {
            os << "union { unsigned int intVal; float floatVal; } newVal;" << std::endl;
            os << "union { unsigned int intVal; float floatVal; } prevVal;" << std::endl;
            os << "do";
            {
                CodeStream::Scope b(os);
                os << "prevVal.floatVal = *source;" << std::endl;
                os << "newVal.floatVal = prevVal.floatVal + operand;" << std::endl;
            }
            os << "while (atomic_cmpxchg((volatile __" << memoryType << " unsigned int *)source, prevVal.intVal, newVal.intVal) != prevVal.intVal);" << std::endl;
        }
    }

    os << std::endl;
}
//--------------------------------------------------------------------------
void Backend::genKernelDimensions(CodeStream &os, Kernel kernel, size_t numThreads) const
{
    // Calculate global and local work size
    const size_t numOfWorkGroups = ceilDivide(numThreads, getKernelBlockSize(kernel));
    os << "const cl::NDRange globalWorkSize(" << (getKernelBlockSize(kernel) * numOfWorkGroups) << ", 1);" << std::endl;
    os << "const cl::NDRange localWorkSize(" << getKernelBlockSize(kernel) << ", 1);" << std::endl;
}
//--------------------------------------------------------------------------
void Backend::genKernelPreamble(CodeStream &os, const ModelSpecMerged &modelMerged) const
{
    const ModelSpecInternal &model = modelMerged.getModel();
    const std::string precision = model.getPrecision();

    // **YUCK** OpenCL doesn't let you include C99 system header so, instead, 
    // manually define C99 types in terms of OpenCL types (whose sizes are guaranteed)
    os << "// ------------------------------------------------------------------------" << std::endl;
    os << "// C99 sized types" << std::endl;
    os << "typedef uchar uint8_t;" << std::endl;
    os << "typedef ushort uint16_t;" << std::endl;
    os << "typedef uint uint32_t;" << std::endl;
    os << "typedef ulong uint64_t;" << std::endl;
    os << "typedef char int8_t;" << std::endl;
    os << "typedef short int16_t;" << std::endl;
    os << "typedef int int32_t;" << std::endl;
    os << "typedef long int64_t;" << std::endl;
    os << std::endl;

    // Include clRNG headers in kernel
    os << "#define CLRNG_SINGLE_PRECISION" << std::endl;
    os << "#include <clRNG/lfsr113.clh>" << std::endl;
    os << "#include <clRNG/philox432.clh>" << std::endl;

    os << "typedef " << precision << " scalar;" << std::endl;
    os << "#define DT " << model.scalarExpr(model.getDT()) << std::endl;
    os << "#define SUPPORT_CODE_FUNC" << std::endl;
    genTypeRange(os, model.getTimePrecision(), "TIME");

    // Generate non-uniform generators for each supported RNG type
    os << "// ------------------------------------------------------------------------" << std::endl;
    os << "// Non-uniform generators" << std::endl;
    const std::array<std::string, 2> rngs{{"Lfsr113", "Philox432"}};
    for(const std::string &r : rngs) {
        os << "inline " << precision << " exponentialDist" << r << "(clrng" << r << "Stream *rng)";
        {
            CodeStream::Scope b(os);
            os << "while (true)";
            {
                CodeStream::Scope b(os);
                os << "const " << precision << " u = clrng" << r << "RandomU01(rng);" << std::endl;
                os << "if (u != " << model.scalarExpr(0.0) << ")";
                {
                    CodeStream::Scope b(os);
                    os << "return -log(u);" << std::endl;
                }
            }
        }
        os << std::endl;

        // Box-Muller algorithm based on https://www.johndcook.com/SimpleRNG.cpp
        os << "inline " << precision << " normalDist" << r << "(clrng" << r << "Stream *rng)";
        {
            CodeStream::Scope b(os);
            const std::string pi = (model.getPrecision() == "float") ? "M_PI_F" : "M_PI";
            os << "const " << precision << " u1 = clrng" << r << "RandomU01(rng);" << std::endl;
            os << "const " << precision << " u2 = clrng" << r << "RandomU01(rng);" << std::endl;
            os << "const " << precision << " r = sqrt(" << model.scalarExpr(-2.0) << " * log(u1));" << std::endl;
            os << "const " << precision << " theta = " << model.scalarExpr(2.0) << " * " << pi << " * u2;" << std::endl;
            os << "return r * sin(theta);" << std::endl;
        }
        os << std::endl;

        os << "inline " << precision << " logNormalDist" << r << "(clrng" << r << "Stream *rng, " << precision << " mean," << precision << " stddev)" << std::endl;
        {
            CodeStream::Scope b(os);
            os << "return exp(mean + (stddev * normalDist" << r << "(rng)));" << std::endl;
        }
        os << std::endl;

        // Generate gamma-distributed variates using Marsaglia and Tsang's method
        // G. Marsaglia and W. Tsang. A simple method for generating gamma variables. ACM Transactions on Mathematical Software, 26(3):363-372, 2000.
        os << "inline " << precision << " gammaDistInternal" << r << "(clrng" << r << "Stream *rng, " << precision << " c, " << precision << " d)" << std::endl;
        {
            CodeStream::Scope b(os);
            os << "" << precision << " x, v, u;" << std::endl;
            os << "while (true)";
            {
                CodeStream::Scope b(os);
                os << "do";
                {
                    CodeStream::Scope b(os);
                    os << "x = normalDist" << r << "(rng);" << std::endl;
                    os << "v = " << model.scalarExpr(1.0) << " + c*x;" << std::endl;
                }
                os << "while (v <= " << model.scalarExpr(0.0) << ");" << std::endl;
                os << std::endl;
                os << "v = v*v*v;" << std::endl;
                os << "do";
                {
                    CodeStream::Scope b(os);
                    os << "u = clrng" << r << "RandomU01(rng);" << std::endl;
                }
                os << "while (u == " << model.scalarExpr(1.0) << ");" << std::endl;
                os << std::endl;
                os << "if (u < " << model.scalarExpr(1.0) << " - " << model.scalarExpr(0.0331) << "*x*x*x*x) break;" << std::endl;
                os << "if (log(u) < " << model.scalarExpr(0.5) << "*x*x + d*(" << model.scalarExpr(1.0) << " - v + log(v))) break;" << std::endl;
            }
            os << std::endl;
            os << "return d*v;" << std::endl;
        }
        os << std::endl;

        os << "inline " << precision << " gammaDist" << r << "(clrng" << r << "Stream *rng, " << precision << " a)" << std::endl;
        {
            CodeStream::Scope b(os);
            os << "if (a > 1)" << std::endl;
            {
                CodeStream::Scope b(os);
                os << "const " << precision << " u = clrng" << r << "RandomU01 (rng);" << std::endl;
                os << "const " << precision << " d = (" << model.scalarExpr(1.0) << " + a) - " << model.scalarExpr(1.0) << " / " << model.scalarExpr(3.0) << ";" << std::endl;
                os << "const " << precision << " c = (" << model.scalarExpr(1.0) << " / " << model.scalarExpr(3.0) << ") / sqrt(d);" << std::endl;
                os << "return gammaDistInternal" << r << "(rng, c, d) * pow(u, " << model.scalarExpr(1.0) << " / a);" << std::endl;
            }
            os << "else" << std::endl;
            {
                CodeStream::Scope b(os);
                os << "const " << precision << " d = a - " << model.scalarExpr(1.0) << " / " << model.scalarExpr(3.0) << ";" << std::endl;
                os << "const " << precision << " c = (" << model.scalarExpr(1.0) << " / " << model.scalarExpr(3.0) << ") / sqrt(d);" << std::endl;
                os << "return gammaDistInternal" << r << "(rng, c, d);" << std::endl;
            }
        }
        os << std::endl;
    }
}
//--------------------------------------------------------------------------
void Backend::genBuildProgramFlagsString(CodeStream &os) const
{
    os << "const std::string buildProgramFlags = \"-cl-std=CL1.2 -I \" + getAbsoluteCodePath() + \"/opencl/clRNG/include";
    if(getPreferences().optimizeCode) {
        os << " -cl-fast-relaxed-math";
    }
    os << "\";" << std::endl;
}
//--------------------------------------------------------------------------
void Backend::genPostKernelFlush(CodeStream &os) const
{
    if(isChosenDeviceAMD() && !getPreferences<Preferences>().disableAMDFlush) {
        os << "CHECK_OPENCL_ERRORS(commandQueue.flush());" << std::endl;
    }
}
//--------------------------------------------------------------------------
void Backend::divideKernelStreamInParts(CodeStream &os, const std::stringstream &kernelCode, size_t partLength) const
{
    const std::string kernelStr = kernelCode.str();
    const size_t parts = ceilDivide(kernelStr.length(), partLength);
    for(size_t i = 0; i < parts; i++) {
        os << "R\"(" << kernelStr.substr(i * partLength, partLength) << ")\"" << std::endl;
    }
}
//--------------------------------------------------------------------------
bool Backend::isChosenDeviceAMD() const
{
    // **YUCK** this is a horrible test but vendor IDs are not consistent 
    // and I have seen "AMD" and "Advanced Micro Devices, Inc."
    const std::string device = m_ChosenDevice.getInfo<CL_DEVICE_VENDOR>();
    return ((device.find("AMD") != std::string::npos)
            || (device.find("Advanced Micro Devices") != std::string::npos));
}
//--------------------------------------------------------------------------
bool Backend::isChosenDeviceNVIDIA() const
{
    // **YUCK** this is a horrible test but vendor IDs are not consistant 
    // and I have seen "NVIDIA" and "NVIDIA corporation"
    const std::string device = m_ChosenDevice.getInfo<CL_DEVICE_VENDOR>();
    return (device.find("NVIDIA") != std::string::npos);
}
//--------------------------------------------------------------------------
bool Backend::isChosenPlatformNVIDIA() const
{
    const std::string platform = m_ChosenPlatform.getInfo<CL_PLATFORM_NAME>();
    return (platform.find("NVIDIA") != std::string::npos);
}
} // namespace OpenCL
} // namespace CodeGenerator<|MERGE_RESOLUTION|>--- conflicted
+++ resolved
@@ -673,12 +673,9 @@
 //--------------------------------------------------------------------------
 void Backend::genInit(CodeStream &os, const ModelSpecMerged &modelMerged, MemorySpaces&,
                       HostHandler preambleHandler, NeuronInitGroupMergedHandler localNGHandler, SynapseDenseInitGroupMergedHandler sgDenseInitHandler,
-<<<<<<< HEAD
                       SynapseConnectivityInitMergedGroupHandler sgSparseRowConnectHandler, SynapseConnectivityInitMergedGroupHandler sgSparseColConnectHandler, 
-=======
-                      SynapseConnectivityInitMergedGroupHandler sgSparseConnectHandler, SynapseConnectivityInitMergedGroupHandler sgKernelInitHandler, 
->>>>>>> a1684b09
-                      SynapseSparseInitGroupMergedHandler sgSparseInitHandler, HostHandler initPushEGPHandler, HostHandler initSparsePushEGPHandler) const
+                      SynapseSparseInitGroupMergedHandler sgSparseInitHandler, SynapseConnectivityInitMergedGroupHandler sgKernelInitHandler,
+                      HostHandler initPushEGPHandler, HostHandler initSparsePushEGPHandler) const
 {
     // Generate reset kernel to be run before the neuron kernel
     const ModelSpecInternal &model = modelMerged.getModel();
@@ -750,14 +747,9 @@
     {
         CodeStream::Scope b(initializeKernels);
         initializeKernels << "const unsigned int id = get_global_id(0);" << std::endl;
-<<<<<<< HEAD
         genInitializeKernel(initializeKernels, kernelSubs, modelMerged, localNGHandler, sgDenseInitHandler, 
-                            sgSparseRowConnectHandler, sgSparseColConnectHandler, idInitStart);
-=======
-        genInitializeKernel(initializeKernels, kernelSubs, modelMerged, localNGHandler, 
-                            sgDenseInitHandler, sgSparseConnectHandler, 
+                            sgSparseRowConnectHandler, sgSparseColConnectHandler,
                             sgKernelInitHandler, idInitStart);
->>>>>>> a1684b09
     }
     const size_t numStaticInitThreads = idInitStart;
 
