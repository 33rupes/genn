--- conflicted
+++ resolved
@@ -1056,37 +1056,21 @@
 //--------------------------------------------------------------------------
 void Backend::genMakefilePreamble(std::ostream& os) const
 {
-<<<<<<< HEAD
-	os << "LIBS := " << "-lOpenCL" << std::endl;
-	os << "INCL := " << "-I$(OPENCL_PATH)/include" << std::endl;
-	os << "LINKFLAGS := " << "-shared" << std::endl;
-	os << "CXXFLAGS := " << "-c -fPIC -std=c++11 -MMD -MP" << std::endl;
-=======
     os << "LIBS := " << "-lOpenCL" << std::endl;
     os << "INCL := " << "-I$(OPENCL_PATH)/include" << std::endl;
     os << "LINKFLAGS := " << "-shared" << std::endl;
     os << "CXXFLAGS := " << "-c -fPIC -std=c++11 -MMD -MP" << std::endl;
->>>>>>> d3acdd24
 }
 //--------------------------------------------------------------------------
 void Backend::genMakefileLinkRule(std::ostream& os) const
 {
-<<<<<<< HEAD
-	os << "\t@$(CXX) $(LINKFLAGS) -o $@ $(OBJECTS) $(LIBS)" << std::endl;
-=======
     os << "\t@$(CXX) $(LINKFLAGS) -o $@ $(OBJECTS) $(LIBS)" << std::endl;
->>>>>>> d3acdd24
 }
 //--------------------------------------------------------------------------
 void Backend::genMakefileCompileRule(std::ostream& os) const
 {
-<<<<<<< HEAD
-	os << "%.o: %.cc" << std::endl;
-	os << "\t@$(CXX) $(CXXFLAGS) $(INCL) -o $@ $<" << std::endl;
-=======
     os << "%.o: %.cc" << std::endl;
     os << "\t@$(CXX) $(CXXFLAGS) $(INCL) -o $@ $<" << std::endl;
->>>>>>> d3acdd24
 }
 //--------------------------------------------------------------------------
 void Backend::genMSBuildConfigProperties(std::ostream& os) const
