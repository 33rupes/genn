#include "neuronGroup.h"

// Standard includes
#include <algorithm>
#include <cmath>

// GeNN includes
#include "currentSourceInternal.h"
#include "logging.h"
#include "neuronGroupInternal.h"
#include "synapseGroupInternal.h"
#include "gennUtils.h"

// ------------------------------------------------------------------------
// Anonymous namespace
// ------------------------------------------------------------------------
namespace
{
template<typename T, typename M>
bool checkCompatibleUnordered(const std::vector<T> &ours, std::vector<T> &others, M canMerge)
{
     // If both groups have the same number
    if(ours.size() == others.size()) {
        // Loop through our groups
        for(const auto a : ours) {
            // If a compatible group can be found amongst the other vector, remove it
            const auto b = std::find_if(others.cbegin(), others.cend(),
                                        [a, canMerge](T b)
                                        {
                                            return canMerge(a, b);
                                        });
            if(b != others.cend()) {
                others.erase(b);
            }
            // Otherwise, these can't be merged - return false
            else {
                return false;
            }
        }

        return true;
    }
    else {
        return false;
    }
}
}   // Anonymous namespace

// ------------------------------------------------------------------------
// NeuronGroup
// ------------------------------------------------------------------------
void NeuronGroup::setVarLocation(const std::string &varName, VarLocation loc)
{
    m_VarLocation[getNeuronModel()->getVarIndex(varName)] = loc;
}
//----------------------------------------------------------------------------
void NeuronGroup::setExtraGlobalParamLocation(const std::string &paramName, VarLocation loc)
{
    const size_t extraGlobalParamIndex = getNeuronModel()->getExtraGlobalParamIndex(paramName);
    if(!Utils::isTypePointer(getNeuronModel()->getExtraGlobalParams()[extraGlobalParamIndex].type)) {
        throw std::runtime_error("Only extra global parameters with a pointer type have a location");
    }
    m_ExtraGlobalParamLocation[extraGlobalParamIndex] = loc;
}
//----------------------------------------------------------------------------
VarLocation NeuronGroup::getVarLocation(const std::string &varName) const
{
    return m_VarLocation[getNeuronModel()->getVarIndex(varName)];
}
//----------------------------------------------------------------------------
VarLocation NeuronGroup::getExtraGlobalParamLocation(const std::string &paramName) const
{
    return m_ExtraGlobalParamLocation[getNeuronModel()->getExtraGlobalParamIndex(paramName)];
}
//----------------------------------------------------------------------------
bool NeuronGroup::isSpikeTimeRequired() const
{
    // If any INCOMING synapse groups require POSTSYNAPTIC spike times, return true
    if(std::any_of(getInSyn().cbegin(), getInSyn().cend(),
        [](SynapseGroup *sg){ return sg->getWUModel()->isPostSpikeTimeRequired(); }))
    {
        return true;
    }

    // If any OUTGOING synapse groups require PRESYNAPTIC spike times, return true
    if(std::any_of(getOutSyn().cbegin(), getOutSyn().cend(),
        [](SynapseGroup *sg){ return sg->getWUModel()->isPreSpikeTimeRequired(); }))
    {
        return true;
    }

    return false;
}
//----------------------------------------------------------------------------
bool NeuronGroup::isTrueSpikeRequired() const
{
    // If any OUTGOING synapse groups require true spikes, return true
    if(std::any_of(getOutSyn().cbegin(), getOutSyn().cend(),
        [](SynapseGroupInternal *sg){ return sg->isTrueSpikeRequired(); }))
    {
        return true;
    }

    // If any INCOMING synapse groups require postsynaptic learning, return true
    if(std::any_of(getInSyn().cbegin(), getInSyn().cend(),
        [](SynapseGroupInternal *sg){ return !sg->getWUModel()->getLearnPostCode().empty(); }))
    {
        return true;
    }

    return false;
}
//----------------------------------------------------------------------------
bool NeuronGroup::isSpikeEventRequired() const
{
     // Spike like events are required if any OUTGOING synapse groups require spike like events
    return std::any_of(getOutSyn().cbegin(), getOutSyn().cend(),
                       [](SynapseGroupInternal *sg){ return sg->isSpikeEventRequired(); });
}
//----------------------------------------------------------------------------
bool NeuronGroup::isZeroCopyEnabled() const
{
    // If any bits of spikes require zero-copy return true
    if((m_SpikeLocation & VarLocation::ZERO_COPY) || (m_SpikeEventLocation & VarLocation::ZERO_COPY) || (m_SpikeTimeLocation & VarLocation::ZERO_COPY)) {
        return true;
    }

    // If there are any variables implemented in zero-copy mode return true
    if(std::any_of(m_VarLocation.begin(), m_VarLocation.end(),
        [](VarLocation loc){ return (loc & VarLocation::ZERO_COPY); }))
    {
        return true;
    }

    return false;
}
//----------------------------------------------------------------------------
bool NeuronGroup::isSimRNGRequired() const
{
    // Returns true if any parts of the neuron code require an RNG
    if(Utils::isRNGRequired(getNeuronModel()->getSimCode())
        || Utils::isRNGRequired(getNeuronModel()->getThresholdConditionCode())
        || Utils::isRNGRequired(getNeuronModel()->getResetCode()))
    {
        return true;
    }

    // Return true if any current sources require an RNG for simulation
    if(std::any_of(m_CurrentSources.cbegin(), m_CurrentSources.cend(),
        [](const CurrentSourceInternal *cs){ return cs->isSimRNGRequired(); }))
    {
        return true;
    }

    // Return true if any of the incoming synapse groups require an RNG in their postsynaptic model
    // **NOTE** these are included as they are simulated in the neuron kernel/function
    return std::any_of(getInSyn().cbegin(), getInSyn().cend(),
                       [](const SynapseGroupInternal *sg)
                       {
                           return (Utils::isRNGRequired(sg->getPSModel()->getApplyInputCode()) ||
                                   Utils::isRNGRequired(sg->getPSModel()->getDecayCode()));
                       });
}
//----------------------------------------------------------------------------
bool NeuronGroup::isInitRNGRequired() const
{
    // If initialising the neuron variables require an RNG, return true
    if(Utils::isRNGRequired(m_VarInitialisers)) {
        return true;
    }

    // Return true if any current sources require an RNG for initialisation
    if(std::any_of(m_CurrentSources.cbegin(), m_CurrentSources.cend(),
        [](const CurrentSourceInternal *cs){ return cs->isInitRNGRequired(); }))
    {
        return true;
    }

    // Return true if any of the incoming synapse groups have state variables which require an RNG to initialise
    // **NOTE** these are included here as they are initialised in neuron initialisation threads
    return std::any_of(getInSyn().cbegin(), getInSyn().cend(),
                       [](const SynapseGroupInternal *sg){ return sg->isPSInitRNGRequired(); });
}
//----------------------------------------------------------------------------
void NeuronGroup::injectCurrent(CurrentSourceInternal *src)
{
    m_CurrentSources.push_back(src);
}
//----------------------------------------------------------------------------
void NeuronGroup::checkNumDelaySlots(unsigned int requiredDelay)
{
    if (requiredDelay >= getNumDelaySlots())
    {
        m_NumDelaySlots = requiredDelay + 1;
    }
}
//----------------------------------------------------------------------------
void NeuronGroup::updatePreVarQueues(const std::string &code)
{
    updateVarQueues(code, "_pre");
}
//----------------------------------------------------------------------------
void NeuronGroup::updatePostVarQueues(const std::string &code)
{
    updateVarQueues(code, "_post");
}
//----------------------------------------------------------------------------
void NeuronGroup::initDerivedParams(double dt)
{
    auto derivedParams = getNeuronModel()->getDerivedParams();

    // Reserve vector to hold derived parameters
    m_DerivedParams.reserve(derivedParams.size());

    // Loop through derived parameters
    for(const auto &d : derivedParams) {
        m_DerivedParams.push_back(d.func(m_Params, dt));
    }

    // Initialise derived parameters for variable initialisers
    for(auto &v : m_VarInitialisers) {
        v.initDerivedParams(dt);
    }
}
//----------------------------------------------------------------------------
void NeuronGroup::mergeIncomingPSM(bool merge)
{
    // Create a copy of this neuron groups incoming synapse populations
    std::vector<SynapseGroupInternal*> inSyn = getInSyn();

    // Loop through un-merged incoming synapse populations
    for(unsigned int i = 0; !inSyn.empty(); i++) {
        // Remove last element from vector
        SynapseGroupInternal *a = inSyn.back();
        inSyn.pop_back();

        // Add A to vector of merged incoming synape populations - initially only merged with itself
        m_MergedInSyn.emplace_back(a, std::vector<SynapseGroupInternal*>{a});

        // Continue if merging of postsynaptic models is disabled
        if(!merge) {
            continue;
        }

        // Continue if postsynaptic model has any variables
        // **NOTE** many models with variables would work fine, but nothing stops
        // initialisers being used to configure PS models to behave totally different
        if(!a->getPSVarInitialisers().empty()) {
            continue;
        }

        // Create a name for mmerged
        const std::string mergedPSMName = "Merged" + std::to_string(i) + "_" + getName();

        // Loop through remainder of incoming synapse populations
        for(auto b = inSyn.begin(); b != inSyn.end();) {
            // If synapse population b has the same model type as a and; their varmodes, parameters and derived parameters match
<<<<<<< HEAD
            if(typeid((*b)->getPSModel()).hash_code() == aModelTypeHash
                && a->getInSynLocation() == (*b)->getInSynLocation()
                && a->getMaxDendriticDelayTimesteps() == (*b)->getMaxDendriticDelayTimesteps()
                && std::equal(aParamsBegin, aParamsEnd, (*b)->getPSParams().cbegin())
                && std::equal(aDerivedParamsBegin, aDerivedParamsEnd, (*b)->getPSDerivedParams().cbegin()))
            {
                LOGD_GENN << "Merging '" << (*b)->getName() << "' with '" << a->getName() << "' into '" << mergedPSMName << "'";
=======
            if(a->canPSBeLinearlyCombined(**b)) {
                LOGD << "Merging '" << (*b)->getName() << "' with '" << a->getName() << "' into '" << mergedPSMName << "'";
>>>>>>> 417e19e7

                // Add to list of merged synapses
                m_MergedInSyn.back().second.push_back(*b);

                // Set b's merge target to our unique name
                (*b)->setPSModelMergeTarget(mergedPSMName);

                // Remove from temporary vector
                b = inSyn.erase(b);
            }
            // Otherwise, advance to next synapse group
            else {
                LOGD_GENN << "Unable to merge '" << (*b)->getName() << "' with '" << a->getName() << "'";
                ++b;
            }
        }

        // If synapse group A was successfully merged with anything, set it's merge target to the unique name
        if(m_MergedInSyn.back().second.size() > 1) {
            a->setPSModelMergeTarget(mergedPSMName);
        }
    }
}
//----------------------------------------------------------------------------
std::vector<SynapseGroupInternal*> NeuronGroup::getInSynWithPostCode() const
{
    std::vector<SynapseGroupInternal*> vec;
    std::copy_if(getInSyn().cbegin(), getInSyn().cend(), std::back_inserter(vec),
                 [](SynapseGroupInternal *sg){ return !sg->getWUModel()->getPostSpikeCode().empty(); });
    return vec;
}
//----------------------------------------------------------------------------
std::vector<SynapseGroupInternal*> NeuronGroup::getOutSynWithPreCode() const
{
    std::vector<SynapseGroupInternal*> vec;
    std::copy_if(getOutSyn().cbegin(), getOutSyn().cend(), std::back_inserter(vec),
                 [](SynapseGroupInternal *sg){ return !sg->getWUModel()->getPreSpikeCode().empty(); });
    return vec;
}
//----------------------------------------------------------------------------
void NeuronGroup::addSpkEventCondition(const std::string &code, SynapseGroupInternal *synapseGroup)
{
    const auto *wu = synapseGroup->getWUModel();

    // Determine if any EGPs are required by threshold code
    const auto wuEGPs = wu->getExtraGlobalParams();
    const bool egpInThresholdCode = std::any_of(wuEGPs.cbegin(), wuEGPs.cend(),
                                                [&code](const Snippet::Base::EGP &egp)
                                                {
                                                    return (code.find("$(" + egp.name + ")") != std::string::npos);
                                                });
    // Add threshold, support code, synapse group and whether egps are required to set
    m_SpikeEventCondition.emplace(code, wu->getSimSupportCode(), egpInThresholdCode, synapseGroup);
}
//----------------------------------------------------------------------------
bool NeuronGroup::isVarQueueRequired(const std::string &var) const
{
    // Return flag corresponding to variable
    return m_VarQueueRequired[getNeuronModel()->getVarIndex(var)];
}
//----------------------------------------------------------------------------
bool NeuronGroup::canBeMerged(const NeuronGroup &other) const
{
    if(getNeuronModel()->canBeMerged(other.getNeuronModel())
       && (getParams() == other.getParams())
       && (getDerivedParams() == other.getDerivedParams())
       && (isSpikeTimeRequired() == other.isSpikeTimeRequired())
       && (getSpikeEventCondition() == other.getSpikeEventCondition())
       && (isSpikeEventRequired() == other.isSpikeEventRequired())
       && (getNumDelaySlots() == other.getNumDelaySlots())
       && (m_VarQueueRequired == other.m_VarQueueRequired))
    {

        // Check if, by reshuffling, all current sources are compatible
        auto otherCurrentSources = other.getCurrentSources();
        if(!checkCompatibleUnordered(getCurrentSources(), otherCurrentSources,
                                     [](const CurrentSourceInternal *a, const CurrentSourceInternal *b)
                                     {
                                         return a->canBeMerged(*b);
                                     }))
        {
            return false;
        }

        // Check if, by reshuffling, all incoming synapse groups with post code are mergable
        auto otherInSynWithPostCode = other.getInSynWithPostCode();
        if(!checkCompatibleUnordered(getInSynWithPostCode(), otherInSynWithPostCode,
                                     [](const SynapseGroupInternal *a, SynapseGroupInternal *b)
                                     {
                                         return a->canWUPostBeMerged(*b);
                                     }))
        {
            return false;
        }

        // Check if, by reshuffling, all outgoing synapse groups with pre code are mergable
        auto otherOutSynWithPreCode = other.getOutSynWithPreCode();
        if(!checkCompatibleUnordered(getOutSynWithPreCode(), otherOutSynWithPreCode,
                                     [](const SynapseGroupInternal *a, SynapseGroupInternal *b)
                                     {
                                         return a->canWUPreBeMerged(*b);
                                     }))
        {
            return false;
        }

        // Check if, by reshuffling, all merged incoming synapses are compatible
        auto otherMergedInSyn = other.getMergedInSyn();
        if(!checkCompatibleUnordered(getMergedInSyn(), otherMergedInSyn,
                                     [](const std::pair<SynapseGroupInternal*, std::vector<SynapseGroupInternal*>> &a,
                                        const std::pair<SynapseGroupInternal*, std::vector<SynapseGroupInternal*>> &b)
                                     {
                                         return a.first->canPSBeMerged(*b.first);
                                     }))
        {
            return false;
        }

        return true;
    }

    return false;
}
//----------------------------------------------------------------------------
bool NeuronGroup::canInitBeMerged(const NeuronGroup &other) const
{
    if((isSpikeTimeRequired() == other.isSpikeTimeRequired())
       && (isSpikeEventRequired() == other.isSpikeEventRequired())
       && (getNumDelaySlots() == other.getNumDelaySlots())
       && (m_VarQueueRequired == other.m_VarQueueRequired)
       && (getNeuronModel()->getVars() == other.getNeuronModel()->getVars()))
    {
        // if any of the variable's initialisers can't be merged, return false
        for(size_t i = 0; i < getVarInitialisers().size(); i++) {
            if(!getVarInitialisers()[i].canBeMerged(other.getVarInitialisers()[i])) {
                return false;
            }
        }


        // If both groups have the same number of current sources
        auto otherCurrentSources = other.getCurrentSources();
        if(!checkCompatibleUnordered(getCurrentSources(), otherCurrentSources,
                                     [](const CurrentSourceInternal *a, const CurrentSourceInternal *b)
                                     {
                                         return a->canInitBeMerged(*b);
                                     }))
        {
            return false;
        }

        // Check if, by reshuffling, all incoming synapse groups with post code are mergable
        auto otherInSynWithPostCode = other.getInSynWithPostCode();
        if(!checkCompatibleUnordered(getInSynWithPostCode(), otherInSynWithPostCode,
                                     [](const SynapseGroupInternal *a, SynapseGroupInternal *b)
                                     {
                                         return a->canWUPostInitBeMerged(*b);
                                     }))
        {
            return false;
        }

        // Check if, by reshuffling, all outgoing synapse groups with pre code are mergable
        auto otherOutSynWithPreCode = other.getOutSynWithPreCode();
        if(!checkCompatibleUnordered(getOutSynWithPreCode(), otherOutSynWithPreCode,
                                     [](const SynapseGroupInternal *a, SynapseGroupInternal *b)
                                     {
                                         return a->canWUPreInitBeMerged(*b);
                                     }))
        {
            return false;
        }

        // If both groups have the same number of incoming synapse groups after merging
        auto otherMergedInSyn = other.getMergedInSyn();
        if(!checkCompatibleUnordered(getMergedInSyn(), otherMergedInSyn,
                                     [](const std::pair<SynapseGroupInternal*, std::vector<SynapseGroupInternal*>> &a,
                                        const std::pair<SynapseGroupInternal*, std::vector<SynapseGroupInternal*>> &b)
                                     {
                                         return a.first->canPSInitBeMerged(*b.first);
                                     }))
        {
            return false;
        }


        return true;
    }
    return false;
}
//----------------------------------------------------------------------------
void NeuronGroup::updateVarQueues(const std::string &code, const std::string &suffix)
{
    // Loop through variables
    const auto vars = getNeuronModel()->getVars();
    for(size_t i = 0; i < vars.size(); i++) {
        // If the code contains a reference to this variable, set corresponding flag
        if (code.find(vars[i].name + suffix) != std::string::npos) {
            m_VarQueueRequired[i] = true;
        }
    }
}
<|MERGE_RESOLUTION|>--- conflicted
+++ resolved
@@ -255,18 +255,8 @@
         // Loop through remainder of incoming synapse populations
         for(auto b = inSyn.begin(); b != inSyn.end();) {
             // If synapse population b has the same model type as a and; their varmodes, parameters and derived parameters match
-<<<<<<< HEAD
-            if(typeid((*b)->getPSModel()).hash_code() == aModelTypeHash
-                && a->getInSynLocation() == (*b)->getInSynLocation()
-                && a->getMaxDendriticDelayTimesteps() == (*b)->getMaxDendriticDelayTimesteps()
-                && std::equal(aParamsBegin, aParamsEnd, (*b)->getPSParams().cbegin())
-                && std::equal(aDerivedParamsBegin, aDerivedParamsEnd, (*b)->getPSDerivedParams().cbegin()))
-            {
+            if(a->canPSBeLinearlyCombined(**b)) {
                 LOGD_GENN << "Merging '" << (*b)->getName() << "' with '" << a->getName() << "' into '" << mergedPSMName << "'";
-=======
-            if(a->canPSBeLinearlyCombined(**b)) {
-                LOGD << "Merging '" << (*b)->getName() << "' with '" << a->getName() << "' into '" << mergedPSMName << "'";
->>>>>>> 417e19e7
 
                 // Add to list of merged synapses
                 m_MergedInSyn.back().second.push_back(*b);
