/*--------------------------------------------------------------------------
  Author: Thomas Nowotny
  
  Institute: Center for Computational Neuroscience and Robotics
  University of Sussex
  Falmer, Brighton BN1 9QJ, UK 
  
  email to:  T.Nowotny@sussex.ac.uk
  
  initial version: 2010-02-07
  
  --------------------------------------------------------------------------*/

//--------------------------------------------------------------------------
/*! \file generateCPU.cc 

  \brief Functions for generating code that will run the neuron and synapse simulations on the CPU. Part of the code generation section.

*/
//--------------------------------------------------------------------------

#include "generateCPU.h"
#include "global.h"
#include "utils.h"
#include "codeGenUtils.h"
#include "standardGeneratedSections.h"
#include "standardSubstitutions.h"
#include "codeStream.h"

#include <algorithm>
#include <typeinfo>

//-------------------------------------------------------------------------
// Anonymous namespace
//-------------------------------------------------------------------------
namespace
{
//-------------------------------------------------------------------------
/*!
  \brief Function for generating the CUDA synapse kernel code that handles presynaptic
  spikes or spike type events
*/
//-------------------------------------------------------------------------
void generate_process_presynaptic_events_code_CPU(
    CodeStream &os, //!< output stream for code
    const string &sgName,
    const SynapseGroup &sg,
    const string &postfix, //!< whether to generate code for true spikes or spike type events
    const string &ftype)
{
    bool evnt = postfix == "Evnt";

    if ((evnt && sg.isSpikeEventRequired()) || (!evnt && sg.isTrueSpikeRequired())) {
        const auto *wu = sg.getWUModel();

        // Detect spike events or spikes and do the update
        os << "// process presynaptic events: " << (evnt ? "Spike type events" : "True Spikes") << std::endl;
        if (sg.getSrcNeuronGroup()->isDelayRequired()) {
            os << "for (unsigned int i = 0; i < glbSpkCnt" << postfix << sg.getSrcNeuronGroup()->getName() << "[delaySlot]; i++)";
        }
        else {
            os << "for (unsigned int i = 0; i < glbSpkCnt" << postfix << sg.getSrcNeuronGroup()->getName() << "[0]; i++)";
        }
        {
            CodeStream::Scope b(os);

<<<<<<< HEAD
        // Create iteration context to iterate over the variables; derived and extra global parameters
        DerivedParamNameIterCtx wuDerivedParams(wu->getDerivedParams());
        ExtraGlobalParamNameIterCtx wuExtraGlobalParams(wu->getExtraGlobalParams());
        VarNameIterCtx wuVars(wu->getVars());
        VarNameIterCtx wuPreVars(wu->getPreVars());
        VarNameIterCtx wuPostVars(wu->getPostVars());
=======
            os << "const unsigned int ipre = glbSpk" << postfix << sg.getSrcNeuronGroup()->getName() << "[" << sg.getOffsetPre() << "i];" << std::endl;
>>>>>>> 98aebfdf

            if (sg.getMatrixType() & SynapseMatrixConnectivity::SPARSE) {
                if(sg.getMatrixType() & SynapseMatrixConnectivity::YALE) {
                    os << "const unsigned int npost = C" << sgName << ".indInG[ipre + 1] - C" << sgName << ".indInG[ipre];" << std::endl;
                }
                else {
                    os << "const unsigned int npost = C" << sgName << ".rowLength[ipre];" << std::endl;
                }
                os << "for (unsigned int j = 0; j < npost; j++)";
            }
            // Otherwise (DENSE or BITMASK)
            else {
                os << "for (unsigned int ipost = 0; ipost < " << sg.getTrgNeuronGroup()->getNumNeurons() << "; ipost++)";
            }
            {
                CodeStream::Scope b(os);
                if(sg.getMatrixType() & SynapseMatrixConnectivity::YALE) {
                    os << "const unsigned int ipost = C" << sgName << ".ind[C" << sgName << ".indInG[ipre] + j];" << std::endl;
                }
                else if(sg.getMatrixType() & SynapseMatrixConnectivity::RAGGED) {
                    // **TODO** seperate stride from max connections
                    os << "const unsigned int ipost = C" << sgName << ".ind[(ipre * " << sg.getMaxConnections() << ") + j];" << std::endl;
                }
                else if (sg.getMatrixType() & SynapseMatrixConnectivity::BITMASK) {
                    os << "const unsigned int gid = (ipre * " << sg.getTrgNeuronGroup()->getNumNeurons() << " + ipost);" << std::endl;
                }

                if (!wu->getSimSupportCode().empty()) {
                    os << " using namespace " << sgName << "_weightupdate_simCode;" << std::endl;
                }

<<<<<<< HEAD
        }
        else { // DENSE
            if (sg.getMatrixType() & SynapseMatrixWeight::INDIVIDUAL) {
                name_substitutions(wCode, "", wuVars.nameBegin, wuVars.nameEnd,
                                   sgName + "[ipre * " + to_string(sg.getTrgNeuronGroup()->getNumNeurons()) + " + ipost]");
            }
=======
                // Create iteration context to iterate over the variables; derived and extra global parameters
                DerivedParamNameIterCtx wuDerivedParams(wu->getDerivedParams());
                ExtraGlobalParamNameIterCtx wuExtraGlobalParams(wu->getExtraGlobalParams());
                VarNameIterCtx wuVars(wu->getVars());

                if (evnt) {
                    os << "if ";
                    if (sg.getMatrixType() & SynapseMatrixConnectivity::BITMASK) {
                        os << "((B(gp" << sgName << "[gid / 32], gid & 31)) && ";
                    }

                    // code substitutions ----
                    string eCode = wu->getEventThresholdConditionCode();
                    substitute(eCode, "$(id)", "n");
                    substitute(eCode, "$(t)", "t");
                    StandardSubstitutions::weightUpdateThresholdCondition(eCode, sg,
                                                                        wuDerivedParams, wuExtraGlobalParams,
                                                                        "ipre", "ipost", "",
                                                                        cpuFunctions, ftype);

                    // end code substitutions ----
                    os << "(" << eCode << ")";

                    if (sg.getMatrixType() & SynapseMatrixConnectivity::BITMASK) {
                        os << ")";
                    }
                    os << CodeStream::OB(2041);
                }
                else if (sg.getMatrixType() & SynapseMatrixConnectivity::BITMASK) {
                    os << "if (B(gp" << sgName << "[gid / 32], gid & 31))" << CodeStream::OB(2041);
                }
>>>>>>> 98aebfdf

                os << ftype << " addtoinSyn;" << std::endl;

                // Code substitutions ----------------------------------------------------------------------------------
                string wCode = evnt ? wu->getEventCode() : wu->getSimCode();
                substitute(wCode, "$(updatelinsyn)", "$(inSyn) += $(addtoinSyn)");
                substitute(wCode, "$(t)", "t");
                if (sg.getMatrixType() & SynapseMatrixWeight::INDIVIDUAL) {
                    if (sg.getMatrixType() & SynapseMatrixConnectivity::YALE) {
                        name_substitutions(wCode, "", wuVars.nameBegin, wuVars.nameEnd,
                                           sgName + "[C" + sgName + ".indInG[ipre] + j]");
                    }
                    else if(sg.getMatrixType() & SynapseMatrixConnectivity::RAGGED) {
                        // **TODO** seperate stride from max connections
                        name_substitutions(wCode, "", wuVars.nameBegin, wuVars.nameEnd,
                                           sgName + "[(ipre * " + to_string(sg.getMaxConnections()) + ") + j]");
                    }
                    else {
                        name_substitutions(wCode, "", wuVars.nameBegin, wuVars.nameEnd,
                                           sgName + "[ipre * " + to_string(sg.getTrgNeuronGroup()->getNumNeurons()) + " + ipost]");
                    }
                }
                substitute(wCode, "$(inSyn)", "inSyn" + sgName + "[ipost]");

<<<<<<< HEAD
        StandardSubstitutions::weightUpdateSim(wCode, sg,
                                               wuVars, wuPreVars, wuPostVars, wuDerivedParams, wuExtraGlobalParams,
                                               "ipre", "ipost", "", ftype);
        // end Code substitutions -------------------------------------------------------------------------
        os << wCode << std::endl;
=======
                StandardSubstitutions::weightUpdateSim(wCode, sg,
                                                    wuVars, wuDerivedParams, wuExtraGlobalParams,
                                                    "ipre", "ipost", "", cpuFunctions, ftype);
                // end Code substitutions -------------------------------------------------------------------------
                os << wCode << std::endl;
>>>>>>> 98aebfdf

                if (evnt) {
                    os << CodeStream::CB(2041); // end if (eCode)
                }
                else if (sg.getMatrixType() & SynapseMatrixConnectivity::BITMASK) {
                    os << CodeStream::CB(2041); // end if (B(gp" << sgName << "[gid / 32], gid
                }
            }
        }
    }
}
}   // Anonymous namespace

//--------------------------------------------------------------------------
/*!
  \brief Function that generates the code of the function the will simulate all neurons on the CPU.
*/
//--------------------------------------------------------------------------

void genNeuronFunction(const NNmodel &model, //!< Model description
                       const string &path) //!< Path for code generation
{
    // Open a file output stream for writing synapse function
    ofstream fs;
    string name = model.getGeneratedCodePath(path, "neuronFnct.cc");
    fs.open(name.c_str());

    // Attach this to a code stream
    CodeStream os(fs);

    // write header content
    writeHeader(os);
    os << std::endl;

    // compiler/include control (include once)
    os << "#ifndef _" << model.getName() << "_neuronFnct_cc" << std::endl;
    os << "#define _" << model.getName() << "_neuronFnct_cc" << std::endl;
    os << std::endl;

    // write doxygen comment
    os << "//-------------------------------------------------------------------------" << std::endl;
    os << "/*! \\file neuronFnct.cc" << std::endl << std::endl;
    os << "\\brief File generated from GeNN for the model " << model.getName();
    os << " containing the the equivalent of neuron kernel function for the CPU-only version." << std::endl;
    os << "*/" << std::endl;
    os << "//-------------------------------------------------------------------------" << std::endl << std::endl;

    os << "// include the support codes provided by the user for neuron or synaptic models" << std::endl;
    os << "#include \"support_code.h\"" << std::endl << std::endl;

    // function header
    os << "void calcNeuronsCPU(" << model.getPrecision() << " t)";
    {
        CodeStream::Scope b(os);

        // function code
        for(const auto &n : model.getLocalNeuronGroups()) {
            os << "// neuron group " << n.first << std::endl;
            {
                CodeStream::Scope b(os);

                // increment spike queue pointer and reset spike count
                StandardGeneratedSections::neuronOutputInit(os, n.second, "");

                if (n.second.isVarQueueRequired() && n.second.isDelayRequired()) {
                    os << "unsigned int delaySlot = (spkQuePtr" << n.first;
                    os << " + " << (n.second.getNumDelaySlots() - 1);
                    os << ") % " << n.second.getNumDelaySlots() << ";" << std::endl;
                }
<<<<<<< HEAD
            }

            // Apply substitutions to current converter code
            string psCode = psm->getCurrentConverterCode();
            substitute(psCode, "$(id)", "n");
            substitute(psCode, "$(inSyn)", "inSyn" + sg->getName() + "[n]");
            StandardSubstitutions::postSynapseCurrentConverter(psCode, sg, n.second,
                nmVars, nmDerivedParams, nmExtraGlobalParams, model.getPrecision());

            if (!psm->getSupportCode().empty()) {
                os << CodeStream::OB(29) << " using namespace " << sg->getName() << "_postsyn;" << std::endl;
            }
            os << "Isyn += ";
            os << psCode << ";" << std::endl;
            if (!psm->getSupportCode().empty()) {
                os << CodeStream::CB(29) << " // namespace bracket closed" << std::endl;
            }
        }

        if (!nm->getSupportCode().empty()) {
            os << " using namespace " << n.first << "_neuron;" << std::endl;
        }

        string thCode = nm->getThresholdConditionCode();
        if (thCode.empty()) { // no condition provided
            cerr << "Warning: No thresholdConditionCode for neuron type " << typeid(*nm).name() << " used for population \"" << n.first << "\" was provided. There will be no spikes detected in this population!" << endl;
        }
        else {
            os << "// test whether spike condition was fulfilled previously" << std::endl;
            substitute(thCode, "$(id)", "n");
            StandardSubstitutions::neuronThresholdCondition(thCode, n.second,
                                                            nmVars, nmDerivedParams, nmExtraGlobalParams,
                                                            model.getPrecision());
            if (GENN_PREFERENCES::autoRefractory) {
                os << "bool oldSpike= (" << thCode << ");" << std::endl;
            }
        }

        os << "// calculate membrane potential" << std::endl;
        string sCode = nm->getSimCode();
        substitute(sCode, "$(id)", "n");
        StandardSubstitutions::neuronSim(sCode, n.second,
                                         nmVars, nmDerivedParams, nmExtraGlobalParams,
                                         model.getPrecision());
        if (nm->isPoisson()) {
            substitute(sCode, "lrate", "rates" + n.first + "[n + offset" + n.first + "]");
        }
        os << sCode << std::endl;

        string queueOffset = n.second.getQueueOffset("");

        // look for spike type events first.
        if (n.second.isSpikeEventRequired()) {
            // Generate spike event test
            StandardGeneratedSections::neuronSpikeEventTest(os, n.second,
                                                            nmVars, nmExtraGlobalParams,
                                                            "n", model.getPrecision());

            os << "// register a spike-like event" << std::endl;
            os << "if (spikeLikeEvent)" << CodeStream::OB(30);
            os << "glbSpkEvnt" << n.first << "[" << queueOffset << "glbSpkCntEvnt" << n.first;
            if (n.second.isDelayRequired()) { // WITH DELAY
                os << "[spkQuePtr" << n.first << "]++] = n;" << std::endl;
            }
            else { // NO DELAY
                os << "[0]++] = n;" << std::endl;
            }
            os << CodeStream::CB(30);
        }

        // test for true spikes if condition is provided
        if (!thCode.empty()) {
            os << "// test for and register a true spike" << std::endl;
            if (GENN_PREFERENCES::autoRefractory) {
              os << "if ((" << thCode << ") && !(oldSpike))" << CodeStream::OB(40);
            }
            else{
              os << "if (" << thCode << ") " << CodeStream::OB(40);
            }

            string queueOffsetTrueSpk = n.second.isTrueSpikeRequired() ? queueOffset : "";
            os << "glbSpk" << n.first << "[" << queueOffsetTrueSpk << "glbSpkCnt" << n.first;
            if (n.second.isDelayRequired() && n.second.isTrueSpikeRequired()) { // WITH DELAY
                os << "[spkQuePtr" << n.first << "]++] = n;" << std::endl;
            }
            else { // NO DELAY
                os << "[0]++] = n;" << std::endl;
            }

            // Loop through outgoing synaptic populations
            for(const auto *sg : n.second.getOutSyn()) {
                // If weight update model has any presynaptic update code
                if(!sg->getWUModel()->getPreSpikeCode().empty()) {
                    // Perform standard substitutions
                    string pCode = sg->getWUModel()->getPreSpikeCode();
                    StandardSubstitutions::weightUpdatePreSpike(pCode, sg,
                                                                "n", "", model.getPrecision());
                    os << "// perform presynaptic update required for " << sg->getName() << std::endl;
                    os << CodeStream::OB(41) << pCode << CodeStream::CB(41);
                }
            }

            // Loop through incoming synaptic populations
            for(const auto *sg : n.second.getInSyn()) {
                // If weight update model has any postsynaptic update code
                if(!sg->getWUModel()->getPostSpikeCode().empty()) {
                    // Perform standard substitutions
                    string pCode = sg->getWUModel()->getPostSpikeCode();
                    StandardSubstitutions::weightUpdatePostSpike(pCode, sg,
                                                                 "n", "", model.getPrecision());
                    os << "// perform postsynaptic update required for " << sg->getName() << std::endl;
                    os << CodeStream::OB(42) << pCode << CodeStream::CB(42);
                }
            }

            // Reset spike time
            if (n.second.isSpikeTimeRequired()) {
                os << "sT" << n.first << "[" << queueOffset << "n] = t;" << std::endl;
            }

            // add after-spike reset if provided
            if (!nm->getResetCode().empty()) {
                string rCode = nm->getResetCode();
                substitute(rCode, "$(id)", "n");
                StandardSubstitutions::neuronReset(rCode, n.second,
                                                   nmVars, nmDerivedParams, nmExtraGlobalParams,
                                                   model.getPrecision());
                os << "// spike reset code" << std::endl;
                os << rCode << std::endl;
            }
            os << CodeStream::CB(40);
        }

        // store the defined parts of the neuron state into the global state variables V etc
        StandardGeneratedSections::neuronLocalVarWrite(os, n.second, nmVars, "", "n");

         for(const auto *sg : n.second.getInSyn()) {
            const auto *psm = sg->getPSModel();

            string pdCode = psm->getDecayCode();
            substitute(pdCode, "$(id)", "n");
            substitute(pdCode, "$(inSyn)", "inSyn" + sg->getName() + "[n]");
            StandardSubstitutions::postSynapseDecay(pdCode, sg, n.second,
=======
                os << std::endl;

                os << "for (int n = 0; n < " <<  n.second.getNumNeurons() << "; n++)";
                {
                    CodeStream::Scope b(os);

                    // Get neuron model associated with this group
                    auto nm = n.second.getNeuronModel();

                    // Create iteration context to iterate over the variables; derived and extra global parameters
                    VarNameIterCtx nmVars(nm->getVars());
                    DerivedParamNameIterCtx nmDerivedParams(nm->getDerivedParams());
                    ExtraGlobalParamNameIterCtx nmExtraGlobalParams(nm->getExtraGlobalParams());

                    // Generate code to copy neuron state into local variable
                    StandardGeneratedSections::neuronLocalVarInit(os, n.second, nmVars, "", "n");

                    if ((nm->getSimCode().find("$(sT)") != string::npos)
                        || (nm->getThresholdConditionCode().find("$(sT)") != string::npos)
                        || (nm->getResetCode().find("$(sT)") != string::npos)) { // load sT into local variable
                        os << model.getPrecision() << " lsT= sT" <<  n.first << "[";
                        if (n.second.isDelayRequired()) {
                            os << "(delaySlot * " << n.second.getNumNeurons() << ") + ";
                        }
                        os << "n];" << std::endl;
                    }
                    os << std::endl;

                    if (n.second.getInSyn().size() > 0 || (nm->getSimCode().find("Isyn") != string::npos)) {
                        os << model.getPrecision() << " Isyn = 0;" << std::endl;
                    }

                    // Initialise any additional input variables supported by neuron model
                    for(const auto &a : nm->getAdditionalInputVars()) {
                        os << a.second.first << " " << a.first << " = " << a.second.second << ";" << std::endl;
                    }

                    for(const auto *sg : n.second.getInSyn()) {
                        const auto *psm = sg->getPSModel();

                        if (sg->getMatrixType() & SynapseMatrixWeight::INDIVIDUAL_PSM) {
                            for(const auto &v : psm->getVars()) {
                                os << v.second << " lps" << v.first << sg->getName();
                                os << " = " <<  v.first << sg->getName() << "[n];" << std::endl;
                            }
                        }

                        // Apply substitutions to current converter code
                        string psCode = psm->getApplyInputCode();
                        substitute(psCode, "$(id)", "n");
                        substitute(psCode, "$(inSyn)", "inSyn" + sg->getName() + "[n]");
                        StandardSubstitutions::postSynapseApplyInput(psCode, sg, n.second,
                            nmVars, nmDerivedParams, nmExtraGlobalParams, cpuFunctions, model.getPrecision(), "rng");

                        if (!psm->getSupportCode().empty()) {
                            os << CodeStream::OB(29) << " using namespace " << sg->getName() << "_postsyn;" << std::endl;
                        }
                        os << psCode << std::endl;
                        if (!psm->getSupportCode().empty()) {
                            os << CodeStream::CB(29) << " // namespace bracket closed" << std::endl;
                        }
                    }

                    if (!nm->getSupportCode().empty()) {
                        os << " using namespace " << n.first << "_neuron;" << std::endl;
                    }

                    string thCode = nm->getThresholdConditionCode();
                    if (thCode.empty()) { // no condition provided
                        cerr << "Warning: No thresholdConditionCode for neuron type " << typeid(*nm).name() << " used for population \"" << n.first << "\" was provided. There will be no spikes detected in this population!" << endl;
                    }
                    else {
                        os << "// test whether spike condition was fulfilled previously" << std::endl;
                        substitute(thCode, "$(id)", "n");
                        StandardSubstitutions::neuronThresholdCondition(thCode, n.second,
                                                                        nmVars, nmDerivedParams, nmExtraGlobalParams,
                                                                        cpuFunctions, model.getPrecision(), "rng");
                        if (GENN_PREFERENCES::autoRefractory) {
                            os << "bool oldSpike= (" << thCode << ");" << std::endl;
                        }
                    }

                    os << "// calculate membrane potential" << std::endl;
                    string sCode = nm->getSimCode();
                    substitute(sCode, "$(id)", "n");
                    StandardSubstitutions::neuronSim(sCode, n.second,
>>>>>>> 98aebfdf
                                                    nmVars, nmDerivedParams, nmExtraGlobalParams,
                                                    cpuFunctions, model.getPrecision(), "rng");
                    if (nm->isPoisson()) {
                        substitute(sCode, "lrate", "rates" + n.first + "[n + offset" + n.first + "]");
                    }
                    os << sCode << std::endl;

                    string queueOffset = n.second.getQueueOffset("");

                    // look for spike type events first.
                    if (n.second.isSpikeEventRequired()) {
                        // Generate spike event test
                        StandardGeneratedSections::neuronSpikeEventTest(os, n.second,
                                                                        nmVars, nmExtraGlobalParams, "n",
                                                                        cpuFunctions, model.getPrecision(), "rng");

                        os << "// register a spike-like event" << std::endl;
                        os << "if (spikeLikeEvent)";
                        {
                            CodeStream::Scope b(os);
                            os << "glbSpkEvnt" << n.first << "[" << queueOffset << "glbSpkCntEvnt" << n.first;
                            if (n.second.isDelayRequired()) { // WITH DELAY
                                os << "[spkQuePtr" << n.first << "]++] = n;" << std::endl;
                            }
                            else { // NO DELAY
                                os << "[0]++] = n;" << std::endl;
                            }
                        }
                    }

                    // test for true spikes if condition is provided
                    if (!thCode.empty()) {
                        os << "// test for and register a true spike" << std::endl;
                        if (GENN_PREFERENCES::autoRefractory) {
                            os << "if ((" << thCode << ") && !(oldSpike))";
                        }
                        else {
                            os << "if (" << thCode << ")";
                        }
                        {
                            CodeStream::Scope b(os);

                            string queueOffsetTrueSpk = n.second.isTrueSpikeRequired() ? queueOffset : "";
                            os << "glbSpk" << n.first << "[" << queueOffsetTrueSpk << "glbSpkCnt" << n.first;
                            if (n.second.isDelayRequired() && n.second.isTrueSpikeRequired()) { // WITH DELAY
                                os << "[spkQuePtr" << n.first << "]++] = n;" << std::endl;
                            }
                            else { // NO DELAY
                                os << "[0]++] = n;" << std::endl;
                            }
                            if (n.second.isSpikeTimeRequired()) {
                                os << "sT" << n.first << "[" << queueOffset << "n] = t;" << std::endl;
                            }

                            // add after-spike reset if provided
                            if (!nm->getResetCode().empty()) {
                                string rCode = nm->getResetCode();
                                substitute(rCode, "$(id)", "n");
                                StandardSubstitutions::neuronReset(rCode, n.second,
                                                                nmVars, nmDerivedParams, nmExtraGlobalParams,
                                                                cpuFunctions, model.getPrecision(), "rng");
                                os << "// spike reset code" << std::endl;
                                os << rCode << std::endl;
                            }
                        }
                    }

                    // store the defined parts of the neuron state into the global state variables V etc
                    StandardGeneratedSections::neuronLocalVarWrite(os, n.second, nmVars, "", "n");

                    for(const auto *sg : n.second.getInSyn()) {
                        const auto *psm = sg->getPSModel();

                        string pdCode = psm->getDecayCode();
                        substitute(pdCode, "$(id)", "n");
                        substitute(pdCode, "$(inSyn)", "inSyn" + sg->getName() + "[n]");
                        StandardSubstitutions::postSynapseDecay(pdCode, sg, n.second,
                                                                nmVars, nmDerivedParams, nmExtraGlobalParams,
                                                                cpuFunctions, model.getPrecision(), "rng");
                        os << "// the post-synaptic dynamics" << std::endl;
                        if (!psm->getSupportCode().empty()) {
                            os << CodeStream::OB(29) << " using namespace " << sg->getName() << "_postsyn;" << std::endl;
                        }
                        os << pdCode << std::endl;
                        if (!psm->getSupportCode().empty()) {
                            os << CodeStream::CB(29) << " // namespace bracket closed" << endl;
                        }
                        for (const auto &v : psm->getVars()) {
                            os << v.first << sg->getName() << "[n]" << " = lps" << v.first << sg->getName() << ";" << std::endl;
                        }
                    }
                }
            }
            os << std::endl;
        }
    }
    os << "#endif" << std::endl;
    fs.close();
} 

//--------------------------------------------------------------------------
/*!
  \brief Function that generates code that will simulate all synapses of the model on the CPU.
*/
//--------------------------------------------------------------------------

void genSynapseFunction(const NNmodel &model, //!< Model description
                        const string &path) //!< Path for code generation
{
    // Open a file output stream for writing synapse function
    ofstream fs;
    string name = model.getGeneratedCodePath(path, "synapseFnct.cc");
    fs.open(name.c_str());

    // Attach this to a code stream
    CodeStream os(fs);

    // write header content
    writeHeader(os);
    os << std::endl;

    // compiler/include control (include once)
    os << "#ifndef _" << model.getName() << "_synapseFnct_cc" << std::endl;
    os << "#define _" << model.getName() << "_synapseFnct_cc" << std::endl;
    os << std::endl;

    // write doxygen comment
    os << "//-------------------------------------------------------------------------" << std::endl;
    os << "/*! \\file synapseFnct.cc" << std::endl << std::endl;
    os << "\\brief File generated from GeNN for the model " << model.getName() << " containing the equivalent of the synapse kernel and learning kernel functions for the CPU only version." << std::endl;
    os << "*/" << std::endl;
    os << "//-------------------------------------------------------------------------" << std::endl << std::endl;

<<<<<<< HEAD
    // synapse dynamics function
    os << "void calcSynapseDynamicsCPU(" << model.getPrecision() << " t)" << std::endl;
    os << CodeStream::OB(1000);
    os << "// execute internal synapse dynamics if any" << std::endl;

    for(const auto &s : model.getSynapseDynamicsGroups())
    {
        const SynapseGroup *sg = model.findSynapseGroup(s.first);
        const auto *wu = sg->getWUModel();

        // there is some internal synapse dynamics
        if (!wu->getSynapseDynamicsCode().empty()) {

            os << "// synapse group " << s.first << std::endl;
            os << CodeStream::OB(1005);

            if (sg->getSrcNeuronGroup()->isDelayRequired()) {
                os << "unsigned int delaySlot = (spkQuePtr" << sg->getSrcNeuronGroup()->getName();
                os << " + " << (sg->getSrcNeuronGroup()->getNumDelaySlots() - sg->getDelaySteps());
                os << ") % " << sg->getSrcNeuronGroup()->getNumDelaySlots() << ";" << std::endl;
            }

            if (!wu->getSynapseDynamicsSuppportCode().empty()) {
                os << "using namespace " << s.first << "_weightupdate_synapseDynamics;" << std::endl;
            }

            // Create iteration context to iterate over the variables and derived parameters
            DerivedParamNameIterCtx wuDerivedParams(wu->getDerivedParams());
            VarNameIterCtx wuVars(wu->getVars());
            VarNameIterCtx wuPreVars(wu->getPreVars());
            VarNameIterCtx wuPostVars(wu->getPostVars());

            string SDcode= wu->getSynapseDynamicsCode();
            substitute(SDcode, "$(t)", "t");
            if (sg->getMatrixType() & SynapseMatrixConnectivity::SPARSE) { // SPARSE
                os << "for (int n= 0; n < C" << s.first << ".connN; n++)" << CodeStream::OB(24) << std::endl;
                if (sg->getMatrixType() & SynapseMatrixWeight::INDIVIDUAL) {
                    // name substitute synapse var names in synapseDynamics code
                    name_substitutions(SDcode, "", wuVars.nameBegin, wuVars.nameEnd, s.first + "[n]");
                }

                StandardSubstitutions::weightUpdateDynamics(SDcode, sg, wuVars, wuPreVars, wuPostVars, wuDerivedParams,
                                                            "C" + s.first + ".preInd[n]",
                                                            "C" + s.first + ".ind[n]",
                                                            "", model.getPrecision());
                os << SDcode << std::endl;
                os << CodeStream::CB(24);
            }
            else { // DENSE
                os << "for (int i = 0; i < " <<  sg->getSrcNeuronGroup()->getNumNeurons() << "; i++)" << CodeStream::OB(25);
                os << "for (int j = 0; j < " <<  sg->getTrgNeuronGroup()->getNumNeurons() << "; j++)" << CodeStream::OB(26);
                os << "// loop through all synapses" << endl;
                // substitute initial values as constants for synapse var names in synapseDynamics code
                if (sg->getMatrixType() & SynapseMatrixWeight::INDIVIDUAL) {
                    name_substitutions(SDcode, "", wuVars.nameBegin, wuVars.nameEnd,
                                       s.first + "[i*" + to_string(sg->getTrgNeuronGroup()->getNumNeurons()) + "+j]");
                }

                StandardSubstitutions::weightUpdateDynamics(SDcode, sg, wuVars, wuPreVars, wuPostVars, wuDerivedParams,
                                                            "i","j", "", model.getPrecision());
                os << SDcode << std::endl;
                os << CodeStream::CB(26);
                os << CodeStream::CB(25);
=======
    if (!model.getSynapseDynamicsGroups().empty()) {
        // synapse dynamics function
        os << "void calcSynapseDynamicsCPU(" << model.getPrecision() << " t)";
        {
            CodeStream::Scope b(os);
            os << "// execute internal synapse dynamics if any" << std::endl;

            for(const auto &s : model.getSynapseDynamicsGroups())
            {
                const SynapseGroup *sg = model.findSynapseGroup(s.first);
                const auto *wu = sg->getWUModel();

                // there is some internal synapse dynamics
                if (!wu->getSynapseDynamicsCode().empty()) {

                    os << "// synapse group " << s.first << std::endl;
                    {
                        CodeStream::Scope b(os);

                        if (sg->getSrcNeuronGroup()->isDelayRequired()) {
                            os << "unsigned int delaySlot = (spkQuePtr" << sg->getSrcNeuronGroup()->getName();
                            os << " + " << (sg->getSrcNeuronGroup()->getNumDelaySlots() - sg->getDelaySteps());
                            os << ") % " << sg->getSrcNeuronGroup()->getNumDelaySlots() << ";" << std::endl;
                        }

                        if (!wu->getSynapseDynamicsSuppportCode().empty()) {
                            os << "using namespace " << s.first << "_weightupdate_synapseDynamics;" << std::endl;
                        }

                        // Create iteration context to iterate over the variables and derived parameters
                        DerivedParamNameIterCtx wuDerivedParams(wu->getDerivedParams());
                        ExtraGlobalParamNameIterCtx wuExtraGlobalParams(wu->getExtraGlobalParams());
                        VarNameIterCtx wuVars(wu->getVars());

                        string SDcode= wu->getSynapseDynamicsCode();
                        substitute(SDcode, "$(t)", "t");
                        substitute(SDcode, "$(updatelinsyn)", "$(inSyn) += $(addtoinSyn)");

                        if (sg->getMatrixType() & SynapseMatrixConnectivity::YALE) {
                            os << "for (int n= 0; n < C" << s.first << ".connN; n++)";
                            {
                                CodeStream::Scope b(os);
                                if (sg->getMatrixType() & SynapseMatrixWeight::INDIVIDUAL) {
                                    // name substitute synapse var names in synapseDynamics code
                                    name_substitutions(SDcode, "", wuVars.nameBegin, wuVars.nameEnd, s.first + "[n]");
                                }

                                const std::string postIdx = "C" + s.first + ".ind[n]";
                                substitute(SDcode, "$(inSyn)", "inSyn" + s.first + "[" + postIdx + "]");

                                StandardSubstitutions::weightUpdateDynamics(SDcode, sg, wuVars, wuDerivedParams, wuExtraGlobalParams,
                                                                            "C" + s.first + ".preInd[n]", postIdx, "",
                                                                            cpuFunctions, model.getPrecision());
                                os << SDcode << std::endl;
                            }
                        }
                        else if(sg->getMatrixType() & SynapseMatrixConnectivity::RAGGED) {
                            os << "for (int i = 0; i < " <<  sg->getSrcNeuronGroup()->getNumNeurons() << "; i++)";
                            {
                                CodeStream::Scope b(os);
                                os << "for (int j = 0; j < C" << s.first << ".rowLength[i]; j++)";
                                {
                                    CodeStream::Scope b(os);
                                    if (sg->getMatrixType() & SynapseMatrixWeight::INDIVIDUAL) {
                                        // name substitute synapse var names in synapseDynamics code
                                        // **TODO** seperate stride from max connections
                                        name_substitutions(SDcode, "", wuVars.nameBegin, wuVars.nameEnd, s.first + "[(ipre * " + std::to_string(sg->getMaxConnections()) + ") + j]");
                                    }

                                    const std::string postIdx = "C" + s.first + ".ind[(i * " + to_string(sg->getMaxConnections()) + ") + j";

                                    substitute(SDcode, "$(inSyn)", "inSyn" + s.first + "[" + postIdx + "]");

                                    StandardSubstitutions::weightUpdateDynamics(SDcode, sg, wuVars, wuDerivedParams, wuExtraGlobalParams,
                                                                                "i", postIdx, "", cpuFunctions, model.getPrecision());
                                    os << SDcode << std::endl;
                                }
                            }
                        }
                        else {
                            os << "for (int i = 0; i < " <<  sg->getSrcNeuronGroup()->getNumNeurons() << "; i++)";
                            {
                                CodeStream::Scope b(os);
                                os << "for (int j = 0; j < " <<  sg->getTrgNeuronGroup()->getNumNeurons() << "; j++)";
                                {
                                    CodeStream::Scope b(os);
                                    os << "// loop through all synapses" << endl;
                                    // substitute initial values as constants for synapse var names in synapseDynamics code
                                    if (sg->getMatrixType() & SynapseMatrixWeight::INDIVIDUAL) {
                                        name_substitutions(SDcode, "", wuVars.nameBegin, wuVars.nameEnd,
                                                        s.first + "[(i * " + to_string(sg->getTrgNeuronGroup()->getNumNeurons()) + ") + j]");
                                    }

                                    substitute(SDcode, "$(inSyn)", "inSyn" + s.first + "[j]");

                                    StandardSubstitutions::weightUpdateDynamics(SDcode, sg, wuVars, wuDerivedParams, wuExtraGlobalParams,
                                                                                "i","j", "", cpuFunctions, model.getPrecision());
                                    os << SDcode << std::endl;
                                }
                            }
                        }
                    }
                }
>>>>>>> 98aebfdf
            }
        }
    }

    // synapse function header
    os << "void calcSynapsesCPU(" << model.getPrecision() << " t)";
    {
        CodeStream::Scope b(os);
        os << std::endl;

        for(const auto &s : model.getLocalSynapseGroups()) {
            os << "// synapse group " << s.first << std::endl;
            {
                CodeStream::Scope b(os);
                if (s.second.getSrcNeuronGroup()->isDelayRequired()) {
                    os << "const unsigned int delaySlot = (spkQuePtr" << s.second.getSrcNeuronGroup()->getName();
                    os << " + " << (s.second.getSrcNeuronGroup()->getNumDelaySlots() - s.second.getDelaySteps());
                    os << ") % " << s.second.getSrcNeuronGroup()->getNumDelaySlots() << ";" << std::endl;
                }

                // generate the code for processing spike-like events
                if (s.second.isSpikeEventRequired()) {
                    generate_process_presynaptic_events_code_CPU(os, s.first, s.second, "Evnt", model.getPrecision());
                }

                // generate the code for processing true spike events
                if (s.second.isTrueSpikeRequired()) {
                    generate_process_presynaptic_events_code_CPU(os, s.first, s.second, "", model.getPrecision());
                }
            }
            os << std::endl;
        }
    }
    os << std::endl;


    //////////////////////////////////////////////////////////////
    // function for learning synapses, post-synaptic spikes

    if (!model.getSynapsePostLearnGroups().empty()) {

        os << "void learnSynapsesPostHost(" << model.getPrecision() << " t)";
        {
            CodeStream::Scope b(os);

            os << "unsigned int ipost;" << std::endl;
            os << "unsigned int ipre;" << std::endl;
            os << "unsigned int lSpk;" << std::endl;

<<<<<<< HEAD
            // Create iteration context to iterate over the variables; derived and extra global parameters
            DerivedParamNameIterCtx wuDerivedParams(wu->getDerivedParams());
            ExtraGlobalParamNameIterCtx wuExtraGlobalParams(wu->getExtraGlobalParams());
            VarNameIterCtx wuVars(wu->getVars());
            VarNameIterCtx wuPreVars(wu->getPreVars());
            VarNameIterCtx wuPostVars(wu->getPostVars());
=======
            // If any synapse groups have sparse connectivity
            if(any_of(begin(model.getLocalSynapseGroups()), end(model.getLocalSynapseGroups()),
                [](const NNmodel::SynapseGroupValueType &s)
                {
                    return (s.second.getMatrixType() & SynapseMatrixConnectivity::SPARSE);
>>>>>>> 98aebfdf

                }))
            {
                os << "unsigned int npre;" << std::endl;
            }
            os << std::endl;

            for(const auto &s : model.getSynapsePostLearnGroups())
            {
                const SynapseGroup *sg = model.findSynapseGroup(s.first);
                const auto *wu = sg->getWUModel();
                const bool sparse = sg->getMatrixType() & SynapseMatrixConnectivity::SPARSE;

                // Create iteration context to iterate over the variables; derived and extra global parameters
                DerivedParamNameIterCtx wuDerivedParams(wu->getDerivedParams());
                ExtraGlobalParamNameIterCtx wuExtraGlobalParams(wu->getExtraGlobalParams());
                VarNameIterCtx wuVars(wu->getVars());

                // NOTE: WE DO NOT USE THE AXONAL DELAY FOR BACKWARDS PROPAGATION - WE CAN TALK ABOUT BACKWARDS DELAYS IF WE WANT THEM

                os << "// synapse group " << s.first << std::endl;
                {
                    CodeStream::Scope b(os);

                    if (sg->getSrcNeuronGroup()->isDelayRequired()) {
                        os << "unsigned int delaySlot = (spkQuePtr" << sg->getSrcNeuronGroup()->getName();
                        os << " + " << (sg->getSrcNeuronGroup()->getNumDelaySlots() - sg->getDelaySteps());
                        os << ") % " << sg->getSrcNeuronGroup()->getNumDelaySlots() << ";" << std::endl;
                    }

                    if (!wu->getLearnPostSupportCode().empty()) {
                        os << "using namespace " << s.first << "_weightupdate_simLearnPost;" << std::endl;
                    }

                    if (sg->getTrgNeuronGroup()->isDelayRequired() && sg->getTrgNeuronGroup()->isTrueSpikeRequired()) {
                        os << "for (ipost = 0; ipost < glbSpkCnt" << sg->getTrgNeuronGroup()->getName() << "[spkQuePtr" << sg->getTrgNeuronGroup()->getName() << "]; ipost++)";
                    }
                    else {
                        os << "for (ipost = 0; ipost < glbSpkCnt" << sg->getTrgNeuronGroup()->getName() << "[0]; ipost++)";
                    }
                    {
                        CodeStream::Scope b(os);

                        string offsetTrueSpkPost = sg->getTrgNeuronGroup()->isTrueSpikeRequired() ? sg->getOffsetPost("") : "";
                        os << "lSpk = glbSpk" << sg->getTrgNeuronGroup()->getName() << "[" << offsetTrueSpkPost << "ipost];" << std::endl;

                        if (sparse) {
                            if(sg->getMatrixType() & SynapseMatrixConnectivity::YALE) {
                                os << "npre = C" << s.first << ".revIndInG[lSpk + 1] - C" << s.first << ".revIndInG[lSpk];" << std::endl;
                            }
                            else {
                                os << "npre = C" << s.first << ".colLength[lSpk];" << std::endl;
                            }
                            os << "for (int l = 0; l < npre; l++)";
                        }
                        else {
                            os << "for (ipre = 0; ipre < " << sg->getSrcNeuronGroup()->getNumNeurons() << "; ipre++)";
                        }
                        {
                            CodeStream::Scope b(os);
                            if(sparse) {
                                if(sg->getMatrixType() & SynapseMatrixConnectivity::YALE) {
                                    os << "ipre = C" << s.first << ".revIndInG[lSpk] + l;" << std::endl;
                                }
                                else {
                                    os << "ipre = (lSpk * " << sg->getMaxSourceConnections() << ") + l;" << std::endl;
                                }
                            }

                            string code = wu->getLearnPostCode();
                            substitute(code, "$(t)", "t");
                            // Code substitutions ----------------------------------------------------------------------------------
                            std::string preIndex;
                            if (sparse) {
                                name_substitutions(code, "", wuVars.nameBegin, wuVars.nameEnd,
                                                   s.first + "[C" + s.first + ".remap[ipre]]");
                                if(sg->getMatrixType() & SynapseMatrixConnectivity::YALE) {
                                    preIndex = "C" + s.first + ".revInd[ipre]";
                                }
                                else {
                                    preIndex = "(C" + s.first + ".remap[ipre] / " + to_string(sg->getMaxConnections()) + ")";
                                }
                            }
                            else { // DENSE
                                name_substitutions(code, "", wuVars.nameBegin, wuVars.nameEnd,
                                                s.first + "[lSpk + " + to_string(sg->getTrgNeuronGroup()->getNumNeurons()) + " * ipre]");
                                
                                preIndex = "ipre";
                            }
                            StandardSubstitutions::weightUpdatePostLearn(code, sg,
                                                                        wuDerivedParams, wuExtraGlobalParams,
                                                                        preIndex, "lSpk", "", cpuFunctions, model.getPrecision());

                            // end Code substitutions -------------------------------------------------------------------------
                            os << code << std::endl;
                        }
                    }
                }
            }
<<<<<<< HEAD
            StandardSubstitutions::weightUpdatePostLearn(code, sg,
                                                         wuPreVars, wuPostVars, wuDerivedParams, wuExtraGlobalParams,
                                                         sparse ?  "C" + s.first + ".revInd[ipre]" : "ipre",
                                                         "lSpk", "", model.getPrecision());
            // end Code substitutions -------------------------------------------------------------------------
            os << code << std::endl;

            os << CodeStream::CB(121);
            os << CodeStream::CB(910);
            os << CodeStream::CB(950);
=======
>>>>>>> 98aebfdf
        }
    }
    os << std::endl;


    os << "#endif" << std::endl;
    fs.close();

//  cout << "exiting genSynapseFunction" << endl;
}<|MERGE_RESOLUTION|>--- conflicted
+++ resolved
@@ -64,16 +64,7 @@
         {
             CodeStream::Scope b(os);
 
-<<<<<<< HEAD
-        // Create iteration context to iterate over the variables; derived and extra global parameters
-        DerivedParamNameIterCtx wuDerivedParams(wu->getDerivedParams());
-        ExtraGlobalParamNameIterCtx wuExtraGlobalParams(wu->getExtraGlobalParams());
-        VarNameIterCtx wuVars(wu->getVars());
-        VarNameIterCtx wuPreVars(wu->getPreVars());
-        VarNameIterCtx wuPostVars(wu->getPostVars());
-=======
             os << "const unsigned int ipre = glbSpk" << postfix << sg.getSrcNeuronGroup()->getName() << "[" << sg.getOffsetPre() << "i];" << std::endl;
->>>>>>> 98aebfdf
 
             if (sg.getMatrixType() & SynapseMatrixConnectivity::SPARSE) {
                 if(sg.getMatrixType() & SynapseMatrixConnectivity::YALE) {
@@ -105,18 +96,12 @@
                     os << " using namespace " << sgName << "_weightupdate_simCode;" << std::endl;
                 }
 
-<<<<<<< HEAD
-        }
-        else { // DENSE
-            if (sg.getMatrixType() & SynapseMatrixWeight::INDIVIDUAL) {
-                name_substitutions(wCode, "", wuVars.nameBegin, wuVars.nameEnd,
-                                   sgName + "[ipre * " + to_string(sg.getTrgNeuronGroup()->getNumNeurons()) + " + ipost]");
-            }
-=======
                 // Create iteration context to iterate over the variables; derived and extra global parameters
                 DerivedParamNameIterCtx wuDerivedParams(wu->getDerivedParams());
                 ExtraGlobalParamNameIterCtx wuExtraGlobalParams(wu->getExtraGlobalParams());
                 VarNameIterCtx wuVars(wu->getVars());
+                VarNameIterCtx wuPreVars(wu->getPreVars());
+                VarNameIterCtx wuPostVars(wu->getPostVars());
 
                 if (evnt) {
                     os << "if ";
@@ -144,7 +129,6 @@
                 else if (sg.getMatrixType() & SynapseMatrixConnectivity::BITMASK) {
                     os << "if (B(gp" << sgName << "[gid / 32], gid & 31))" << CodeStream::OB(2041);
                 }
->>>>>>> 98aebfdf
 
                 os << ftype << " addtoinSyn;" << std::endl;
 
@@ -169,19 +153,11 @@
                 }
                 substitute(wCode, "$(inSyn)", "inSyn" + sgName + "[ipost]");
 
-<<<<<<< HEAD
-        StandardSubstitutions::weightUpdateSim(wCode, sg,
-                                               wuVars, wuPreVars, wuPostVars, wuDerivedParams, wuExtraGlobalParams,
-                                               "ipre", "ipost", "", ftype);
-        // end Code substitutions -------------------------------------------------------------------------
-        os << wCode << std::endl;
-=======
                 StandardSubstitutions::weightUpdateSim(wCode, sg,
-                                                    wuVars, wuDerivedParams, wuExtraGlobalParams,
+                                                    wuVars, wuPreVars, wuPostVars, wuDerivedParams, wuExtraGlobalParams,
                                                     "ipre", "ipost", "", cpuFunctions, ftype);
                 // end Code substitutions -------------------------------------------------------------------------
                 os << wCode << std::endl;
->>>>>>> 98aebfdf
 
                 if (evnt) {
                     os << CodeStream::CB(2041); // end if (eCode)
@@ -251,151 +227,6 @@
                     os << " + " << (n.second.getNumDelaySlots() - 1);
                     os << ") % " << n.second.getNumDelaySlots() << ";" << std::endl;
                 }
-<<<<<<< HEAD
-            }
-
-            // Apply substitutions to current converter code
-            string psCode = psm->getCurrentConverterCode();
-            substitute(psCode, "$(id)", "n");
-            substitute(psCode, "$(inSyn)", "inSyn" + sg->getName() + "[n]");
-            StandardSubstitutions::postSynapseCurrentConverter(psCode, sg, n.second,
-                nmVars, nmDerivedParams, nmExtraGlobalParams, model.getPrecision());
-
-            if (!psm->getSupportCode().empty()) {
-                os << CodeStream::OB(29) << " using namespace " << sg->getName() << "_postsyn;" << std::endl;
-            }
-            os << "Isyn += ";
-            os << psCode << ";" << std::endl;
-            if (!psm->getSupportCode().empty()) {
-                os << CodeStream::CB(29) << " // namespace bracket closed" << std::endl;
-            }
-        }
-
-        if (!nm->getSupportCode().empty()) {
-            os << " using namespace " << n.first << "_neuron;" << std::endl;
-        }
-
-        string thCode = nm->getThresholdConditionCode();
-        if (thCode.empty()) { // no condition provided
-            cerr << "Warning: No thresholdConditionCode for neuron type " << typeid(*nm).name() << " used for population \"" << n.first << "\" was provided. There will be no spikes detected in this population!" << endl;
-        }
-        else {
-            os << "// test whether spike condition was fulfilled previously" << std::endl;
-            substitute(thCode, "$(id)", "n");
-            StandardSubstitutions::neuronThresholdCondition(thCode, n.second,
-                                                            nmVars, nmDerivedParams, nmExtraGlobalParams,
-                                                            model.getPrecision());
-            if (GENN_PREFERENCES::autoRefractory) {
-                os << "bool oldSpike= (" << thCode << ");" << std::endl;
-            }
-        }
-
-        os << "// calculate membrane potential" << std::endl;
-        string sCode = nm->getSimCode();
-        substitute(sCode, "$(id)", "n");
-        StandardSubstitutions::neuronSim(sCode, n.second,
-                                         nmVars, nmDerivedParams, nmExtraGlobalParams,
-                                         model.getPrecision());
-        if (nm->isPoisson()) {
-            substitute(sCode, "lrate", "rates" + n.first + "[n + offset" + n.first + "]");
-        }
-        os << sCode << std::endl;
-
-        string queueOffset = n.second.getQueueOffset("");
-
-        // look for spike type events first.
-        if (n.second.isSpikeEventRequired()) {
-            // Generate spike event test
-            StandardGeneratedSections::neuronSpikeEventTest(os, n.second,
-                                                            nmVars, nmExtraGlobalParams,
-                                                            "n", model.getPrecision());
-
-            os << "// register a spike-like event" << std::endl;
-            os << "if (spikeLikeEvent)" << CodeStream::OB(30);
-            os << "glbSpkEvnt" << n.first << "[" << queueOffset << "glbSpkCntEvnt" << n.first;
-            if (n.second.isDelayRequired()) { // WITH DELAY
-                os << "[spkQuePtr" << n.first << "]++] = n;" << std::endl;
-            }
-            else { // NO DELAY
-                os << "[0]++] = n;" << std::endl;
-            }
-            os << CodeStream::CB(30);
-        }
-
-        // test for true spikes if condition is provided
-        if (!thCode.empty()) {
-            os << "// test for and register a true spike" << std::endl;
-            if (GENN_PREFERENCES::autoRefractory) {
-              os << "if ((" << thCode << ") && !(oldSpike))" << CodeStream::OB(40);
-            }
-            else{
-              os << "if (" << thCode << ") " << CodeStream::OB(40);
-            }
-
-            string queueOffsetTrueSpk = n.second.isTrueSpikeRequired() ? queueOffset : "";
-            os << "glbSpk" << n.first << "[" << queueOffsetTrueSpk << "glbSpkCnt" << n.first;
-            if (n.second.isDelayRequired() && n.second.isTrueSpikeRequired()) { // WITH DELAY
-                os << "[spkQuePtr" << n.first << "]++] = n;" << std::endl;
-            }
-            else { // NO DELAY
-                os << "[0]++] = n;" << std::endl;
-            }
-
-            // Loop through outgoing synaptic populations
-            for(const auto *sg : n.second.getOutSyn()) {
-                // If weight update model has any presynaptic update code
-                if(!sg->getWUModel()->getPreSpikeCode().empty()) {
-                    // Perform standard substitutions
-                    string pCode = sg->getWUModel()->getPreSpikeCode();
-                    StandardSubstitutions::weightUpdatePreSpike(pCode, sg,
-                                                                "n", "", model.getPrecision());
-                    os << "// perform presynaptic update required for " << sg->getName() << std::endl;
-                    os << CodeStream::OB(41) << pCode << CodeStream::CB(41);
-                }
-            }
-
-            // Loop through incoming synaptic populations
-            for(const auto *sg : n.second.getInSyn()) {
-                // If weight update model has any postsynaptic update code
-                if(!sg->getWUModel()->getPostSpikeCode().empty()) {
-                    // Perform standard substitutions
-                    string pCode = sg->getWUModel()->getPostSpikeCode();
-                    StandardSubstitutions::weightUpdatePostSpike(pCode, sg,
-                                                                 "n", "", model.getPrecision());
-                    os << "// perform postsynaptic update required for " << sg->getName() << std::endl;
-                    os << CodeStream::OB(42) << pCode << CodeStream::CB(42);
-                }
-            }
-
-            // Reset spike time
-            if (n.second.isSpikeTimeRequired()) {
-                os << "sT" << n.first << "[" << queueOffset << "n] = t;" << std::endl;
-            }
-
-            // add after-spike reset if provided
-            if (!nm->getResetCode().empty()) {
-                string rCode = nm->getResetCode();
-                substitute(rCode, "$(id)", "n");
-                StandardSubstitutions::neuronReset(rCode, n.second,
-                                                   nmVars, nmDerivedParams, nmExtraGlobalParams,
-                                                   model.getPrecision());
-                os << "// spike reset code" << std::endl;
-                os << rCode << std::endl;
-            }
-            os << CodeStream::CB(40);
-        }
-
-        // store the defined parts of the neuron state into the global state variables V etc
-        StandardGeneratedSections::neuronLocalVarWrite(os, n.second, nmVars, "", "n");
-
-         for(const auto *sg : n.second.getInSyn()) {
-            const auto *psm = sg->getPSModel();
-
-            string pdCode = psm->getDecayCode();
-            substitute(pdCode, "$(id)", "n");
-            substitute(pdCode, "$(inSyn)", "inSyn" + sg->getName() + "[n]");
-            StandardSubstitutions::postSynapseDecay(pdCode, sg, n.second,
-=======
                 os << std::endl;
 
                 os << "for (int n = 0; n < " <<  n.second.getNumNeurons() << "; n++)";
@@ -482,7 +313,6 @@
                     string sCode = nm->getSimCode();
                     substitute(sCode, "$(id)", "n");
                     StandardSubstitutions::neuronSim(sCode, n.second,
->>>>>>> 98aebfdf
                                                     nmVars, nmDerivedParams, nmExtraGlobalParams,
                                                     cpuFunctions, model.getPrecision(), "rng");
                     if (nm->isPoisson()) {
@@ -533,6 +363,35 @@
                             else { // NO DELAY
                                 os << "[0]++] = n;" << std::endl;
                             }
+
+
+                            // Loop through outgoing synaptic populations
+                            for(const auto *sg : n.second.getOutSyn()) {
+                                // If weight update model has any presynaptic update code
+                                if(!sg->getWUModel()->getPreSpikeCode().empty()) {
+                                    // Perform standard substitutions
+                                    string pCode = sg->getWUModel()->getPreSpikeCode();
+                                    StandardSubstitutions::weightUpdatePreSpike(pCode, sg,
+                                                                "n", "", model.getPrecision());
+                                    os << "// perform presynaptic update required for " << sg->getName() << std::endl;
+                                    os << CodeStream::OB(41) << pCode << CodeStream::CB(41);
+                                }
+                            }
+
+                            // Loop through incoming synaptic populations
+                            for(const auto *sg : n.second.getInSyn()) {
+                                // If weight update model has any postsynaptic update code
+                                if(!sg->getWUModel()->getPostSpikeCode().empty()) {
+                                    // Perform standard substitutions
+                                    string pCode = sg->getWUModel()->getPostSpikeCode();
+                                    StandardSubstitutions::weightUpdatePostSpike(pCode, sg,
+                                                                 "n", "", model.getPrecision());
+                                    os << "// perform postsynaptic update required for " << sg->getName() << std::endl;
+                                    os << CodeStream::OB(42) << pCode << CodeStream::CB(42);
+                                }
+                            }
+
+                            // Reset spike time
                             if (n.second.isSpikeTimeRequired()) {
                                 os << "sT" << n.first << "[" << queueOffset << "n] = t;" << std::endl;
                             }
@@ -616,71 +475,6 @@
     os << "*/" << std::endl;
     os << "//-------------------------------------------------------------------------" << std::endl << std::endl;
 
-<<<<<<< HEAD
-    // synapse dynamics function
-    os << "void calcSynapseDynamicsCPU(" << model.getPrecision() << " t)" << std::endl;
-    os << CodeStream::OB(1000);
-    os << "// execute internal synapse dynamics if any" << std::endl;
-
-    for(const auto &s : model.getSynapseDynamicsGroups())
-    {
-        const SynapseGroup *sg = model.findSynapseGroup(s.first);
-        const auto *wu = sg->getWUModel();
-
-        // there is some internal synapse dynamics
-        if (!wu->getSynapseDynamicsCode().empty()) {
-
-            os << "// synapse group " << s.first << std::endl;
-            os << CodeStream::OB(1005);
-
-            if (sg->getSrcNeuronGroup()->isDelayRequired()) {
-                os << "unsigned int delaySlot = (spkQuePtr" << sg->getSrcNeuronGroup()->getName();
-                os << " + " << (sg->getSrcNeuronGroup()->getNumDelaySlots() - sg->getDelaySteps());
-                os << ") % " << sg->getSrcNeuronGroup()->getNumDelaySlots() << ";" << std::endl;
-            }
-
-            if (!wu->getSynapseDynamicsSuppportCode().empty()) {
-                os << "using namespace " << s.first << "_weightupdate_synapseDynamics;" << std::endl;
-            }
-
-            // Create iteration context to iterate over the variables and derived parameters
-            DerivedParamNameIterCtx wuDerivedParams(wu->getDerivedParams());
-            VarNameIterCtx wuVars(wu->getVars());
-            VarNameIterCtx wuPreVars(wu->getPreVars());
-            VarNameIterCtx wuPostVars(wu->getPostVars());
-
-            string SDcode= wu->getSynapseDynamicsCode();
-            substitute(SDcode, "$(t)", "t");
-            if (sg->getMatrixType() & SynapseMatrixConnectivity::SPARSE) { // SPARSE
-                os << "for (int n= 0; n < C" << s.first << ".connN; n++)" << CodeStream::OB(24) << std::endl;
-                if (sg->getMatrixType() & SynapseMatrixWeight::INDIVIDUAL) {
-                    // name substitute synapse var names in synapseDynamics code
-                    name_substitutions(SDcode, "", wuVars.nameBegin, wuVars.nameEnd, s.first + "[n]");
-                }
-
-                StandardSubstitutions::weightUpdateDynamics(SDcode, sg, wuVars, wuPreVars, wuPostVars, wuDerivedParams,
-                                                            "C" + s.first + ".preInd[n]",
-                                                            "C" + s.first + ".ind[n]",
-                                                            "", model.getPrecision());
-                os << SDcode << std::endl;
-                os << CodeStream::CB(24);
-            }
-            else { // DENSE
-                os << "for (int i = 0; i < " <<  sg->getSrcNeuronGroup()->getNumNeurons() << "; i++)" << CodeStream::OB(25);
-                os << "for (int j = 0; j < " <<  sg->getTrgNeuronGroup()->getNumNeurons() << "; j++)" << CodeStream::OB(26);
-                os << "// loop through all synapses" << endl;
-                // substitute initial values as constants for synapse var names in synapseDynamics code
-                if (sg->getMatrixType() & SynapseMatrixWeight::INDIVIDUAL) {
-                    name_substitutions(SDcode, "", wuVars.nameBegin, wuVars.nameEnd,
-                                       s.first + "[i*" + to_string(sg->getTrgNeuronGroup()->getNumNeurons()) + "+j]");
-                }
-
-                StandardSubstitutions::weightUpdateDynamics(SDcode, sg, wuVars, wuPreVars, wuPostVars, wuDerivedParams,
-                                                            "i","j", "", model.getPrecision());
-                os << SDcode << std::endl;
-                os << CodeStream::CB(26);
-                os << CodeStream::CB(25);
-=======
     if (!model.getSynapseDynamicsGroups().empty()) {
         // synapse dynamics function
         os << "void calcSynapseDynamicsCPU(" << model.getPrecision() << " t)";
@@ -714,6 +508,8 @@
                         DerivedParamNameIterCtx wuDerivedParams(wu->getDerivedParams());
                         ExtraGlobalParamNameIterCtx wuExtraGlobalParams(wu->getExtraGlobalParams());
                         VarNameIterCtx wuVars(wu->getVars());
+                        VarNameIterCtx wuPreVars(wu->getPreVars());
+                        VarNameIterCtx wuPostVars(wu->getPostVars());
 
                         string SDcode= wu->getSynapseDynamicsCode();
                         substitute(SDcode, "$(t)", "t");
@@ -731,7 +527,7 @@
                                 const std::string postIdx = "C" + s.first + ".ind[n]";
                                 substitute(SDcode, "$(inSyn)", "inSyn" + s.first + "[" + postIdx + "]");
 
-                                StandardSubstitutions::weightUpdateDynamics(SDcode, sg, wuVars, wuDerivedParams, wuExtraGlobalParams,
+                                StandardSubstitutions::weightUpdateDynamics(SDcode, sg, wuVars, wuPreVars, wuPostVars, wuDerivedParams, wuExtraGlobalParams,
                                                                             "C" + s.first + ".preInd[n]", postIdx, "",
                                                                             cpuFunctions, model.getPrecision());
                                 os << SDcode << std::endl;
@@ -754,7 +550,7 @@
 
                                     substitute(SDcode, "$(inSyn)", "inSyn" + s.first + "[" + postIdx + "]");
 
-                                    StandardSubstitutions::weightUpdateDynamics(SDcode, sg, wuVars, wuDerivedParams, wuExtraGlobalParams,
+                                    StandardSubstitutions::weightUpdateDynamics(SDcode, sg, wuVars, wuPreVars, wuPostVars, wuDerivedParams, wuExtraGlobalParams,
                                                                                 "i", postIdx, "", cpuFunctions, model.getPrecision());
                                     os << SDcode << std::endl;
                                 }
@@ -776,7 +572,7 @@
 
                                     substitute(SDcode, "$(inSyn)", "inSyn" + s.first + "[j]");
 
-                                    StandardSubstitutions::weightUpdateDynamics(SDcode, sg, wuVars, wuDerivedParams, wuExtraGlobalParams,
+                                    StandardSubstitutions::weightUpdateDynamics(SDcode, sg, wuVars, wuPreVars, wuPostVars, wuDerivedParams, wuExtraGlobalParams,
                                                                                 "i","j", "", cpuFunctions, model.getPrecision());
                                     os << SDcode << std::endl;
                                 }
@@ -784,7 +580,6 @@
                         }
                     }
                 }
->>>>>>> 98aebfdf
             }
         }
     }
@@ -834,20 +629,11 @@
             os << "unsigned int ipre;" << std::endl;
             os << "unsigned int lSpk;" << std::endl;
 
-<<<<<<< HEAD
-            // Create iteration context to iterate over the variables; derived and extra global parameters
-            DerivedParamNameIterCtx wuDerivedParams(wu->getDerivedParams());
-            ExtraGlobalParamNameIterCtx wuExtraGlobalParams(wu->getExtraGlobalParams());
-            VarNameIterCtx wuVars(wu->getVars());
-            VarNameIterCtx wuPreVars(wu->getPreVars());
-            VarNameIterCtx wuPostVars(wu->getPostVars());
-=======
             // If any synapse groups have sparse connectivity
             if(any_of(begin(model.getLocalSynapseGroups()), end(model.getLocalSynapseGroups()),
                 [](const NNmodel::SynapseGroupValueType &s)
                 {
                     return (s.second.getMatrixType() & SynapseMatrixConnectivity::SPARSE);
->>>>>>> 98aebfdf
 
                 }))
             {
@@ -865,6 +651,8 @@
                 DerivedParamNameIterCtx wuDerivedParams(wu->getDerivedParams());
                 ExtraGlobalParamNameIterCtx wuExtraGlobalParams(wu->getExtraGlobalParams());
                 VarNameIterCtx wuVars(wu->getVars());
+                VarNameIterCtx wuPreVars(wu->getPreVars());
+                VarNameIterCtx wuPostVars(wu->getPostVars());
 
                 // NOTE: WE DO NOT USE THE AXONAL DELAY FOR BACKWARDS PROPAGATION - WE CAN TALK ABOUT BACKWARDS DELAYS IF WE WANT THEM
 
@@ -938,7 +726,7 @@
                                 preIndex = "ipre";
                             }
                             StandardSubstitutions::weightUpdatePostLearn(code, sg,
-                                                                        wuDerivedParams, wuExtraGlobalParams,
+                                                                        wuPreVars, wuPostVars, wuDerivedParams, wuExtraGlobalParams,
                                                                         preIndex, "lSpk", "", cpuFunctions, model.getPrecision());
 
                             // end Code substitutions -------------------------------------------------------------------------
@@ -947,19 +735,6 @@
                     }
                 }
             }
-<<<<<<< HEAD
-            StandardSubstitutions::weightUpdatePostLearn(code, sg,
-                                                         wuPreVars, wuPostVars, wuDerivedParams, wuExtraGlobalParams,
-                                                         sparse ?  "C" + s.first + ".revInd[ipre]" : "ipre",
-                                                         "lSpk", "", model.getPrecision());
-            // end Code substitutions -------------------------------------------------------------------------
-            os << code << std::endl;
-
-            os << CodeStream::CB(121);
-            os << CodeStream::CB(910);
-            os << CodeStream::CB(950);
-=======
->>>>>>> 98aebfdf
         }
     }
     os << std::endl;
