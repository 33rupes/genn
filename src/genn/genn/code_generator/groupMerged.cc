#include "code_generator/groupMerged.h"

// PLOG includes
#include <plog/Log.h>

// GeNN includes
#include "modelSpecInternal.h"

// GeNN code generator includes
#include "code_generator/backendBase.h"
#include "code_generator/codeGenUtils.h"
#include "code_generator/codeStream.h"

//----------------------------------------------------------------------------
// CodeGenerator::NeuronSpikeQueueUpdateGroupMerged
//----------------------------------------------------------------------------
const std::string CodeGenerator::NeuronSpikeQueueUpdateGroupMerged::name = "NeuronSpikeQueueUpdate";
//----------------------------------------------------------------------------
CodeGenerator::NeuronSpikeQueueUpdateGroupMerged::NeuronSpikeQueueUpdateGroupMerged(size_t index, const std::string &precision, const std::string&, const BackendBase &backend,
                                                                                    const std::vector<std::reference_wrapper<const NeuronGroupInternal>> &groups)
:   GroupMerged<NeuronGroupInternal>(index, precision, groups)
{
    if(getArchetype().isDelayRequired()) {
        addField("unsigned int", "numDelaySlots",
                 [](const NeuronGroupInternal &ng, size_t) { return std::to_string(ng.getNumDelaySlots()); });

        addPointerField("unsigned int", "spkQuePtr", backend.getScalarAddressPrefix() + "spkQuePtr");
    } 

    addPointerField("unsigned int", "spkCnt", backend.getDeviceVarPrefix() + "glbSpkCnt");

    if(getArchetype().isSpikeEventRequired()) {
        addPointerField("unsigned int", "spkCntEvnt", backend.getDeviceVarPrefix() + "glbSpkCntEvnt");
    }
}
//----------------------------------------------------------------------------
void CodeGenerator::NeuronSpikeQueueUpdateGroupMerged::genMergedGroupSpikeCountReset(CodeStream &os) const
{
    if(getArchetype().isDelayRequired()) { // with delay
        if(getArchetype().isSpikeEventRequired()) {
            os << "group->spkCntEvnt[*group->spkQuePtr] = 0;" << std::endl;
        }
        if(getArchetype().isTrueSpikeRequired()) {
            os << "group->spkCnt[*group->spkQuePtr] = 0;" << std::endl;
        }
        else {
            os << "group->spkCnt[0] = 0;" << std::endl;
        }
    }
    else { // no delay
        if(getArchetype().isSpikeEventRequired()) {
            os << "group->spkCntEvnt[0] = 0;" << std::endl;
        }
        os << "group->spkCnt[0] = 0;" << std::endl;
    }
}

//----------------------------------------------------------------------------
// CodeGenerator::NeuronGroupMergedBase
//----------------------------------------------------------------------------
bool CodeGenerator::NeuronGroupMergedBase::isParamHeterogeneous(size_t index) const
{
    return isParamValueHeterogeneous(index, [](const NeuronGroupInternal &ng) { return ng.getParams(); });
}
//----------------------------------------------------------------------------
bool CodeGenerator::NeuronGroupMergedBase::isDerivedParamHeterogeneous(size_t index) const
{
    return isParamValueHeterogeneous(index, [](const NeuronGroupInternal &ng) { return ng.getDerivedParams(); });
}
//----------------------------------------------------------------------------
bool CodeGenerator::NeuronGroupMergedBase::isVarInitParamHeterogeneous(size_t varIndex, size_t paramIndex) const
{
    // If parameter isn't referenced in code, there's no point implementing it hetereogeneously!
    const auto *varInitSnippet = getArchetype().getVarInitialisers().at(varIndex).getSnippet();
    const std::string paramName = varInitSnippet->getParamNames().at(paramIndex);
    return isParamValueHeterogeneous({varInitSnippet->getCode()}, paramName, paramIndex,
                                     [varIndex](const NeuronGroupInternal &sg)
                                     {
                                         return sg.getVarInitialisers().at(varIndex).getParams();
                                     });
}
//----------------------------------------------------------------------------
bool CodeGenerator::NeuronGroupMergedBase::isVarInitDerivedParamHeterogeneous(size_t varIndex, size_t paramIndex) const
{
    // If parameter isn't referenced in code, there's no point implementing it hetereogeneously!
    const auto *varInitSnippet = getArchetype().getVarInitialisers().at(varIndex).getSnippet();
    const std::string derivedParamName = varInitSnippet->getDerivedParams().at(paramIndex).name;
    return isParamValueHeterogeneous({varInitSnippet->getCode()}, derivedParamName, paramIndex,
                                     [varIndex](const NeuronGroupInternal &sg)
                                     {
                                         return sg.getVarInitialisers().at(varIndex).getDerivedParams();
                                     });
}
//----------------------------------------------------------------------------
bool CodeGenerator::NeuronGroupMergedBase::isCurrentSourceParamHeterogeneous(size_t childIndex, size_t paramIndex) const
{
    // If parameter isn't referenced in code, there's no point implementing it hetereogeneously!
    const auto *csm = getArchetype().getCurrentSources().at(childIndex)->getCurrentSourceModel();
    const std::string paramName = csm->getParamNames().at(paramIndex);
    return isChildParamValueHeterogeneous({csm->getInjectionCode()}, paramName, childIndex, paramIndex, m_SortedCurrentSources,
                                          [](const CurrentSourceInternal *cs) { return cs->getParams(); });
}
//----------------------------------------------------------------------------
bool CodeGenerator::NeuronGroupMergedBase::isCurrentSourceDerivedParamHeterogeneous(size_t childIndex, size_t paramIndex) const
{
    // If derived parameter isn't referenced in code, there's no point implementing it hetereogeneously!
    const auto *csm = getArchetype().getCurrentSources().at(childIndex)->getCurrentSourceModel();
    const std::string derivedParamName = csm->getDerivedParams().at(paramIndex).name;
    return isChildParamValueHeterogeneous({csm->getInjectionCode()}, derivedParamName, childIndex, paramIndex, m_SortedCurrentSources,
                                          [](const CurrentSourceInternal *cs) { return cs->getDerivedParams(); });
 
}
//----------------------------------------------------------------------------
bool CodeGenerator::NeuronGroupMergedBase::isCurrentSourceVarInitParamHeterogeneous(size_t childIndex, size_t varIndex, size_t paramIndex) const
{
    const auto *varInitSnippet = getArchetype().getCurrentSources().at(childIndex)->getVarInitialisers().at(varIndex).getSnippet();
    const std::string paramName = varInitSnippet->getParamNames().at(paramIndex);
    return isChildParamValueHeterogeneous({varInitSnippet->getCode()}, paramName, childIndex, paramIndex, m_SortedCurrentSources,
                                          [varIndex](const CurrentSourceInternal *cs) { return cs->getVarInitialisers().at(varIndex).getParams(); });
}
//----------------------------------------------------------------------------
bool CodeGenerator::NeuronGroupMergedBase::isCurrentSourceVarInitDerivedParamHeterogeneous(size_t childIndex, size_t varIndex, size_t paramIndex) const
{
    const auto *varInitSnippet = getArchetype().getCurrentSources().at(childIndex)->getVarInitialisers().at(varIndex).getSnippet();
    const std::string derivedParamName = varInitSnippet->getDerivedParams().at(paramIndex).name;
    return isChildParamValueHeterogeneous({varInitSnippet->getCode()}, derivedParamName, childIndex, paramIndex, m_SortedCurrentSources,
                                          [varIndex](const CurrentSourceInternal *cs) { return cs->getVarInitialisers().at(varIndex).getDerivedParams(); });
}
//----------------------------------------------------------------------------
bool CodeGenerator::NeuronGroupMergedBase::isPSMParamHeterogeneous(size_t childIndex, size_t paramIndex) const
{  
    // If parameter isn't referenced in code, there's no point implementing it hetereogeneously!
    const auto *psm = getArchetype().getMergedInSyn().at(childIndex).first->getPSModel();
    const std::string paramName = psm->getParamNames().at(paramIndex);
    return isChildParamValueHeterogeneous({psm->getApplyInputCode(), psm->getDecayCode()}, paramName, childIndex, paramIndex, m_SortedMergedInSyns,
                                          [](const std::pair<SynapseGroupInternal *, std::vector<SynapseGroupInternal *>> &inSyn)
                                          {
                                              return inSyn.first->getPSParams();
                                          });
}
//----------------------------------------------------------------------------
bool CodeGenerator::NeuronGroupMergedBase::isPSMDerivedParamHeterogeneous(size_t childIndex, size_t paramIndex) const
{
    // If parameter isn't referenced in code, there's no point implementing it hetereogeneously!
    const auto *psm = getArchetype().getMergedInSyn().at(childIndex).first->getPSModel();
    const std::string derivedParamName = psm->getDerivedParams().at(paramIndex).name;
    return isChildParamValueHeterogeneous({psm->getApplyInputCode(), psm->getDecayCode()}, derivedParamName, childIndex, paramIndex, m_SortedMergedInSyns,
                                          [](const std::pair<SynapseGroupInternal *, std::vector<SynapseGroupInternal *>> &inSyn)
                                          {
                                              return inSyn.first->getPSDerivedParams();
                                          });
}
//----------------------------------------------------------------------------
bool CodeGenerator::NeuronGroupMergedBase::isPSMGlobalVarHeterogeneous(size_t childIndex, size_t varIndex) const
{
    // If synapse group doesn't have individual PSM variables to start with, return false
    const auto *sg = getArchetype().getMergedInSyn().at(childIndex).first;
    if(sg->getMatrixType() & SynapseMatrixWeight::INDIVIDUAL_PSM) {
        return false;
    }
    else {
        const auto *psm = getArchetype().getMergedInSyn().at(childIndex).first->getPSModel();
        const std::string varName = psm->getVars().at(varIndex).name;
        return isChildParamValueHeterogeneous({psm->getApplyInputCode(), psm->getDecayCode()}, varName, childIndex, varIndex, m_SortedMergedInSyns,
                                              [](const std::pair<SynapseGroupInternal *, std::vector<SynapseGroupInternal *>> &inSyn)
                                              {
                                                  return inSyn.first->getPSConstInitVals();
                                              });
    }
}
//----------------------------------------------------------------------------
bool CodeGenerator::NeuronGroupMergedBase::isPSMVarInitParamHeterogeneous(size_t childIndex, size_t varIndex, size_t paramIndex) const
{
    const auto *varInitSnippet = getArchetype().getMergedInSyn().at(childIndex).first->getPSVarInitialisers().at(varIndex).getSnippet();
    const std::string paramName = varInitSnippet->getParamNames().at(paramIndex);
    return isChildParamValueHeterogeneous({varInitSnippet->getCode()}, paramName, childIndex, paramIndex, m_SortedMergedInSyns,
                                          [varIndex](const std::pair<SynapseGroupInternal *, std::vector<SynapseGroupInternal *>> &inSyn) 
                                          { 
                                              return inSyn.first->getPSVarInitialisers().at(varIndex).getParams();
                                          });
}
//----------------------------------------------------------------------------
bool CodeGenerator::NeuronGroupMergedBase::isPSMVarInitDerivedParamHeterogeneous(size_t childIndex, size_t varIndex, size_t paramIndex) const
{
    const auto *varInitSnippet = getArchetype().getMergedInSyn().at(childIndex).first->getPSVarInitialisers().at(varIndex).getSnippet();
    const std::string derivedParamName = varInitSnippet->getDerivedParams().at(paramIndex).name;
    return isChildParamValueHeterogeneous({varInitSnippet->getCode()}, derivedParamName, childIndex, paramIndex, m_SortedMergedInSyns,
                                          [varIndex](const std::pair<SynapseGroupInternal *, std::vector<SynapseGroupInternal *>> &inSyn) 
                                          { 
                                              return inSyn.first->getPSVarInitialisers().at(varIndex).getDerivedParams();
                                          });
}
//----------------------------------------------------------------------------
CodeGenerator::NeuronGroupMergedBase::NeuronGroupMergedBase(size_t index, const std::string &precision, const std::string &timePrecision, const BackendBase &backend, 
                                                            bool init, const std::vector<std::reference_wrapper<const NeuronGroupInternal>> &groups)
:   CodeGenerator::GroupMerged<NeuronGroupInternal>(index, precision, groups)
{
    // Build vector of vectors containing each child group's merged in syns, ordered to match those of the archetype group
    orderNeuronGroupChildren(m_SortedMergedInSyns, &NeuronGroupInternal::getMergedInSyn,
                             [init](const std::pair<SynapseGroupInternal *, std::vector<SynapseGroupInternal *>> &a,
                                    const std::pair<SynapseGroupInternal *, std::vector<SynapseGroupInternal *>> &b)
                             {
                                 return init ? a.first->canPSInitBeMerged(*b.first) : a.first->canPSBeMerged(*b.first);
                             });

    // Build vector of vectors containing each child group's current sources, ordered to match those of the archetype group
    orderNeuronGroupChildren(m_SortedCurrentSources, &NeuronGroupInternal::getCurrentSources,
                             [init](const CurrentSourceInternal *a, const CurrentSourceInternal *b)
                             {
                                 return init ? a->canInitBeMerged(*b) : a->canBeMerged(*b);
                             });

    addField("unsigned int", "numNeurons",
              [](const NeuronGroupInternal &ng, size_t) { return std::to_string(ng.getNumNeurons()); });

    addPointerField("unsigned int", "spkCnt", backend.getDeviceVarPrefix() + "glbSpkCnt");
    addPointerField("unsigned int", "spk", backend.getDeviceVarPrefix() + "glbSpk");

    if(getArchetype().isSpikeEventRequired()) {
        addPointerField("unsigned int", "spkCntEvnt", backend.getDeviceVarPrefix() + "glbSpkCntEvnt");
        addPointerField("unsigned int", "spkEvnt", backend.getDeviceVarPrefix() + "glbSpkEvnt");
    }

    if(getArchetype().isDelayRequired()) {
        addPointerField("unsigned int", "spkQuePtr", backend.getScalarAddressPrefix() + "spkQuePtr");
    }

    if(getArchetype().isSpikeTimeRequired()) {
        addPointerField(timePrecision, "sT", backend.getDeviceVarPrefix() + "sT");
    }

    // If this backend initialises population RNGs on device and this group requires on for simulation
    if(backend.isPopulationRNGRequired() && getArchetype().isSimRNGRequired() 
       && (!init || backend.isPopulationRNGInitialisedOnDevice())) 
    {
        addPointerField(backend.getMergedGroupSimRNGType(), "rng", backend.getDeviceVarPrefix() + "rng");
    }

    // Loop through variables
    const NeuronModels::Base *nm = getArchetype().getNeuronModel();
    const auto vars = nm->getVars();
    const auto &varInit = getArchetype().getVarInitialisers();
    assert(vars.size() == varInit.size());
    for(size_t v = 0; v < vars.size(); v++) {
        // If we're not initialising or if there is initialization code for this variable
        const auto var = vars[v];
        if(!init || !varInit[v].getSnippet()->getCode().empty()) {
            addPointerField(var.type, var.name, backend.getDeviceVarPrefix() + var.name);
        }

        // If we're initializing, add any var init EGPs to structure
        if(init) {
            addEGPs(varInit[v].getSnippet()->getExtraGlobalParams(), backend.getDeviceVarPrefix(), var.name);
        }
    }

    // If we're generating a struct for initialization
    if(init) {
        // Add heterogeneous var init parameters
        addHeterogeneousVarInitParams<NeuronGroupMergedBase>(
            vars, &NeuronGroupInternal::getVarInitialisers,
            &NeuronGroupMergedBase::isVarInitParamHeterogeneous);

        addHeterogeneousVarInitDerivedParams<NeuronGroupMergedBase>(
            vars, &NeuronGroupInternal::getVarInitialisers,
            &NeuronGroupMergedBase::isVarInitDerivedParamHeterogeneous);
    }
    // Otherwise
    else {
        addEGPs(nm->getExtraGlobalParams(), backend.getDeviceVarPrefix());

        // Add heterogeneous neuron model parameters
        addHeterogeneousParams<NeuronGroupMergedBase>(
            getArchetype().getNeuronModel()->getParamNames(), "",
            [](const NeuronGroupInternal &ng) { return ng.getParams(); },
            &NeuronGroupMergedBase::isParamHeterogeneous);

        // Add heterogeneous neuron model derived parameters
        addHeterogeneousDerivedParams<NeuronGroupMergedBase>(
            getArchetype().getNeuronModel()->getDerivedParams(), "",
            [](const NeuronGroupInternal &ng) { return ng.getDerivedParams(); },
            &NeuronGroupMergedBase::isDerivedParamHeterogeneous);
    }

    // Loop through merged synaptic inputs in archetypical neuron group
    for(size_t i = 0; i < getArchetype().getMergedInSyn().size(); i++) {
        const SynapseGroupInternal *sg = getArchetype().getMergedInSyn()[i].first;

        // Add pointer to insyn
        addMergedInSynPointerField(precision, "inSynInSyn", i, backend.getDeviceVarPrefix() + "inSyn");

        // Add pointer to dendritic delay buffer if required
        if(sg->isDendriticDelayRequired()) {
            addMergedInSynPointerField(precision, "denDelayInSyn", i, backend.getDeviceVarPrefix() + "denDelay");
            addMergedInSynPointerField("unsigned int", "denDelayPtrInSyn", i, backend.getScalarAddressPrefix() + "denDelayPtr");
        }

        // Loop through variables
        const auto vars = sg->getPSModel()->getVars();
        const auto &varInit = sg->getPSVarInitialisers();
        for(size_t v = 0; v < vars.size(); v++) {
            // If PSM has individual variables
            const auto var = vars[v];
            if(sg->getMatrixType() & SynapseMatrixWeight::INDIVIDUAL_PSM) {
                // Add pointers to state variable
                if(!init || !varInit[v].getSnippet()->getCode().empty()) {
                    addMergedInSynPointerField(var.type, var.name + "InSyn", i, backend.getDeviceVarPrefix() + var.name);
                }

                // If we're generating an initialization structure, also add any heterogeneous parameters, derived parameters or extra global parameters required for initializers
                if(init) {
                    const auto *varInitSnippet = varInit.at(v).getSnippet();
                    auto getVarInitialiserFn = [this](size_t groupIndex, size_t childIndex)
                                               {
                                                   return m_SortedMergedInSyns.at(groupIndex).at(childIndex).first->getPSVarInitialisers();
                                               };
                    addHeterogeneousChildVarInitParams(varInitSnippet->getParamNames(), i, v, var.name + "InSyn",
                                                       &NeuronGroupMergedBase::isPSMVarInitParamHeterogeneous, getVarInitialiserFn);
                    addHeterogeneousChildVarInitDerivedParams(varInitSnippet->getDerivedParams(), i, v, var.name + "InSyn",
                                                              &NeuronGroupMergedBase::isPSMVarInitDerivedParamHeterogeneous, getVarInitialiserFn);
                    addChildEGPs(varInitSnippet->getExtraGlobalParams(), i, backend.getDeviceVarPrefix(), var.name + "InSyn",
                                 [var, this](size_t groupIndex, size_t childIndex)
                                 {
                                     return var.name + m_SortedMergedInSyns.at(groupIndex).at(childIndex).first->getPSModelTargetName();
                                 });
                }
            }
            // Otherwise, if postsynaptic model variables are global and we're updating 
            // **NOTE** global variable values aren't useful during initialization
            else if(!init) {
                // If GLOBALG variable should be implemented heterogeneously, add value
                if(isPSMGlobalVarHeterogeneous(i, v)) {
                    addScalarField(var.name + "InSyn" + std::to_string(i),
                                   [this, i, v](const NeuronGroupInternal &, size_t groupIndex)
                                   {
                                       const double val = m_SortedMergedInSyns.at(groupIndex).at(i).first->getPSConstInitVals().at(v);
                                       return Utils::writePreciseString(val);
                                   });
                }
            }
        }

        if(!init) {
            // Add any heterogeneous postsynaptic model parameters
            const auto paramNames = sg->getPSModel()->getParamNames();
            addHeterogeneousChildParams(paramNames, i, "InSyn", &NeuronGroupMergedBase::isPSMParamHeterogeneous,
                                        [this](size_t groupIndex, size_t childIndex, size_t paramIndex)
                                        {
                                            return m_SortedMergedInSyns.at(groupIndex).at(childIndex).first->getPSParams().at(paramIndex);
                                        });

            // Add any heterogeneous postsynaptic mode derived parameters
            const auto derivedParams = sg->getPSModel()->getDerivedParams();
            addHeterogeneousChildDerivedParams(derivedParams, i, "InSyn", &NeuronGroupMergedBase::isPSMDerivedParamHeterogeneous,
                                               [this](size_t groupIndex, size_t childIndex, size_t paramIndex)
                                               {
                                                    return m_SortedMergedInSyns.at(groupIndex).at(childIndex).first->getPSDerivedParams().at(paramIndex);
                                               });
            // Add EGPs
            addChildEGPs(sg->getPSModel()->getExtraGlobalParams(), i, backend.getDeviceVarPrefix(), "InSyn",
                         [this](size_t groupIndex, size_t childIndex)
                         {
                             return m_SortedMergedInSyns.at(groupIndex).at(childIndex).first->getPSModelTargetName();
                         });
        }
    }

    // Loop through current sources in archetypical neuron group
    for(size_t i = 0; i < getArchetype().getCurrentSources().size(); i++) {
        const auto *cs = getArchetype().getCurrentSources()[i];

        // Loop through variables
        const auto vars = cs->getCurrentSourceModel()->getVars();
        const auto &varInit = cs->getVarInitialisers();
        for(size_t v = 0; v < vars.size(); v++) {
            // Add pointers to state variable
            const auto var = vars[v];
            if(!init || !varInit[v].getSnippet()->getCode().empty()) {
                assert(!Utils::isTypePointer(var.type));
                addField(var.type + "*", var.name + "CS" + std::to_string(i),
                         [&backend, i, var, this](const NeuronGroupInternal &, size_t groupIndex)
                         {
                             return backend.getDeviceVarPrefix() + var.name + m_SortedCurrentSources.at(groupIndex).at(i)->getName();
                         });
            }

            // If we're generating an initialization structure, also add any heterogeneous parameters, derived parameters or extra global parameters required for initializers
            if(init) {
                const auto *varInitSnippet = varInit.at(v).getSnippet();
                auto getVarInitialiserFn = [this](size_t groupIndex, size_t childIndex)
                {
                    return m_SortedCurrentSources.at(groupIndex).at(childIndex)->getVarInitialisers();
                };
                addHeterogeneousChildVarInitParams(varInitSnippet->getParamNames(), i, v, var.name + "CS",
                                                   &NeuronGroupMergedBase::isCurrentSourceVarInitParamHeterogeneous, getVarInitialiserFn);
                addHeterogeneousChildVarInitDerivedParams(varInitSnippet->getDerivedParams(), i, v, var.name + "CS",
                                                          &NeuronGroupMergedBase::isCurrentSourceVarInitDerivedParamHeterogeneous, getVarInitialiserFn);
                addChildEGPs(varInitSnippet->getExtraGlobalParams(), i, backend.getDeviceVarPrefix(), var.name + "CS",
                             [var, this](size_t groupIndex, size_t childIndex)
                             {
                                 return var.name + m_SortedCurrentSources.at(groupIndex).at(childIndex)->getName();
                             });
            }
        }

        if(!init) {
            // Add any heterogeneous current source parameters
            const auto paramNames = cs->getCurrentSourceModel()->getParamNames();
            addHeterogeneousChildParams(paramNames, i, "CS", &NeuronGroupMergedBase::isCurrentSourceParamHeterogeneous,
                                        [this](size_t groupIndex, size_t childIndex, size_t paramIndex)
                                        {
                                            return m_SortedCurrentSources.at(groupIndex).at(childIndex)->getParams().at(paramIndex);
                                        });

            // Add any heterogeneous current source derived parameters
            const auto derivedParams = cs->getCurrentSourceModel()->getDerivedParams();
            addHeterogeneousChildDerivedParams(derivedParams, i, "CS", &NeuronGroupMergedBase::isCurrentSourceDerivedParamHeterogeneous,
                                               [this](size_t groupIndex, size_t childIndex, size_t paramIndex)
                                                {
                                                    return m_SortedCurrentSources.at(groupIndex).at(childIndex)->getDerivedParams().at(paramIndex);
                                                });

            // Add EGPs
            addChildEGPs(cs->getCurrentSourceModel()->getExtraGlobalParams(), i, backend.getDeviceVarPrefix(), "CS",
                         [this](size_t groupIndex, size_t childIndex)
                         {
                             return m_SortedCurrentSources.at(groupIndex).at(childIndex)->getName();
                         });

        }
    }

    // Loop through neuron groups
    std::vector<std::vector<SynapseGroupInternal *>> eventThresholdSGs;
    for(const auto &g : getGroups()) {
        // Reserve vector for this group's children
        eventThresholdSGs.emplace_back();

        // Add synapse groups 
        for(const auto &s : g.get().getSpikeEventCondition()) {
            if(s.egpInThresholdCode) {
                eventThresholdSGs.back().push_back(s.synapseGroup);
            }
        }
    }

    // Loop through all spike event conditions
    size_t i = 0;
    for(const auto &s : getArchetype().getSpikeEventCondition()) {
        // If threshold condition references any EGPs
        if(s.egpInThresholdCode) {
            // Loop through all EGPs in synapse group and add to merged group
            // **TODO** should only be ones referenced
            const auto sgEGPs = s.synapseGroup->getWUModel()->getExtraGlobalParams();
            for(const auto &egp : sgEGPs) {
                const bool isPointer = Utils::isTypePointer(egp.type);
                const std::string prefix = isPointer ? backend.getDeviceVarPrefix() : "";
                addField(egp.type, egp.name + "EventThresh" + std::to_string(i),
                         [eventThresholdSGs, prefix, egp, i](const NeuronGroupInternal &, size_t groupIndex)
                         {
                             return prefix + egp.name + eventThresholdSGs.at(groupIndex).at(i)->getName();
                         },
                         Utils::isTypePointer(egp.type) ? FieldType::PointerEGP : FieldType::ScalarEGP);
            }
            i++;
        }
    }
}
//----------------------------------------------------------------------------
void CodeGenerator::NeuronGroupMergedBase::addMergedInSynPointerField(const std::string &type, const std::string &name, 
                                                                      size_t archetypeIndex, const std::string &prefix)
{
    assert(!Utils::isTypePointer(type));
    addField(type + "*", name + std::to_string(archetypeIndex),
             [prefix, archetypeIndex, this](const NeuronGroupInternal &, size_t groupIndex)
             {
                 return prefix + m_SortedMergedInSyns.at(groupIndex).at(archetypeIndex).first->getPSModelTargetName();
             });
}

//----------------------------------------------------------------------------
// CodeGenerator::NeuronUpdateGroupMerged
//----------------------------------------------------------------------------
const std::string CodeGenerator::NeuronUpdateGroupMerged::name = "NeuronUpdate";
//----------------------------------------------------------------------------
CodeGenerator::NeuronUpdateGroupMerged::NeuronUpdateGroupMerged(size_t index, const std::string &precision, const std::string &timePrecision, const BackendBase &backend, 
                                                                const std::vector<std::reference_wrapper<const NeuronGroupInternal>> &groups)
:   NeuronGroupMergedBase(index, precision, timePrecision, backend, false, groups)
{
    // Build vector of vectors containing each child group's incoming synapse groups
    // with postsynaptic updates, ordered to match those of the archetype group
    orderNeuronGroupChildren(getArchetype().getInSynWithPostCode(), m_SortedInSynWithPostCode, &NeuronGroupInternal::getInSynWithPostCode,
                             [](const SynapseGroupInternal *a, const SynapseGroupInternal *b){ return a->canWUPostBeMerged(*b); });

    // Build vector of vectors containing each child group's outgoing synapse groups
    // with presynaptic synaptic updates, ordered to match those of the archetype group
    orderNeuronGroupChildren(getArchetype().getOutSynWithPreCode(), m_SortedOutSynWithPreCode, &NeuronGroupInternal::getOutSynWithPreCode,
                             [](const SynapseGroupInternal *a, const SynapseGroupInternal *b){ return a->canWUPreBeMerged(*b); });

    // Generate struct fields for incoming synapse groups with postsynaptic update code
    const auto inSynWithPostCode = getArchetype().getInSynWithPostCode();
    generateWUVar(backend, "WUPost", inSynWithPostCode, m_SortedInSynWithPostCode,
                  &WeightUpdateModels::Base::getPostVars, &NeuronUpdateGroupMerged::isInSynWUMParamHeterogeneous,
                  &NeuronUpdateGroupMerged::isInSynWUMDerivedParamHeterogeneous);

    // Generate struct fields for outgoing synapse groups with presynaptic update code
    const auto outSynWithPreCode = getArchetype().getOutSynWithPreCode();
    generateWUVar(backend, "WUPre", outSynWithPreCode, m_SortedOutSynWithPreCode,
                  &WeightUpdateModels::Base::getPreVars, &NeuronUpdateGroupMerged::isOutSynWUMParamHeterogeneous,
                  &NeuronUpdateGroupMerged::isOutSynWUMDerivedParamHeterogeneous);

    if(getArchetype().isSpikeRecordingEnabled()) {
        // Add field for spike recording
        // **YUCK** this mechanism needs to be renamed from PointerEGP to RuntimeAlloc
        addField("uint32_t*", "recordSpk",
                 [&backend](const NeuronGroupInternal &ng, size_t) 
                 { 
                     return backend.getDeviceVarPrefix() + "recordSpk" + ng.getName(); 
                 },
                 FieldType::PointerEGP);
    }

    if(getArchetype().isSpikeEventRecordingEnabled()) {
        // Add field for spike event recording
        // **YUCK** this mechanism needs to be renamed from PointerEGP to RuntimeAlloc
        addField("uint32_t*", "recordSpkEvent",
                 [&backend](const NeuronGroupInternal &ng, size_t)
                 {
                     return backend.getDeviceVarPrefix() + "recordSpkEvent" + ng.getName(); 
                 },
                 FieldType::PointerEGP);
    }

}
//----------------------------------------------------------------------------
std::string CodeGenerator::NeuronUpdateGroupMerged::getCurrentQueueOffset() const
{
    assert(getArchetype().isDelayRequired());
    return "(*group->spkQuePtr * group->numNeurons)";
}
//----------------------------------------------------------------------------
std::string CodeGenerator::NeuronUpdateGroupMerged::getPrevQueueOffset() const
{
    assert(getArchetype().isDelayRequired());
    return "(((*group->spkQuePtr + " + std::to_string(getArchetype().getNumDelaySlots() - 1) + ") % " + std::to_string(getArchetype().getNumDelaySlots()) + ") * group->numNeurons)";
}
//----------------------------------------------------------------------------
bool CodeGenerator::NeuronUpdateGroupMerged::isInSynWUMParamHeterogeneous(size_t childIndex, size_t paramIndex) const
{
    // If parameter isn't referenced in code, there's no point implementing it hetereogeneously!
    const auto *wum = getArchetype().getInSynWithPostCode().at(childIndex)->getWUModel();
    const std::string paramName = wum->getParamNames().at(paramIndex);
    return isChildParamValueHeterogeneous({wum->getPostSpikeCode()}, paramName, childIndex, paramIndex, m_SortedInSynWithPostCode,
                                          [](const SynapseGroupInternal *s) { return s->getWUParams(); });
}
//----------------------------------------------------------------------------
bool CodeGenerator::NeuronUpdateGroupMerged::isInSynWUMDerivedParamHeterogeneous(size_t childIndex, size_t paramIndex) const
{
    // If derived parameter isn't referenced in code, there's no point implementing it hetereogeneously!
    const auto *wum = getArchetype().getInSynWithPostCode().at(childIndex)->getWUModel();
    const std::string derivedParamName = wum->getDerivedParams().at(paramIndex).name;
    return isChildParamValueHeterogeneous({wum->getPostSpikeCode()}, derivedParamName, childIndex, paramIndex, m_SortedInSynWithPostCode,
                                          [](const SynapseGroupInternal *s) { return s->getWUDerivedParams(); });
}
//----------------------------------------------------------------------------
bool CodeGenerator::NeuronUpdateGroupMerged::isOutSynWUMParamHeterogeneous(size_t childIndex, size_t paramIndex) const
{
    // If parameter isn't referenced in code, there's no point implementing it hetereogeneously!
    const auto *wum = getArchetype().getOutSynWithPreCode().at(childIndex)->getWUModel();
    const std::string paramName = wum->getParamNames().at(paramIndex);
    return isChildParamValueHeterogeneous({wum->getPreSpikeCode()}, paramName, childIndex, paramIndex, m_SortedOutSynWithPreCode,
                                          [](const SynapseGroupInternal *s) { return s->getWUParams(); });
}
//----------------------------------------------------------------------------
bool CodeGenerator::NeuronUpdateGroupMerged::isOutSynWUMDerivedParamHeterogeneous(size_t childIndex, size_t paramIndex) const
{
    // If derived parameter isn't referenced in code, there's no point implementing it hetereogeneously!
    const auto *wum = getArchetype().getOutSynWithPreCode().at(childIndex)->getWUModel();
    const std::string derivedParamName = wum->getDerivedParams().at(paramIndex).name;
    return isChildParamValueHeterogeneous({wum->getPreSpikeCode()}, derivedParamName, childIndex, paramIndex, m_SortedOutSynWithPreCode,
                                          [](const SynapseGroupInternal *s) { return s->getWUDerivedParams(); });
}
//----------------------------------------------------------------------------
void CodeGenerator::NeuronUpdateGroupMerged::generateWUVar(const BackendBase &backend,  const std::string &fieldPrefixStem, 
                                                           const std::vector<SynapseGroupInternal *> &archetypeSyn,
                                                           const std::vector<std::vector<SynapseGroupInternal *>> &sortedSyn,
                                                           Models::Base::VarVec (WeightUpdateModels::Base::*getVars)(void) const,
                                                           bool(NeuronUpdateGroupMerged::*isParamHeterogeneous)(size_t, size_t) const,
                                                           bool(NeuronUpdateGroupMerged::*isDerivedParamHeterogeneous)(size_t, size_t) const)
{
    // Loop through synapse groups
    for(size_t i = 0; i < archetypeSyn.size(); i++) {
        const auto *sg = archetypeSyn[i];

        // Loop through variables
        const auto vars = (sg->getWUModel()->*getVars)();
        for(size_t v = 0; v < vars.size(); v++) {
            // Add pointers to state variable
            const auto var = vars[v];
            assert(!Utils::isTypePointer(var.type));
            addField(var.type + "*", var.name + fieldPrefixStem + std::to_string(i),
                     [i, var, &backend, &sortedSyn](const NeuronGroupInternal &, size_t groupIndex)
                     {
                         return backend.getDeviceVarPrefix() + var.name + sortedSyn.at(groupIndex).at(i)->getName();
                     });
        }

        // Add any heterogeneous parameters
        addHeterogeneousChildParams<NeuronUpdateGroupMerged>(sg->getWUModel()->getParamNames(), i, fieldPrefixStem, isParamHeterogeneous,
                                                             [&sortedSyn](size_t groupIndex, size_t childIndex, size_t paramIndex)
                                                             {
                                                                 return sortedSyn.at(groupIndex).at(childIndex)->getWUParams().at(paramIndex);
                                                             });

        // Add any heterogeneous derived parameters
        addHeterogeneousChildDerivedParams<NeuronUpdateGroupMerged>(sg->getWUModel()->getDerivedParams(), i, fieldPrefixStem, isDerivedParamHeterogeneous,
                                                                    [&sortedSyn](size_t groupIndex, size_t childIndex, size_t paramIndex)
                                                                    {
                                                                        return sortedSyn.at(groupIndex).at(childIndex)->getWUDerivedParams().at(paramIndex);
                                                                    });

        // Add EGPs
        addChildEGPs(sg->getWUModel()->getExtraGlobalParams(), i, backend.getDeviceVarPrefix(), fieldPrefixStem,
                     [&sortedSyn](size_t groupIndex, size_t childIndex)
                     {
                         return sortedSyn.at(groupIndex).at(childIndex)->getName();
                     });
    }
}

//----------------------------------------------------------------------------
// CodeGenerator::NeuronInitGroupMerged
//----------------------------------------------------------------------------
const std::string CodeGenerator::NeuronInitGroupMerged::name = "NeuronInit";
//----------------------------------------------------------------------------
CodeGenerator::NeuronInitGroupMerged::NeuronInitGroupMerged(size_t index, const std::string &precision, const std::string &timePrecision, const BackendBase &backend,
                                                            const std::vector<std::reference_wrapper<const NeuronGroupInternal>> &groups)
:   NeuronGroupMergedBase(index, precision, timePrecision, backend, true, groups)
{
    // Build vector of vectors containing each child group's incoming 
    // synapse groups, ordered to match those of the archetype group
    orderNeuronGroupChildren(getArchetype().getInSynWithPostVars(), m_SortedInSynWithPostVars, &NeuronGroupInternal::getInSynWithPostVars,
                             [](const SynapseGroupInternal *a, const SynapseGroupInternal *b) { return a->canWUPostInitBeMerged(*b); });

    // Build vector of vectors containing each child group's outgoing 
    // synapse groups, ordered to match those of the archetype group
    orderNeuronGroupChildren(getArchetype().getOutSynWithPreVars(), m_SortedOutSynWithPreVars, &NeuronGroupInternal::getOutSynWithPreVars,
                             [](const SynapseGroupInternal *a, const SynapseGroupInternal *b){ return a->canWUPreInitBeMerged(*b); });

    // Generate struct fields for incoming synapse groups with postsynaptic variables
    const auto inSynWithPostVars = getArchetype().getInSynWithPostVars();
    generateWUVar(backend, "WUPost", inSynWithPostVars, m_SortedInSynWithPostVars,
                  &WeightUpdateModels::Base::getPostVars, &SynapseGroupInternal::getWUPostVarInitialisers,
                  &NeuronInitGroupMerged::isInSynWUMVarInitParamHeterogeneous,
                  &NeuronInitGroupMerged::isInSynWUMVarInitDerivedParamHeterogeneous);


    // Generate struct fields for outgoing synapse groups
    const auto outSynWithPreVars = getArchetype().getOutSynWithPreVars();
    generateWUVar(backend, "WUPre", outSynWithPreVars, m_SortedOutSynWithPreVars,
                  &WeightUpdateModels::Base::getPreVars, &SynapseGroupInternal::getWUPreVarInitialisers,
                  &NeuronInitGroupMerged::isOutSynWUMVarInitParamHeterogeneous,
                  &NeuronInitGroupMerged::isOutSynWUMVarInitDerivedParamHeterogeneous);
}
//----------------------------------------------------------------------------
bool CodeGenerator::NeuronInitGroupMerged::isInSynWUMVarInitParamHeterogeneous(size_t childIndex, size_t varIndex, size_t paramIndex) const
{
    const auto *varInitSnippet = getArchetype().getInSynWithPostVars().at(childIndex)->getWUPostVarInitialisers().at(varIndex).getSnippet();
    const std::string paramName = varInitSnippet->getParamNames().at(paramIndex);
    return isChildParamValueHeterogeneous({varInitSnippet->getCode()}, paramName, childIndex, paramIndex, m_SortedInSynWithPostVars,
                                          [varIndex](const SynapseGroupInternal *s) { return s->getWUPostVarInitialisers().at(varIndex).getParams(); });
}
//----------------------------------------------------------------------------
bool CodeGenerator::NeuronInitGroupMerged::isInSynWUMVarInitDerivedParamHeterogeneous(size_t childIndex, size_t varIndex, size_t paramIndex) const
{
    const auto *varInitSnippet = getArchetype().getInSynWithPostVars().at(childIndex)->getWUPostVarInitialisers().at(varIndex).getSnippet();
    const std::string derivedParamName = varInitSnippet->getDerivedParams().at(paramIndex).name;
    return isChildParamValueHeterogeneous({varInitSnippet->getCode()}, derivedParamName, childIndex, paramIndex, m_SortedInSynWithPostVars,
                                          [varIndex](const SynapseGroupInternal *s) { return s->getWUPostVarInitialisers().at(varIndex).getDerivedParams(); });
}
//----------------------------------------------------------------------------
bool CodeGenerator::NeuronInitGroupMerged::isOutSynWUMVarInitParamHeterogeneous(size_t childIndex, size_t varIndex, size_t paramIndex) const
{
    const auto *varInitSnippet = getArchetype().getOutSynWithPreVars().at(childIndex)->getWUPreVarInitialisers().at(varIndex).getSnippet();
    const std::string paramName = varInitSnippet->getParamNames().at(paramIndex);
    return isChildParamValueHeterogeneous({varInitSnippet->getCode()}, paramName, childIndex, paramIndex, m_SortedOutSynWithPreVars,
                                          [varIndex](const SynapseGroupInternal *s) { return s->getWUPreVarInitialisers().at(varIndex).getParams(); });
}
//----------------------------------------------------------------------------
bool CodeGenerator::NeuronInitGroupMerged::isOutSynWUMVarInitDerivedParamHeterogeneous(size_t childIndex, size_t varIndex, size_t paramIndex) const
{
    const auto *varInitSnippet = getArchetype().getOutSynWithPreVars().at(childIndex)->getWUPreVarInitialisers().at(varIndex).getSnippet();
    const std::string derivedParamName = varInitSnippet->getDerivedParams().at(paramIndex).name;
    return isChildParamValueHeterogeneous({varInitSnippet->getCode()}, derivedParamName, childIndex, paramIndex, m_SortedOutSynWithPreVars,
                                          [varIndex](const SynapseGroupInternal *s) { return s->getWUPreVarInitialisers().at(varIndex).getDerivedParams(); });
}
//----------------------------------------------------------------------------
void CodeGenerator::NeuronInitGroupMerged::generateWUVar(const BackendBase &backend,
                                                         const std::string &fieldPrefixStem,
                                                         const std::vector<SynapseGroupInternal *> &archetypeSyn,
                                                         const std::vector<std::vector<SynapseGroupInternal *>> &sortedSyn,
                                                         Models::Base::VarVec(WeightUpdateModels::Base::*getVars)(void) const,
                                                         const std::vector<Models::VarInit> &(SynapseGroupInternal:: *getVarInitialisers)(void) const,
                                                         bool(NeuronInitGroupMerged::*isParamHeterogeneous)(size_t, size_t, size_t) const,
                                                         bool(NeuronInitGroupMerged::*isDerivedParamHeterogeneous)(size_t, size_t, size_t) const)
{
    // Loop through synapse groups
    for(size_t i = 0; i < archetypeSyn.size(); i++) {
        const auto *sg = archetypeSyn.at(i);

        // Loop through variables
        const auto vars = (sg->getWUModel()->*getVars)();
        const auto &varInit = (sg->*getVarInitialisers)();
        for(size_t v = 0; v < vars.size(); v++) {
            // Add pointers to state variable
            const auto var = vars.at(v);
            if(!varInit.at(v).getSnippet()->getCode().empty()) {
                assert(!Utils::isTypePointer(var.type));
                addField(var.type + "*", var.name + fieldPrefixStem + std::to_string(i),
                         [i, var, &backend, &sortedSyn](const NeuronGroupInternal &, size_t groupIndex)
                         {
                             return backend.getDeviceVarPrefix() + var.name + sortedSyn.at(groupIndex).at(i)->getName();
                         });
            }

            // Also add any heterogeneous, derived or extra global parameters required for initializers
            const auto *varInitSnippet = varInit.at(v).getSnippet();
            auto getVarInitialiserFn = [&sortedSyn](size_t groupIndex, size_t childIndex)
                                       {
                                           return sortedSyn.at(groupIndex).at(childIndex)->getWUPreVarInitialisers();
                                       };
            addHeterogeneousChildVarInitParams<NeuronInitGroupMerged>(varInitSnippet->getParamNames(), i, v, var.name + fieldPrefixStem,
                                                                      isParamHeterogeneous, getVarInitialiserFn);
            addHeterogeneousChildVarInitDerivedParams<NeuronInitGroupMerged>(varInitSnippet->getDerivedParams(), i, v, var.name + fieldPrefixStem,
                                                                             isDerivedParamHeterogeneous, getVarInitialiserFn);
            addChildEGPs(varInitSnippet->getExtraGlobalParams(), i, backend.getDeviceVarPrefix(), var.name + fieldPrefixStem,
                         [var, &sortedSyn](size_t groupIndex, size_t childIndex)
                         {
                             return var.name + sortedSyn.at(groupIndex).at(childIndex)->getName();
                         });
        }
    }
}

//----------------------------------------------------------------------------
// CodeGenerator::SynapseDendriticDelayUpdateGroupMerged
//----------------------------------------------------------------------------
const std::string CodeGenerator::SynapseDendriticDelayUpdateGroupMerged::name = "SynapseDendriticDelayUpdate";
//----------------------------------------------------------------------------
CodeGenerator::SynapseDendriticDelayUpdateGroupMerged::SynapseDendriticDelayUpdateGroupMerged(size_t index, const std::string &precision, const std::string &, const BackendBase &backend,
                                       const std::vector<std::reference_wrapper<const SynapseGroupInternal>> &groups)
    : GroupMerged<SynapseGroupInternal>(index, precision, groups)
{
    addField("unsigned int*", "denDelayPtr", 
             [&backend](const SynapseGroupInternal &sg, size_t) 
             {
                 return backend.getScalarAddressPrefix() + "denDelayPtr" + sg.getPSModelTargetName(); 
             });
}

// ----------------------------------------------------------------------------
// CodeGenerator::SynapseConnectivityHostInitGroupMerged
//----------------------------------------------------------------------------
const std::string CodeGenerator::SynapseConnectivityHostInitGroupMerged::name = "SynapseConnectivityHostInit";
//------------------------------------------------------------------------
CodeGenerator::SynapseConnectivityHostInitGroupMerged::SynapseConnectivityHostInitGroupMerged(size_t index, const std::string &precision, const std::string&, const BackendBase &backend,
                                                                                              const std::vector<std::reference_wrapper<const SynapseGroupInternal>> &groups)
:   GroupMerged<SynapseGroupInternal>(index, precision, groups)
{
    // **TODO** these could be generic
    addField("unsigned int", "numSrcNeurons",
             [](const SynapseGroupInternal &sg, size_t) { return std::to_string(sg.getSrcNeuronGroup()->getNumNeurons()); });
    addField("unsigned int", "numTrgNeurons",
             [](const SynapseGroupInternal &sg, size_t) { return std::to_string(sg.getTrgNeuronGroup()->getNumNeurons()); });
    addField("unsigned int", "rowStride",
             [&backend](const SynapseGroupInternal &sg, size_t) { return std::to_string(backend.getSynapticMatrixRowStride(sg)); });

    // Add heterogeneous connectivity initialiser model parameters
    addHeterogeneousParams<SynapseConnectivityHostInitGroupMerged>(
        getArchetype().getConnectivityInitialiser().getSnippet()->getParamNames(), "",
        [](const SynapseGroupInternal &sg) { return sg.getConnectivityInitialiser().getParams(); },
        &SynapseConnectivityHostInitGroupMerged::isConnectivityInitParamHeterogeneous);

    // Add heterogeneous connectivity initialiser derived parameters
    addHeterogeneousDerivedParams<SynapseConnectivityHostInitGroupMerged>(
        getArchetype().getConnectivityInitialiser().getSnippet()->getDerivedParams(), "",
        [](const SynapseGroupInternal &sg) { return sg.getConnectivityInitialiser().getDerivedParams(); },
        &SynapseConnectivityHostInitGroupMerged::isConnectivityInitDerivedParamHeterogeneous);

    // Add EGP pointers to struct for both host and device EGPs if they are seperate
    const auto egps = getArchetype().getConnectivityInitialiser().getSnippet()->getExtraGlobalParams();
    for(const auto &e : egps) {
        addField(e.type + "*", e.name,
                 [e](const SynapseGroupInternal &g, size_t) { return "&" + e.name + g.getName(); },
                 FieldType::Host);

        if(!backend.getDeviceVarPrefix().empty()) {
            addField(e.type + "*", backend.getDeviceVarPrefix() + e.name,
                     [e, &backend](const SynapseGroupInternal &g, size_t)
                     {
                         return "&" + backend.getDeviceVarPrefix() + e.name + g.getName();
                     });
        }
        if(!backend.getHostVarPrefix().empty()) {
            addField(e.type + "*", backend.getHostVarPrefix() + e.name,
                     [e, &backend](const SynapseGroupInternal &g, size_t)
                     {
                         return "&" + backend.getHostVarPrefix() + e.name + g.getName();
                     });
        }
    }
}
//----------------------------------------------------------------------------
bool CodeGenerator::SynapseConnectivityHostInitGroupMerged::isConnectivityInitParamHeterogeneous(size_t paramIndex) const
{
    // If parameter isn't referenced in code, there's no point implementing it hetereogeneously!
    const auto *connectInitSnippet = getArchetype().getConnectivityInitialiser().getSnippet();
    const std::string paramName = connectInitSnippet->getParamNames().at(paramIndex);
    return isParamValueHeterogeneous({connectInitSnippet->getHostInitCode()}, paramName, paramIndex,
                                     [](const SynapseGroupInternal &sg)
                                     {
                                         return sg.getConnectivityInitialiser().getParams();
                                     });
}
//----------------------------------------------------------------------------
bool CodeGenerator::SynapseConnectivityHostInitGroupMerged::isConnectivityInitDerivedParamHeterogeneous(size_t paramIndex) const
{
    // If parameter isn't referenced in code, there's no point implementing it hetereogeneously!
    const auto *connectInitSnippet = getArchetype().getConnectivityInitialiser().getSnippet();
    const std::string paramName = connectInitSnippet->getDerivedParams().at(paramIndex).name;
    return isParamValueHeterogeneous({connectInitSnippet->getHostInitCode()}, paramName, paramIndex,
                                     [](const SynapseGroupInternal &sg)
                                     {
                                         return sg.getConnectivityInitialiser().getDerivedParams();
                                     });
}

<<<<<<< HEAD
// ----------------------------------------------------------------------------
// CodeGenerator::SynapseConnectivityInitGroupMerged
//----------------------------------------------------------------------------
const std::string CodeGenerator::SynapseConnectivityInitGroupMerged::name = "SynapseConnectivityInit";
//----------------------------------------------------------------------------
CodeGenerator::SynapseConnectivityInitGroupMerged::SynapseConnectivityInitGroupMerged(size_t index, const std::string &precision, const std::string&, const BackendBase &backend,
                                                                                      const std::vector<std::reference_wrapper<const SynapseGroupInternal>> &groups)
:   GroupMerged<SynapseGroupInternal>(index, precision, groups)
{
    // **TODO** these could be generic
    addField("unsigned int", "numSrcNeurons",
             [](const SynapseGroupInternal &sg, size_t) { return std::to_string(sg.getSrcNeuronGroup()->getNumNeurons()); });
    addField("unsigned int", "numTrgNeurons",
             [](const SynapseGroupInternal &sg, size_t) { return std::to_string(sg.getTrgNeuronGroup()->getNumNeurons()); });
    addField("unsigned int", "rowStride",
             [&backend](const SynapseGroupInternal &sg, size_t) { return std::to_string(backend.getSynapticMatrixRowStride(sg)); });

    // Add heterogeneous connectivity initialiser model parameters
    addHeterogeneousParams<SynapseConnectivityInitGroupMerged>(
        getArchetype().getConnectivityInitialiser().getSnippet()->getParamNames(), "",
        [](const SynapseGroupInternal &sg) { return sg.getConnectivityInitialiser().getParams(); },
        &SynapseConnectivityInitGroupMerged::isConnectivityInitParamHeterogeneous);


    // Add heterogeneous connectivity initialiser derived parameters
    addHeterogeneousDerivedParams<SynapseConnectivityInitGroupMerged>(
        getArchetype().getConnectivityInitialiser().getSnippet()->getDerivedParams(), "",
        [](const SynapseGroupInternal &sg) { return sg.getConnectivityInitialiser().getDerivedParams(); },
        &SynapseConnectivityInitGroupMerged::isConnectivityInitDerivedParamHeterogeneous);

    if(getArchetype().getMatrixType() & SynapseMatrixConnectivity::SPARSE) {
        addPointerField("unsigned int", "rowLength", backend.getVarPrefix() + "rowLength");
        addPointerField(getArchetype().getSparseIndType(), "ind", backend.getVarPrefix() + "ind");
    }
    else if(getArchetype().getMatrixType() & SynapseMatrixConnectivity::BITMASK) {
        addPointerField("uint32_t", "gp", backend.getVarPrefix() + "gp");
    }

    // Add EGPs to struct
    addEGPs(getArchetype().getConnectivityInitialiser().getSnippet()->getExtraGlobalParams(),
            backend.getVarPrefix());

}
//----------------------------------------------------------------------------
bool CodeGenerator::SynapseConnectivityInitGroupMerged::isConnectivityInitParamHeterogeneous(size_t paramIndex) const
{
    const auto *snippet = getArchetype().getConnectivityInitialiser().getSnippet();
    const auto rowBuildStateVars = snippet->getRowBuildStateVars();
    const auto colBuildStateVars = snippet->getColBuildStateVars();

    // Build list of code strings containing row and column build code
    std::vector<std::string> codeStrings{snippet->getRowBuildCode(), snippet->getColBuildCode()};

    // Add any row build state variable values
    std::transform(rowBuildStateVars.cbegin(), rowBuildStateVars.cend(), std::back_inserter(codeStrings),
                   [](const Snippet::Base::ParamVal &p) { return p.value; });
    std::transform(colBuildStateVars.cbegin(), colBuildStateVars.cend(), std::back_inserter(codeStrings),
                   [](const Snippet::Base::ParamVal &p) { return p.value; });

    const std::string paramName = snippet->getParamNames().at(paramIndex);
    return isParamValueHeterogeneous(codeStrings, paramName, paramIndex,
                                     [](const SynapseGroupInternal &sg) { return sg.getConnectivityInitialiser().getParams(); });
}
//----------------------------------------------------------------------------
bool CodeGenerator::SynapseConnectivityInitGroupMerged::isConnectivityInitDerivedParamHeterogeneous(size_t paramIndex) const
{
    const auto *snippet = getArchetype().getConnectivityInitialiser().getSnippet();
    const auto rowBuildStateVars = snippet->getRowBuildStateVars();
    const auto colBuildStateVars = snippet->getColBuildStateVars();

    // Build list of code strings containing row and column build code
    std::vector<std::string> codeStrings{snippet->getRowBuildCode(), snippet->getColBuildCode()};

    // Add any row build state variable values
    std::transform(rowBuildStateVars.cbegin(), rowBuildStateVars.cend(), std::back_inserter(codeStrings),
                   [](const Snippet::Base::ParamVal &p) { return p.value; });
    std::transform(colBuildStateVars.cbegin(), colBuildStateVars.cend(), std::back_inserter(codeStrings),
                   [](const Snippet::Base::ParamVal &p) { return p.value; });

    const std::string derivedParamName = snippet->getDerivedParams().at(paramIndex).name;
    return isParamValueHeterogeneous(codeStrings, derivedParamName, paramIndex,
                                     [](const SynapseGroupInternal &sg) { return sg.getConnectivityInitialiser().getDerivedParams(); });
}
=======
>>>>>>> a1684b09

//----------------------------------------------------------------------------
// CodeGenerator::SynapseGroupMergedBase
//----------------------------------------------------------------------------
std::string CodeGenerator::SynapseGroupMergedBase::getPresynapticAxonalDelaySlot() const
{
    assert(getArchetype().getSrcNeuronGroup()->isDelayRequired());

    const unsigned int numDelaySteps = getArchetype().getDelaySteps();
    if(numDelaySteps == 0) {
        return "(*group->srcSpkQuePtr)";
    }
    else {
        const unsigned int numSrcDelaySlots = getArchetype().getSrcNeuronGroup()->getNumDelaySlots();
        return "((*group->srcSpkQuePtr + " + std::to_string(numSrcDelaySlots - numDelaySteps) + ") % " + std::to_string(numSrcDelaySlots) + ")";
    }
}
//----------------------------------------------------------------------------
std::string CodeGenerator::SynapseGroupMergedBase::getPostsynapticBackPropDelaySlot() const
{
    assert(getArchetype().getTrgNeuronGroup()->isDelayRequired());

    const unsigned int numBackPropDelaySteps = getArchetype().getBackPropDelaySteps();
    if(numBackPropDelaySteps == 0) {
        return "(*group->trgSpkQuePtr)";
    }
    else {
        const unsigned int numTrgDelaySlots = getArchetype().getTrgNeuronGroup()->getNumDelaySlots();
        return "((*group->trgSpkQuePtr + " + std::to_string(numTrgDelaySlots - numBackPropDelaySteps) + ") % " + std::to_string(numTrgDelaySlots) + ")";
    }
}
//----------------------------------------------------------------------------
std::string CodeGenerator::SynapseGroupMergedBase::getDendriticDelayOffset(const std::string &offset) const
{
    assert(getArchetype().isDendriticDelayRequired());

    if(offset.empty()) {
        return "(*group->denDelayPtr * group->numTrgNeurons) + ";
    }
    else {
        return "(((*group->denDelayPtr + " + offset + ") % " + std::to_string(getArchetype().getMaxDendriticDelayTimesteps()) + ") * group->numTrgNeurons) + ";
    }
}
//----------------------------------------------------------------------------
bool CodeGenerator::SynapseGroupMergedBase::isWUParamHeterogeneous(size_t paramIndex) const
{
    const auto *wum = getArchetype().getWUModel();
    const std::string paramName = wum->getParamNames().at(paramIndex);
    return isParamValueHeterogeneous({getArchetypeCode()}, paramName, paramIndex,
                                     [](const SynapseGroupInternal &sg) { return sg.getWUParams(); });
}
//----------------------------------------------------------------------------
bool CodeGenerator::SynapseGroupMergedBase::isWUDerivedParamHeterogeneous(size_t paramIndex) const
{
    const auto *wum = getArchetype().getWUModel();
    const std::string derivedParamName = wum->getDerivedParams().at(paramIndex).name;
    return isParamValueHeterogeneous({getArchetypeCode()}, derivedParamName, paramIndex,
                                     [](const SynapseGroupInternal &sg) { return sg.getWUDerivedParams(); });
}
//----------------------------------------------------------------------------
bool CodeGenerator::SynapseGroupMergedBase::isWUGlobalVarHeterogeneous(size_t varIndex) const
{
    // If synapse group has global WU variables
    if(getArchetype().getMatrixType() & SynapseMatrixWeight::GLOBAL) {
        const auto *wum = getArchetype().getWUModel();
        const std::string varName = wum->getVars().at(varIndex).name;
        return isParamValueHeterogeneous({getArchetypeCode()}, varName, varIndex,
                                         [](const SynapseGroupInternal &sg) { return sg.getWUConstInitVals(); });
    }
    // Otherwise, return false
    else {
        return false;
    }
}
//----------------------------------------------------------------------------
bool CodeGenerator::SynapseGroupMergedBase::isWUVarInitParamHeterogeneous(size_t varIndex, size_t paramIndex) const
{
    // If parameter isn't referenced in code, there's no point implementing it hetereogeneously!
    const auto *varInitSnippet = getArchetype().getWUVarInitialisers().at(varIndex).getSnippet();
    const std::string paramName = varInitSnippet->getParamNames().at(paramIndex);
    return isParamValueHeterogeneous({varInitSnippet->getCode()}, paramName, paramIndex,
                                     [varIndex](const SynapseGroupInternal &sg)
                                     {
                                         return sg.getWUVarInitialisers().at(varIndex).getParams();
                                     });
}
//----------------------------------------------------------------------------
bool CodeGenerator::SynapseGroupMergedBase::isWUVarInitDerivedParamHeterogeneous(size_t varIndex, size_t paramIndex) const
{
    // If derived parameter isn't referenced in code, there's no point implementing it hetereogeneously!
    const auto *varInitSnippet = getArchetype().getWUVarInitialisers().at(varIndex).getSnippet();
    const std::string derivedParamName = varInitSnippet->getDerivedParams().at(paramIndex).name;
    return isParamValueHeterogeneous({varInitSnippet->getCode()}, derivedParamName, paramIndex,
                                     [varIndex](const SynapseGroupInternal &sg)
                                     {
                                         return sg.getWUVarInitialisers().at(varIndex).getDerivedParams();
                                     });
}
//----------------------------------------------------------------------------
bool CodeGenerator::SynapseGroupMergedBase::isConnectivityInitParamHeterogeneous(size_t paramIndex) const
{
    const auto *connectivityInitSnippet = getArchetype().getConnectivityInitialiser().getSnippet();
    const auto rowBuildStateVars = connectivityInitSnippet->getRowBuildStateVars();

    // Build list of code strings containing row build code and any row build state variable values
    std::vector<std::string> codeStrings{connectivityInitSnippet->getRowBuildCode()};
    std::transform(rowBuildStateVars.cbegin(), rowBuildStateVars.cend(), std::back_inserter(codeStrings),
                   [](const Snippet::Base::ParamVal &p) { return p.value; });

    const std::string paramName = connectivityInitSnippet->getParamNames().at(paramIndex);
    return isParamValueHeterogeneous(codeStrings, paramName, paramIndex,
                                     [](const SynapseGroupInternal &sg) { return sg.getConnectivityInitialiser().getParams(); });
}
//----------------------------------------------------------------------------
bool CodeGenerator::SynapseGroupMergedBase::isConnectivityInitDerivedParamHeterogeneous(size_t paramIndex) const
{
    const auto *connectivityInitSnippet = getArchetype().getConnectivityInitialiser().getSnippet();
    const auto rowBuildStateVars = connectivityInitSnippet->getRowBuildStateVars();

    // Build list of code strings containing row build code and any row build state variable values
    std::vector<std::string> codeStrings{connectivityInitSnippet->getRowBuildCode()};
    std::transform(rowBuildStateVars.cbegin(), rowBuildStateVars.cend(), std::back_inserter(codeStrings),
                   [](const Snippet::Base::ParamVal &p) { return p.value; });

    const std::string derivedParamName = connectivityInitSnippet->getDerivedParams().at(paramIndex).name;
    return isParamValueHeterogeneous(codeStrings, derivedParamName, paramIndex,
                                     [](const SynapseGroupInternal &sg) { return sg.getConnectivityInitialiser().getDerivedParams(); });
}
//----------------------------------------------------------------------------
bool CodeGenerator::SynapseGroupMergedBase::isSrcNeuronParamHeterogeneous(size_t paramIndex) const
{
    const auto *neuronModel = getArchetype().getSrcNeuronGroup()->getNeuronModel();
    const std::string paramName = neuronModel->getParamNames().at(paramIndex) + "_pre";
    return isParamValueHeterogeneous({getArchetypeCode()}, paramName, paramIndex,
                                     [](const SynapseGroupInternal &sg) { return sg.getSrcNeuronGroup()->getParams(); });
}
//----------------------------------------------------------------------------
bool CodeGenerator::SynapseGroupMergedBase::isSrcNeuronDerivedParamHeterogeneous(size_t paramIndex) const
{
    const auto *neuronModel = getArchetype().getSrcNeuronGroup()->getNeuronModel();
    const std::string derivedParamName = neuronModel->getDerivedParams().at(paramIndex).name + "_pre";
    return isParamValueHeterogeneous({getArchetypeCode()}, derivedParamName, paramIndex,
                                     [](const SynapseGroupInternal &sg) { return sg.getSrcNeuronGroup()->getDerivedParams(); });
}
//----------------------------------------------------------------------------
bool CodeGenerator::SynapseGroupMergedBase::isTrgNeuronParamHeterogeneous(size_t paramIndex) const
{
    const auto *neuronModel = getArchetype().getTrgNeuronGroup()->getNeuronModel();
    const std::string paramName = neuronModel->getParamNames().at(paramIndex) + "_post";
    return isParamValueHeterogeneous({getArchetypeCode()}, paramName, paramIndex,
                                     [](const SynapseGroupInternal &sg) { return sg.getTrgNeuronGroup()->getParams(); });
}
//----------------------------------------------------------------------------
bool CodeGenerator::SynapseGroupMergedBase::isTrgNeuronDerivedParamHeterogeneous(size_t paramIndex) const
{
    const auto *neuronModel = getArchetype().getTrgNeuronGroup()->getNeuronModel();
    const std::string derivedParamName = neuronModel->getDerivedParams().at(paramIndex).name + "_post";
    return isParamValueHeterogeneous({getArchetypeCode()}, derivedParamName, paramIndex,
                                     [](const SynapseGroupInternal &sg) { return sg.getTrgNeuronGroup()->getDerivedParams(); });
}
//----------------------------------------------------------------------------
bool CodeGenerator::SynapseGroupMergedBase::isKernelSizeHeterogeneous(size_t dimensionIndex) const
{
    // Get size of this kernel dimension for archetype
    const unsigned archetypeValue = getArchetype().getKernelSize().at(dimensionIndex);

    // Return true if any of the other groups have a different value
    return std::any_of(getGroups().cbegin(), getGroups().cend(),
                       [archetypeValue, dimensionIndex](const GroupInternal &g)
                       {
                           return (g.getKernelSize().at(dimensionIndex) != archetypeValue);
                       });
}
//----------------------------------------------------------------------------
CodeGenerator::SynapseGroupMergedBase::SynapseGroupMergedBase(size_t index, const std::string &precision, const std::string &timePrecision, const BackendBase &backend,
                                                              Role role, const std::string &archetypeCode, const std::vector<std::reference_wrapper<const SynapseGroupInternal>> &groups)
:   GroupMerged<SynapseGroupInternal>(index, precision, groups), m_ArchetypeCode(archetypeCode)
{
    const bool updateRole = ((role == Role::PresynapticUpdate)
                             || (role == Role::PostsynapticUpdate)
                             || (role == Role::SynapseDynamics));
    const WeightUpdateModels::Base *wum = getArchetype().getWUModel();

    addField("unsigned int", "rowStride",
             [&backend](const SynapseGroupInternal &sg, size_t) { return std::to_string(backend.getSynapticMatrixRowStride(sg)); });
    if(role == Role::PostsynapticUpdate || role == Role::SparseInit) {
        addField("unsigned int", "colStride",
                 [](const SynapseGroupInternal &sg, size_t) { return std::to_string(sg.getMaxSourceConnections()); });
    }

    addField("unsigned int", "numSrcNeurons",
             [](const SynapseGroupInternal &sg, size_t) { return std::to_string(sg.getSrcNeuronGroup()->getNumNeurons()); });
    addField("unsigned int", "numTrgNeurons",
             [](const SynapseGroupInternal &sg, size_t) { return std::to_string(sg.getTrgNeuronGroup()->getNumNeurons()); });

    // If this role is one where postsynaptic input can be provided
    if(role == Role::PresynapticUpdate || role == Role::SynapseDynamics) {
        if(getArchetype().isDendriticDelayRequired()) {
            addPSPointerField(precision, "denDelay", backend.getDeviceVarPrefix() + "denDelay");
            addPSPointerField("unsigned int", "denDelayPtr", backend.getScalarAddressPrefix() + "denDelayPtr");
        }
        else {
            addPSPointerField(precision, "inSyn", backend.getDeviceVarPrefix() + "inSyn");
        }
    }

    if(role == Role::PresynapticUpdate) {
        if(getArchetype().isTrueSpikeRequired()) {
            addSrcPointerField("unsigned int", "srcSpkCnt", backend.getDeviceVarPrefix() + "glbSpkCnt");
            addSrcPointerField("unsigned int", "srcSpk", backend.getDeviceVarPrefix() + "glbSpk");
        }

        if(getArchetype().isSpikeEventRequired()) {
            addSrcPointerField("unsigned int", "srcSpkCntEvnt", backend.getDeviceVarPrefix() + "glbSpkCntEvnt");
            addSrcPointerField("unsigned int", "srcSpkEvnt", backend.getDeviceVarPrefix() + "glbSpkEvnt");
        }
    }
    else if(role == Role::PostsynapticUpdate) {
        addTrgPointerField("unsigned int", "trgSpkCnt", backend.getDeviceVarPrefix() + "glbSpkCnt");
        addTrgPointerField("unsigned int", "trgSpk", backend.getDeviceVarPrefix() + "glbSpk");
    }

    // If this structure is used for updating rather than initializing
    if(updateRole) {
        // If presynaptic population has delay buffers
        if(getArchetype().getSrcNeuronGroup()->isDelayRequired()) {
            addSrcPointerField("unsigned int", "srcSpkQuePtr", backend.getScalarAddressPrefix() + "spkQuePtr");
        }

        // If postsynaptic population has delay buffers
        if(getArchetype().getTrgNeuronGroup()->isDelayRequired()) {
            addTrgPointerField("unsigned int", "trgSpkQuePtr", backend.getScalarAddressPrefix() + "spkQuePtr");
        }

        // Add heterogeneous presynaptic neuron model parameters
        addHeterogeneousParams<SynapseGroupMergedBase>(
            getArchetype().getSrcNeuronGroup()->getNeuronModel()->getParamNames(), "Pre",
            [](const SynapseGroupInternal &sg) { return sg.getSrcNeuronGroup()->getParams(); },
            &SynapseGroupMergedBase::isSrcNeuronParamHeterogeneous);

        // Add heterogeneous presynaptic neuron model derived parameters
        addHeterogeneousDerivedParams<SynapseGroupMergedBase>(
            getArchetype().getSrcNeuronGroup()->getNeuronModel()->getDerivedParams(), "Pre",
            [](const SynapseGroupInternal &sg) { return sg.getSrcNeuronGroup()->getDerivedParams(); },
            &SynapseGroupMergedBase::isSrcNeuronDerivedParamHeterogeneous);

        // Add heterogeneous postsynaptic neuron model parameters
        addHeterogeneousParams<SynapseGroupMergedBase>(
            getArchetype().getTrgNeuronGroup()->getNeuronModel()->getParamNames(), "Post",
            [](const SynapseGroupInternal &sg) { return sg.getTrgNeuronGroup()->getParams(); },
            &SynapseGroupMergedBase::isTrgNeuronParamHeterogeneous);

        // Add heterogeneous postsynaptic neuron model derived parameters
        addHeterogeneousDerivedParams<SynapseGroupMergedBase>(
            getArchetype().getTrgNeuronGroup()->getNeuronModel()->getDerivedParams(), "Post",
            [](const SynapseGroupInternal &sg) { return sg.getTrgNeuronGroup()->getDerivedParams(); },
            &SynapseGroupMergedBase::isTrgNeuronDerivedParamHeterogeneous);

        // Get correct code string
        const std::string code = getArchetypeCode();

        // Loop through variables in presynaptic neuron model
        const auto preVars = getArchetype().getSrcNeuronGroup()->getNeuronModel()->getVars();
        for(const auto &v : preVars) {
            // If variable is referenced in code string, add source pointer
            if(code.find("$(" + v.name + "_pre)") != std::string::npos) {
                addSrcPointerField(v.type, v.name + "Pre", backend.getDeviceVarPrefix() + v.name);
            }
        }

        // Loop through variables in postsynaptic neuron model
        const auto postVars = getArchetype().getTrgNeuronGroup()->getNeuronModel()->getVars();
        for(const auto &v : postVars) {
            // If variable is referenced in code string, add target pointer
            if(code.find("$(" + v.name + "_post)") != std::string::npos) {
                addTrgPointerField(v.type, v.name + "Post", backend.getDeviceVarPrefix() + v.name);
            }
        }

        // Loop through extra global parameters in presynaptic neuron model
        const auto preEGPs = getArchetype().getSrcNeuronGroup()->getNeuronModel()->getExtraGlobalParams();
        for(const auto &e : preEGPs) {
            if(code.find("$(" + e.name + "_pre)") != std::string::npos) {
                const bool isPointer = Utils::isTypePointer(e.type);
                const std::string prefix = isPointer ? backend.getDeviceVarPrefix() : "";
                addField(e.type, e.name + "Pre",
                         [e, prefix](const SynapseGroupInternal &sg, size_t) { return prefix + e.name + sg.getSrcNeuronGroup()->getName(); },
                         Utils::isTypePointer(e.type) ? FieldType::PointerEGP : FieldType::ScalarEGP);
            }
        }

        // Loop through extra global parameters in postsynaptic neuron model
        const auto postEGPs = getArchetype().getTrgNeuronGroup()->getNeuronModel()->getExtraGlobalParams();
        for(const auto &e : postEGPs) {
            if(code.find("$(" + e.name + "_post)") != std::string::npos) {
                const bool isPointer = Utils::isTypePointer(e.type);
                const std::string prefix = isPointer ? backend.getDeviceVarPrefix() : "";
                addField(e.type, e.name + "Post",
                         [e, prefix](const SynapseGroupInternal &sg, size_t) { return prefix + e.name + sg.getTrgNeuronGroup()->getName(); },
                         Utils::isTypePointer(e.type) ? FieldType::PointerEGP : FieldType::ScalarEGP);
            }
        }

        // Add spike times if required
        if(wum->isPreSpikeTimeRequired()) {
            addSrcPointerField(timePrecision, "sTPre", backend.getDeviceVarPrefix() + "sT");
        }
        if(wum->isPostSpikeTimeRequired()) {
            addTrgPointerField(timePrecision, "sTPost", backend.getDeviceVarPrefix() + "sT");
        }

        // Add heterogeneous weight update model parameters
        addHeterogeneousParams<SynapseGroupMergedBase>(
            wum->getParamNames(), "",
            [](const SynapseGroupInternal &sg) { return sg.getWUParams(); },
            &SynapseGroupMergedBase::isWUParamHeterogeneous);

        // Add heterogeneous weight update model derived parameters
        addHeterogeneousDerivedParams<SynapseGroupMergedBase>(
            wum->getDerivedParams(), "",
            [](const SynapseGroupInternal &sg) { return sg.getWUDerivedParams(); },
            &SynapseGroupMergedBase::isWUDerivedParamHeterogeneous);

        // Add pre and postsynaptic variables to struct
        addVars(wum->getPreVars(), backend.getDeviceVarPrefix());
        addVars(wum->getPostVars(), backend.getDeviceVarPrefix());

        // Add EGPs to struct
        addEGPs(wum->getExtraGlobalParams(), backend.getDeviceVarPrefix());
    }

    // Add pointers to connectivity data
    if(getArchetype().getMatrixType() & SynapseMatrixConnectivity::SPARSE) {
        addWeightSharingPointerField("unsigned int", "rowLength", backend.getDeviceVarPrefix() + "rowLength");
        addWeightSharingPointerField(getArchetype().getSparseIndType(), "ind", backend.getDeviceVarPrefix() + "ind");

        // Add additional structure for postsynaptic access
        if(backend.isPostsynapticRemapRequired() && !wum->getLearnPostCode().empty()
           && (role == Role::PostsynapticUpdate || role == Role::SparseInit))
        {
            addWeightSharingPointerField("unsigned int", "colLength", backend.getDeviceVarPrefix() + "colLength");
            addWeightSharingPointerField("unsigned int", "remap", backend.getDeviceVarPrefix() + "remap");
        }

        // Add additional structure for synapse dynamics access
        if(backend.isSynRemapRequired() && !wum->getSynapseDynamicsCode().empty()
           && (role == Role::SynapseDynamics || role == Role::SparseInit))
        {
            addWeightSharingPointerField("unsigned int", "synRemap", backend.getDeviceVarPrefix() + "synRemap");
        }
    }
    else if(getArchetype().getMatrixType() & SynapseMatrixConnectivity::BITMASK) {
        addWeightSharingPointerField("uint32_t", "gp", backend.getDeviceVarPrefix() + "gp");
    }

    // If we're updating a group with procedural connectivity or initialising connectivity
    if((getArchetype().getMatrixType() & SynapseMatrixConnectivity::PROCEDURAL) || (role == Role::ConnectivityInit)) {
        // Add heterogeneous connectivity initialiser model parameters
        addHeterogeneousParams<SynapseGroupMergedBase>(
            getArchetype().getConnectivityInitialiser().getSnippet()->getParamNames(), "",
            [](const SynapseGroupInternal &sg) { return sg.getConnectivityInitialiser().getParams(); },
            &SynapseGroupMergedBase::isConnectivityInitParamHeterogeneous);


        // Add heterogeneous connectivity initialiser derived parameters
        addHeterogeneousDerivedParams<SynapseGroupMergedBase>(
            getArchetype().getConnectivityInitialiser().getSnippet()->getDerivedParams(), "",
            [](const SynapseGroupInternal &sg) { return sg.getConnectivityInitialiser().getDerivedParams(); },
            &SynapseGroupMergedBase::isConnectivityInitDerivedParamHeterogeneous);

        addEGPs(getArchetype().getConnectivityInitialiser().getSnippet()->getExtraGlobalParams(),
                backend.getDeviceVarPrefix());
    }

    // If WU variables are global
    const auto vars = wum->getVars();
    const auto &varInit = getArchetype().getWUVarInitialisers();
    if(getArchetype().getMatrixType() & SynapseMatrixWeight::GLOBAL) {
        // If this is an update role
        // **NOTE **global variable values aren't useful during initialization
        if(updateRole) {
            for(size_t v = 0; v < vars.size(); v++) {
                // If variable should be implemented heterogeneously, add scalar field
                if(isWUGlobalVarHeterogeneous(v)) {
                    addScalarField(vars[v].name,
                                   [v](const SynapseGroupInternal &sg, size_t)
                                   {
                                       return Utils::writePreciseString(sg.getWUConstInitVals().at(v));
                                   });
                }
            }
        }
    }
    // Otherwise (weights are individual or procedural)
    else {
        const bool connectInitRole = (role == Role::ConnectivityInit);
        const bool proceduralWeights = (getArchetype().getMatrixType() & SynapseMatrixWeight::PROCEDURAL);
        const bool individualWeights = (getArchetype().getMatrixType() & SynapseMatrixWeight::INDIVIDUAL);

        // If synapse group has a kernel and we're either updating 
        // with procedural weights or initialising individual weights
        if(!getArchetype().getKernelSize().empty() && ((proceduralWeights && updateRole) || (connectInitRole && individualWeights))) {
            // Loop through kernel size dimensions
            for(size_t d = 0; d < getArchetype().getKernelSize().size(); d++) {
                // If this dimension has a heterogeneous size, add it to struct
                if(isKernelSizeHeterogeneous(d)) {
                    addField("unsigned int", "kernelSize" + std::to_string(d),
                             [d](const SynapseGroupInternal &sg, size_t) { return std::to_string(sg.getKernelSize().at(d)); });
                }
            }
        }

        // If weights are procedural or we're initializing individual variables
        // **NOTE** some of these won't actually be required - could do this per-variable in loop over vars
        if((proceduralWeights && updateRole) || (!updateRole && individualWeights)) {
            // Add heterogeneous variable initialization parameters and derived parameters
            addHeterogeneousVarInitParams<SynapseGroupMergedBase>(
                wum->getVars(), &SynapseGroupInternal::getWUVarInitialisers,
                &SynapseGroupMergedBase::isWUVarInitParamHeterogeneous);

            addHeterogeneousVarInitDerivedParams<SynapseGroupMergedBase>(
                wum->getVars(), &SynapseGroupInternal::getWUVarInitialisers,
                &SynapseGroupMergedBase::isWUVarInitDerivedParamHeterogeneous);
        }

        // Loop through variables
        for(size_t v = 0; v < vars.size(); v++) {
            // Variable initialisation is required if we're performing connectivity init and var init snippet requires a kernel or
            // We're performing some other sort of initialisation, the snippet DOESN'T require a kernel but has SOME code
            const auto var = vars[v];
            const auto *snippet = varInit.at(v).getSnippet();
            const bool varInitRequired = ((connectInitRole && snippet->requiresKernel()) 
                                          || (!updateRole && !snippet->requiresKernel() && !snippet->getCode().empty()));

            // If we're performing an update with individual weights; or this variable should be initialised
            if((updateRole && individualWeights) || varInitRequired) {
                addWeightSharingPointerField(var.type, var.name, backend.getDeviceVarPrefix() + var.name);
            }

            // If we're performing a procedural update or this variable should be initialised, add any var init EGPs to structure
            if((proceduralWeights && updateRole) || varInitRequired) {
                const auto egps = snippet->getExtraGlobalParams();
                for(const auto &e : egps) {
                    const bool isPointer = Utils::isTypePointer(e.type);
                    const std::string prefix = isPointer ? backend.getDeviceVarPrefix() : "";
                    addField(e.type, e.name + var.name,
                             [e, prefix, var](const SynapseGroupInternal &sg, size_t)
                             {
                                 if(sg.isWeightSharingSlave()) {
                                     return prefix + e.name + var.name + sg.getWeightSharingMaster()->getName();
                                 }
                                 else {
                                     return prefix + e.name + var.name + sg.getName();
                                 }
                             },
                             isPointer ? FieldType::PointerEGP : FieldType::ScalarEGP);
                }
            }
        }
    }
}
//----------------------------------------------------------------------------
void CodeGenerator::SynapseGroupMergedBase::addPSPointerField(const std::string &type, const std::string &name, const std::string &prefix)
{
    assert(!Utils::isTypePointer(type));
    addField(type + "*", name, [prefix](const SynapseGroupInternal &sg, size_t) { return prefix + sg.getPSModelTargetName(); });
}
//----------------------------------------------------------------------------
void CodeGenerator::SynapseGroupMergedBase::addSrcPointerField(const std::string &type, const std::string &name, const std::string &prefix)
{
    assert(!Utils::isTypePointer(type));
    addField(type + "*", name, [prefix](const SynapseGroupInternal &sg, size_t) { return prefix + sg.getSrcNeuronGroup()->getName(); });
}
//----------------------------------------------------------------------------
void CodeGenerator::SynapseGroupMergedBase::addTrgPointerField(const std::string &type, const std::string &name, const std::string &prefix)
{
    assert(!Utils::isTypePointer(type));
    addField(type + "*", name, [prefix](const SynapseGroupInternal &sg, size_t) { return prefix + sg.getTrgNeuronGroup()->getName(); });
}
//----------------------------------------------------------------------------
void CodeGenerator::SynapseGroupMergedBase::addWeightSharingPointerField(const std::string &type, const std::string &name, const std::string &prefix)
{
    assert(!Utils::isTypePointer(type));
    addField(type + "*", name, 
                   [prefix](const SynapseGroupInternal &sg, size_t)
                   { 
                       if(sg.isWeightSharingSlave()) {
                           return prefix + sg.getWeightSharingMaster()->getName();
                       }
                       else {
                           return prefix + sg.getName();
                       }
                   });
}

//----------------------------------------------------------------------------
// CodeGenerator::PresynapticUpdateGroupMerged
//----------------------------------------------------------------------------
const std::string CodeGenerator::PresynapticUpdateGroupMerged::name = "PresynapticUpdate";

//----------------------------------------------------------------------------
// CodeGenerator::PostsynapticUpdateGroupMerged
//----------------------------------------------------------------------------
const std::string CodeGenerator::PostsynapticUpdateGroupMerged::name = "PostsynapticUpdate";

//----------------------------------------------------------------------------
// CodeGenerator::SynapseDynamicsGroupMerged
//----------------------------------------------------------------------------
const std::string CodeGenerator::SynapseDynamicsGroupMerged::name = "SynapseDynamics";

//----------------------------------------------------------------------------
// CodeGenerator::SynapseDenseInitGroupMerged
//----------------------------------------------------------------------------
const std::string CodeGenerator::SynapseDenseInitGroupMerged::name = "SynapseDenseInit";

//----------------------------------------------------------------------------
// CodeGenerator::SynapseSparseInitGroupMerged
//----------------------------------------------------------------------------
const std::string CodeGenerator::SynapseSparseInitGroupMerged::name = "SynapseSparseInit";

// ----------------------------------------------------------------------------
// CodeGenerator::SynapseConnectivityInitGroupMerged
//----------------------------------------------------------------------------
const std::string CodeGenerator::SynapseConnectivityInitGroupMerged::name = "SynapseConnectivityInit";<|MERGE_RESOLUTION|>--- conflicted
+++ resolved
@@ -835,93 +835,6 @@
                                      });
 }
 
-<<<<<<< HEAD
-// ----------------------------------------------------------------------------
-// CodeGenerator::SynapseConnectivityInitGroupMerged
-//----------------------------------------------------------------------------
-const std::string CodeGenerator::SynapseConnectivityInitGroupMerged::name = "SynapseConnectivityInit";
-//----------------------------------------------------------------------------
-CodeGenerator::SynapseConnectivityInitGroupMerged::SynapseConnectivityInitGroupMerged(size_t index, const std::string &precision, const std::string&, const BackendBase &backend,
-                                                                                      const std::vector<std::reference_wrapper<const SynapseGroupInternal>> &groups)
-:   GroupMerged<SynapseGroupInternal>(index, precision, groups)
-{
-    // **TODO** these could be generic
-    addField("unsigned int", "numSrcNeurons",
-             [](const SynapseGroupInternal &sg, size_t) { return std::to_string(sg.getSrcNeuronGroup()->getNumNeurons()); });
-    addField("unsigned int", "numTrgNeurons",
-             [](const SynapseGroupInternal &sg, size_t) { return std::to_string(sg.getTrgNeuronGroup()->getNumNeurons()); });
-    addField("unsigned int", "rowStride",
-             [&backend](const SynapseGroupInternal &sg, size_t) { return std::to_string(backend.getSynapticMatrixRowStride(sg)); });
-
-    // Add heterogeneous connectivity initialiser model parameters
-    addHeterogeneousParams<SynapseConnectivityInitGroupMerged>(
-        getArchetype().getConnectivityInitialiser().getSnippet()->getParamNames(), "",
-        [](const SynapseGroupInternal &sg) { return sg.getConnectivityInitialiser().getParams(); },
-        &SynapseConnectivityInitGroupMerged::isConnectivityInitParamHeterogeneous);
-
-
-    // Add heterogeneous connectivity initialiser derived parameters
-    addHeterogeneousDerivedParams<SynapseConnectivityInitGroupMerged>(
-        getArchetype().getConnectivityInitialiser().getSnippet()->getDerivedParams(), "",
-        [](const SynapseGroupInternal &sg) { return sg.getConnectivityInitialiser().getDerivedParams(); },
-        &SynapseConnectivityInitGroupMerged::isConnectivityInitDerivedParamHeterogeneous);
-
-    if(getArchetype().getMatrixType() & SynapseMatrixConnectivity::SPARSE) {
-        addPointerField("unsigned int", "rowLength", backend.getVarPrefix() + "rowLength");
-        addPointerField(getArchetype().getSparseIndType(), "ind", backend.getVarPrefix() + "ind");
-    }
-    else if(getArchetype().getMatrixType() & SynapseMatrixConnectivity::BITMASK) {
-        addPointerField("uint32_t", "gp", backend.getVarPrefix() + "gp");
-    }
-
-    // Add EGPs to struct
-    addEGPs(getArchetype().getConnectivityInitialiser().getSnippet()->getExtraGlobalParams(),
-            backend.getVarPrefix());
-
-}
-//----------------------------------------------------------------------------
-bool CodeGenerator::SynapseConnectivityInitGroupMerged::isConnectivityInitParamHeterogeneous(size_t paramIndex) const
-{
-    const auto *snippet = getArchetype().getConnectivityInitialiser().getSnippet();
-    const auto rowBuildStateVars = snippet->getRowBuildStateVars();
-    const auto colBuildStateVars = snippet->getColBuildStateVars();
-
-    // Build list of code strings containing row and column build code
-    std::vector<std::string> codeStrings{snippet->getRowBuildCode(), snippet->getColBuildCode()};
-
-    // Add any row build state variable values
-    std::transform(rowBuildStateVars.cbegin(), rowBuildStateVars.cend(), std::back_inserter(codeStrings),
-                   [](const Snippet::Base::ParamVal &p) { return p.value; });
-    std::transform(colBuildStateVars.cbegin(), colBuildStateVars.cend(), std::back_inserter(codeStrings),
-                   [](const Snippet::Base::ParamVal &p) { return p.value; });
-
-    const std::string paramName = snippet->getParamNames().at(paramIndex);
-    return isParamValueHeterogeneous(codeStrings, paramName, paramIndex,
-                                     [](const SynapseGroupInternal &sg) { return sg.getConnectivityInitialiser().getParams(); });
-}
-//----------------------------------------------------------------------------
-bool CodeGenerator::SynapseConnectivityInitGroupMerged::isConnectivityInitDerivedParamHeterogeneous(size_t paramIndex) const
-{
-    const auto *snippet = getArchetype().getConnectivityInitialiser().getSnippet();
-    const auto rowBuildStateVars = snippet->getRowBuildStateVars();
-    const auto colBuildStateVars = snippet->getColBuildStateVars();
-
-    // Build list of code strings containing row and column build code
-    std::vector<std::string> codeStrings{snippet->getRowBuildCode(), snippet->getColBuildCode()};
-
-    // Add any row build state variable values
-    std::transform(rowBuildStateVars.cbegin(), rowBuildStateVars.cend(), std::back_inserter(codeStrings),
-                   [](const Snippet::Base::ParamVal &p) { return p.value; });
-    std::transform(colBuildStateVars.cbegin(), colBuildStateVars.cend(), std::back_inserter(codeStrings),
-                   [](const Snippet::Base::ParamVal &p) { return p.value; });
-
-    const std::string derivedParamName = snippet->getDerivedParams().at(paramIndex).name;
-    return isParamValueHeterogeneous(codeStrings, derivedParamName, paramIndex,
-                                     [](const SynapseGroupInternal &sg) { return sg.getConnectivityInitialiser().getDerivedParams(); });
-}
-=======
->>>>>>> a1684b09
-
 //----------------------------------------------------------------------------
 // CodeGenerator::SynapseGroupMergedBase
 //----------------------------------------------------------------------------
@@ -1022,30 +935,36 @@
 //----------------------------------------------------------------------------
 bool CodeGenerator::SynapseGroupMergedBase::isConnectivityInitParamHeterogeneous(size_t paramIndex) const
 {
-    const auto *connectivityInitSnippet = getArchetype().getConnectivityInitialiser().getSnippet();
-    const auto rowBuildStateVars = connectivityInitSnippet->getRowBuildStateVars();
+    const auto *snippet = getArchetype().getConnectivityInitialiser().getSnippet();
+    const auto rowBuildStateVars = snippet->getRowBuildStateVars();
+    const auto colBuildStateVars = snippet->getColBuildStateVars();
 
     // Build list of code strings containing row build code and any row build state variable values
-    std::vector<std::string> codeStrings{connectivityInitSnippet->getRowBuildCode()};
+    std::vector<std::string> codeStrings{snippet->getRowBuildCode(), snippet->getColBuildCode()};
     std::transform(rowBuildStateVars.cbegin(), rowBuildStateVars.cend(), std::back_inserter(codeStrings),
                    [](const Snippet::Base::ParamVal &p) { return p.value; });
-
-    const std::string paramName = connectivityInitSnippet->getParamNames().at(paramIndex);
+    std::transform(colBuildStateVars.cbegin(), colBuildStateVars.cend(), std::back_inserter(codeStrings),
+                   [](const Snippet::Base::ParamVal &p) { return p.value; });
+
+    const std::string paramName = snippet->getParamNames().at(paramIndex);
     return isParamValueHeterogeneous(codeStrings, paramName, paramIndex,
                                      [](const SynapseGroupInternal &sg) { return sg.getConnectivityInitialiser().getParams(); });
 }
 //----------------------------------------------------------------------------
 bool CodeGenerator::SynapseGroupMergedBase::isConnectivityInitDerivedParamHeterogeneous(size_t paramIndex) const
 {
-    const auto *connectivityInitSnippet = getArchetype().getConnectivityInitialiser().getSnippet();
-    const auto rowBuildStateVars = connectivityInitSnippet->getRowBuildStateVars();
+    const auto *snippet = getArchetype().getConnectivityInitialiser().getSnippet();
+    const auto rowBuildStateVars = snippet->getRowBuildStateVars();
+    const auto colBuildStateVars = snippet->getColBuildStateVars();
 
     // Build list of code strings containing row build code and any row build state variable values
-    std::vector<std::string> codeStrings{connectivityInitSnippet->getRowBuildCode()};
+    std::vector<std::string> codeStrings{snippet->getRowBuildCode(), snippet->getColBuildCode()};
     std::transform(rowBuildStateVars.cbegin(), rowBuildStateVars.cend(), std::back_inserter(codeStrings),
                    [](const Snippet::Base::ParamVal &p) { return p.value; });
-
-    const std::string derivedParamName = connectivityInitSnippet->getDerivedParams().at(paramIndex).name;
+    std::transform(colBuildStateVars.cbegin(), colBuildStateVars.cend(), std::back_inserter(codeStrings),
+                   [](const Snippet::Base::ParamVal &p) { return p.value; });
+
+    const std::string derivedParamName = snippet->getDerivedParams().at(paramIndex).name;
     return isParamValueHeterogeneous(codeStrings, derivedParamName, paramIndex,
                                      [](const SynapseGroupInternal &sg) { return sg.getConnectivityInitialiser().getDerivedParams(); });
 }
