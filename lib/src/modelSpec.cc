--- conflicted
+++ resolved
@@ -727,24 +727,10 @@
 
 const CurrentSource *NNmodel::findCurrentSource(const std::string &name) const
 {
-<<<<<<< HEAD
-    // If a matching local synapse group is found, return it
-    auto localCurrentSource = m_LocalCurrentSources.find(name);
-    if(localCurrentSource != m_LocalCurrentSources.cend()) {
-        return &localCurrentSource->second;
-    }
-
-    // Otherwise, if a matching remote synapse group is found, return it
-    auto remoteCurrentSource = m_RemoteCurrentSources.find(name);
-    if(remoteCurrentSource != m_RemoteCurrentSources.cend()) {
-        return &remoteCurrentSource->second;
-
-=======
     // If a matching current source is found, return it
     auto currentSource = m_CurrentSources.find(name);
     if(currentSource != m_CurrentSources.cend()) {
         return &currentSource->second;
->>>>>>> 3b9fa24f
     }
     // Otherwise, error
     else {
@@ -755,24 +741,10 @@
 
 CurrentSource *NNmodel::findCurrentSource(const std::string &name)
 {
-<<<<<<< HEAD
-    // If a matching local synapse group is found, return it
-    auto localCurrentSource = m_LocalCurrentSources.find(name);
-    if(localCurrentSource != m_LocalCurrentSources.cend()) {
-        return &localCurrentSource->second;
-    }
-
-    // Otherwise, if a matching remote synapse group is found, return it
-    auto remoteCurrentSource = m_RemoteCurrentSources.find(name);
-    if(remoteCurrentSource != m_RemoteCurrentSources.cend()) {
-        return &remoteCurrentSource->second;
-
-=======
     // If a matching current source is found, return it
     auto currentSource = m_CurrentSources.find(name);
     if(currentSource != m_CurrentSources.cend()) {
         return &currentSource->second;
->>>>>>> 3b9fa24f
     }
     // Otherwise, error
     else {
@@ -1083,11 +1055,7 @@
     }
 
     // CURRENT SOURCES
-<<<<<<< HEAD
-    for(auto &cs : m_LocalCurrentSources) {
-=======
     for(auto &cs : m_CurrentSources) {
->>>>>>> 3b9fa24f
         // Initialize derived parameters
         cs.second.initDerivedParams(dt);
 
