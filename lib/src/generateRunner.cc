/*--------------------------------------------------------------------------
  Author: Thomas Nowotny
  
  Institute: Center for Computational Neuroscience and Robotics
  University of Sussex
  Falmer, Brighton BN1 9QJ, UK 
  
  email to:  T.Nowotny@sussex.ac.uk
  
  initial version: 2010-02-07
  
  --------------------------------------------------------------------------*/

//-----------------------------------------------------------------------
/*!  \file generateRunner.cc

  \brief Contains functions to generate code for running the
  simulation on the GPU, and for I/O convenience functions between GPU
  and CPU space. Part of the code generation section.
*/
//--------------------------------------------------------------------------

#include "generateRunner.h"
#include "global.h"
#include "utils.h"
#include "codeGenUtils.h"
#include "codeStream.h"

#include <algorithm>
#include <cfloat>
#include <cstdint>

//--------------------------------------------------------------------------
// Anonymous namespace
//--------------------------------------------------------------------------
namespace
{
//--------------------------------------------------------------------------
//! \brief This function generates host and device variable definitions, of the given type and name.
//--------------------------------------------------------------------------

void variable_def(CodeStream &os, const string &type, const string &name, VarMode mode)
{
#ifndef CPU_ONLY
    if(mode & VarLocation::HOST) {
        os << type << " " << name << ";" << std::endl;
    }
    if(mode & VarLocation::DEVICE) {
        os << type << " d_" << name << ";" << std::endl;
        os << "__device__ " << type << " dd_" << name << ";" << std::endl;
    }
#else
    USE(mode);
    os << type << " " << name << ";" << std::endl;
#endif
}


//--------------------------------------------------------------------------
//! \brief This function generates host extern variable definitions, of the given type and name.
//--------------------------------------------------------------------------

void extern_variable_def(CodeStream &os, const string &type, const string &name, VarMode mode)
{
    // In windows making variables extern isn't enough to export then as DLL symbols - you need to add __declspec(dllexport)
#ifdef _WIN32
    const std::string varExportPrefix = GENN_PREFERENCES::buildSharedLibrary ? "__declspec(dllexport) extern" : "extern";
#else
    const std::string varExportPrefix = "extern";
#endif

#ifndef CPU_ONLY
    if(mode & VarLocation::HOST) {
        os << varExportPrefix << " " << type << " " << name << ";" << std::endl;
    }
    if(mode & VarLocation::DEVICE) {
        os << varExportPrefix << " " << type << " d_" << name << ";" << std::endl;
    }
#else
    USE(mode);
    os << varExportPrefix << " " << type << " " << name << ";" << std::endl;
#endif
}

//--------------------------------------------------------------------------
//! \brief This function generates host allocation code
//--------------------------------------------------------------------------

void allocate_host_variable(CodeStream &os, const string &type, const string &name, VarMode mode, const string &size)
{
#ifndef CPU_ONLY
    if(mode & VarLocation::HOST) {
        const char *flags = (mode & VarLocation::ZERO_COPY) ? "cudaHostAllocMapped" : "cudaHostAllocPortable";
        os << "cudaHostAlloc(&" << name << ", " << size << " * sizeof(" << type << "), " << flags << ");" << std::endl;
    }
#else
    USE(mode);

    os << name << " = new " << type << "[" << size << "];" << std::endl;
#endif
}

void allocate_host_variable(CodeStream &os, const string &type, const string &name, VarMode mode, size_t size)
{
    allocate_host_variable(os, type, name, mode, to_string(size));
}

void allocate_device_variable(CodeStream &os, const string &type, const string &name, VarMode mode, const string &size)
{
#ifndef CPU_ONLY
    // If variable is present on device at all
    if(mode & VarLocation::DEVICE) {
        // Insert call to correct helper depending on whether variable should be allocated in zero-copy mode or not
        if(mode & VarLocation::ZERO_COPY) {
            os << "deviceZeroCopy(" << name << ", &d_" << name << ", dd_" << name << ");" << std::endl;
        }
        else {
            os << "deviceMemAllocate(&d_" << name << ", dd_" << name << ", " << size << " * sizeof(" << type << "));" << std::endl;
        }
    }
#else
    USE(os);
    USE(type);
    USE(name);
    USE(mode);
    USE(size);
#endif
}

void allocate_device_variable(CodeStream &os, const string &type, const string &name, VarMode mode, size_t size)
{
    allocate_device_variable(os, type, name, mode, to_string(size));
}

//--------------------------------------------------------------------------
//! \brief This function generates host and device allocation with standard names (name, d_name, dd_name) and estimates size based on size known at generate-time
//--------------------------------------------------------------------------
unsigned int allocate_variable(CodeStream &os, const string &type, const string &name, VarMode mode, size_t size)
{
    // Allocate host and device variables
    allocate_host_variable(os, type, name, mode, size);
    allocate_device_variable(os, type, name, mode, size);

    // Return size estimate
    return size * theSize(type);
}

void allocate_variable(CodeStream &os, const string &type, const string &name, VarMode mode, const string &size)
{
    // Allocate host and device variables
    allocate_host_variable(os, type, name, mode, size);
    allocate_device_variable(os, type, name, mode, size);
}

void free_host_variable(CodeStream &os, const string &name, VarMode mode)
{
#ifndef CPU_ONLY
    if(mode & VarLocation::HOST) {
        os << "CHECK_CUDA_ERRORS(cudaFreeHost(" << name << "));" << std::endl;
    }
#else
    USE(mode);
    os << "delete[] " << name << ";" << std::endl;
#endif
}

void free_device_variable(CodeStream &os, const string &name, VarMode mode)
{
#ifndef CPU_ONLY
    // If this variable wasn't allocated in zero-copy mode, free it
    if(mode & VarLocation::DEVICE) {
        os << "CHECK_CUDA_ERRORS(cudaFree(d_" << name << "));" << std::endl;
    }
#else
    USE(os);
    USE(name);
    USE(mode);
#endif
}

//--------------------------------------------------------------------------
//! \brief This function generates code to free host and device allocations with standard names (name, d_name, dd_name)
//--------------------------------------------------------------------------
void free_variable(CodeStream &os, const string &name, VarMode mode)
{
    free_host_variable(os, name, mode);
    free_device_variable(os, name, mode);
}

void genHostSpikeQueueAdvance(CodeStream &os, const NNmodel &model, int localHostID)
{
    for(const auto &n : model.getRemoteNeuronGroups()) {
        if(n.second.isDelayRequired() && n.second.hasOutputToHost(localHostID)) {
            os << "spkQuePtr" << n.first << " = (spkQuePtr" << n.first << " + 1) % " << n.second.getNumDelaySlots() << ";" << std::endl;
        }
    }
    for(const auto &n : model.getLocalNeuronGroups()) {
        if (n.second.isDelayRequired()) {
            os << "spkQuePtr" << n.first << " = (spkQuePtr" << n.first << " + 1) % " << n.second.getNumDelaySlots() << ";" << std::endl;
        }
    }
}

void genHostDenDelayAdvance(CodeStream &os, const NNmodel &model)
{
<<<<<<< HEAD
    for(const auto &n : model.getLocalNeuronGroups()) {
        // Loop through incoming synaptic populations
        for(const auto &m : n.second.getMergedInSyn()) {
            const auto *sg = m.first;
            if(sg->isDendriticDelayRequired()) {
                os << "denDelayPtr" << sg->getName() << " = (denDelayPtr" << sg->getName() << " + 1) % " << sg->getMaxDendriticDelaySlots() << ";" << std::endl;
            }
=======
	for(const auto &s : model.getLocalSynapseGroups()) {
        if(s.second.isDendriticDelayRequired()) {
            os << "denDelayPtr" << s.first << " = (denDelayPtr" << s.first << " + 1) % " << s.second.getMaxDendriticDelayTimesteps() << ";" << std::endl;
>>>>>>> 7860d01f
        }
    }
}

//--------------------------------------------------------------------------
//! \brief Can a variable with this mode be pushed and pulled between device and host
//--------------------------------------------------------------------------
#ifndef CPU_ONLY
bool canPushPullVar(VarMode varMode)
{
    // A variable can be pushed and pulled if it is located
    // on both host and device and doesn't use zero-copy memory
    return ((varMode & VarLocation::HOST) &&
            (varMode & VarLocation::DEVICE) &&
            !(varMode & VarLocation::ZERO_COPY));
}

void genPushSpikeCode(CodeStream &os, const NeuronGroup &ng, bool spikeEvent)
{
    // Get variable mode
    const VarMode varMode = spikeEvent ? ng.getSpikeEventVarMode() : ng.getSpikeVarMode();

    // Is push required at all
    const bool pushRequired = spikeEvent ?
        (ng.isSpikeEventRequired() && canPushPullVar(varMode))
        : canPushPullVar(varMode);

    const char *spikeCntPrefix = spikeEvent ? "glbSpkCntEvnt" : "glbSpkCnt";
    const char *spikePrefix = spikeEvent ? "glbSpkEvnt" : "glbSpk";

    if(pushRequired) {
        // If spikes are initialised on device, only copy if hostInitialisedOnly isn't set
        if(varMode & VarInit::DEVICE) {
            os << "if(!hostInitialisedOnly)" << CodeStream::OB(1061);
        }
        const size_t spkCntSize = (spikeEvent || ng.isTrueSpikeRequired()) ? ng.getNumDelaySlots() : 1;
        os << "CHECK_CUDA_ERRORS(cudaMemcpy(d_" << spikeCntPrefix << ng.getName();
        os << ", " << spikeCntPrefix << ng.getName();
        os << ", " << spkCntSize << " * sizeof(unsigned int), cudaMemcpyHostToDevice));" << std::endl;

        const size_t spkSize = (spikeEvent || ng.isTrueSpikeRequired()) ? ng.getNumNeurons() * ng.getNumDelaySlots() : ng.getNumNeurons();
        os << "CHECK_CUDA_ERRORS(cudaMemcpy(d_" << spikePrefix << ng.getName();
        os << ", " << spikePrefix << ng.getName();
        os << ", " << spkSize << " * sizeof(unsigned int), cudaMemcpyHostToDevice));" << std::endl;

        if(varMode & VarInit::DEVICE) {
            os << CodeStream::CB(1061);
        }
    }
}

void genPushCurrentSpikeFunctions(CodeStream &os, const NeuronGroup &ng, bool spikeEvent)
{
    // Is push required at all
    const bool pushRequired = spikeEvent ?
        (ng.isSpikeEventRequired() && canPushPullVar(ng.getSpikeEventVarMode()))
        : canPushPullVar(ng.getSpikeVarMode());

    // Is delay required
    const bool delayRequired = spikeEvent ?
        ng.isDelayRequired() :
        (ng.isTrueSpikeRequired() && ng.isDelayRequired());

    const char *spikeCntPrefix = spikeEvent ? "glbSpkCntEvnt" : "glbSpkCnt";
    const char *spikePrefix = spikeEvent ? "glbSpkEvnt" : "glbSpk";

    // current neuron spike variables
    os << "void push" << ng.getName();
    if(spikeEvent) {
        os << "CurrentSpikeEventsToDevice";
    }
    else {
        os << "CurrentSpikesToDevice";
    }
    os << "()";
    {
        CodeStream::Scope b(os);
        if(pushRequired) {
            if (delayRequired) {
                os << "CHECK_CUDA_ERRORS(cudaMemcpy(d_" << spikeCntPrefix << ng.getName() << "+spkQuePtr" << ng.getName();
                os << ", " << spikeCntPrefix << ng.getName() << " + spkQuePtr" << ng.getName();
                os << ", sizeof(unsigned int), cudaMemcpyHostToDevice));" << std::endl;
                os << "CHECK_CUDA_ERRORS(cudaMemcpy(d_" << spikePrefix << ng.getName() << " + (spkQuePtr" << ng.getName() << "*" << ng.getNumNeurons() << ")";
                os << ", " << spikePrefix << ng.getName();
                os << "+(spkQuePtr" << ng.getName() << " * " << ng.getNumNeurons() << ")";
                os << ", " << spikeCntPrefix << ng.getName() << "[spkQuePtr" << ng.getName() << "] * sizeof(unsigned int), cudaMemcpyHostToDevice));" << std::endl;
            }
            else {
                os << "CHECK_CUDA_ERRORS(cudaMemcpy(d_" << spikeCntPrefix << ng.getName();
                os << ", " << spikeCntPrefix << ng.getName();
                os << ", sizeof(unsigned int), cudaMemcpyHostToDevice));" << std::endl;
                os << "CHECK_CUDA_ERRORS(cudaMemcpy(d_" << spikePrefix << ng.getName();
                os << ", " << spikePrefix << ng.getName();
                os << ", " << spikeCntPrefix << ng.getName() << "[0] * sizeof(unsigned int), cudaMemcpyHostToDevice));" << std::endl;
            }
        }
    }
    os << std::endl;
}

void genPullCurrentSpikeFunctions(CodeStream &os, const NeuronGroup &ng, bool spikeEvent)
{
    // Is push required at all
    const bool pullRequired = spikeEvent ?
        (ng.isSpikeEventRequired() && canPushPullVar(ng.getSpikeEventVarMode()))
        : canPushPullVar(ng.getSpikeVarMode());

    // Is delay required
    const bool delayRequired = spikeEvent ?
        ng.isDelayRequired() :
        (ng.isTrueSpikeRequired() && ng.isDelayRequired());

    const char *spikeCntPrefix = spikeEvent ? "glbSpkCntEvnt" : "glbSpkCnt";
    const char *spikePrefix = spikeEvent ? "glbSpkEvnt" : "glbSpk";

    os << "void pull" << ng.getName();
    if(spikeEvent) {
        os << "CurrentSpikeEventsFromDevice";
    }
    else {
        os << "CurrentSpikesFromDevice";
    }
    os << "()" << std::endl;
    {
        CodeStream::Scope b(os);
        if(pullRequired) {
            if (delayRequired) {
                os << "CHECK_CUDA_ERRORS(cudaMemcpy(" << spikeCntPrefix << ng.getName() << " + spkQuePtr" << ng.getName();
                os << ", d_" << spikeCntPrefix << ng.getName() << " + spkQuePtr" << ng.getName();
                os << ", sizeof(unsigned int), cudaMemcpyDeviceToHost));" << std::endl;

                os << "CHECK_CUDA_ERRORS(cudaMemcpy(" << spikePrefix << ng.getName() << " + (spkQuePtr" << ng.getName() << " * " << ng.getNumNeurons() << ")";
                os << ", d_" << spikePrefix << ng.getName() << " + (spkQuePtr" << ng.getName() << " * " << ng.getNumNeurons() << ")";
                os << ", " << spikeCntPrefix << ng.getName() << "[spkQuePtr" << ng.getName() << "] * sizeof(unsigned int), cudaMemcpyDeviceToHost));" << std::endl;
            }
            else {
                os << "CHECK_CUDA_ERRORS(cudaMemcpy(" << spikeCntPrefix << ng.getName();
                os << ", d_" << spikeCntPrefix << ng.getName();
                os << ", sizeof(unsigned int), cudaMemcpyDeviceToHost));" << std::endl;
                os << "CHECK_CUDA_ERRORS(cudaMemcpy(" << spikePrefix << ng.getName();
                os << ", d_" << spikePrefix << ng.getName();
                os << ", " << spikeCntPrefix << ng.getName() << "[0] * sizeof(unsigned int), cudaMemcpyDeviceToHost));" << std::endl;
            }
        }
    }
    os << std::endl;
}
#endif  // CPU_ONLY
}   // Anonymous namespace

//--------------------------------------------------------------------------
/*!
  \brief A function that generates predominantly host-side code.

  In this function host-side functions and other code are generated,
  including: Global host variables, "allocatedMem()" function for
  allocating memories, "freeMem" function for freeing the allocated
  memories, "initialize" for initializing host variables, "gFunc" and
  "initGRaw()" for use with plastic synapses if such synapses exist in
  the model.  
*/
//--------------------------------------------------------------------------
void genDefinitions(const NNmodel &model,   //!< Model description
                    const string &path,     //!< Path for code generationn
                    int localHostID)        //!< Host ID of local machine
{
    //=======================
    // generate definitions.h
    //=======================
    // this file contains helpful macros and is separated out so that it can also be used by other code that is compiled separately
    string definitionsName= model.getGeneratedCodePath(path, "definitions.h");
    ofstream fs;
    fs.open(definitionsName.c_str());

    // Attach this to a code stream
    CodeStream os(fs);

    writeHeader(os);
    os << std::endl;

    // write doxygen comment
    os << "//-------------------------------------------------------------------------" << std::endl;
    os << "/*! \\file definitions.h" << std::endl << std::endl;
    os << "\\brief File generated from GeNN for the model " << model.getName() << " containing useful Macros used for both GPU amd CPU versions." << std::endl;
    os << "*/" << std::endl;
    os << "//-------------------------------------------------------------------------" << std::endl << std::endl;

    os << "#ifndef DEFINITIONS_H" << std::endl;
    os << "#define DEFINITIONS_H" << std::endl;
    os << std::endl;

    os << "#include \"utils.h\"" << std::endl;
    if (model.isTimingEnabled()) {
        os << "#include \"hr_time.h\"" << std::endl;
    }
#ifdef MPI_ENABLE
    os << "#include \"mpi.h\"" << std::endl;
#endif
    os << "#include \"sparseUtils.h\"" << std::endl << std::endl;
    os << "#include \"sparseProjection.h\"" << std::endl;
    os << "#include <cstdint>" << std::endl;
    os << "#include <random>" << std::endl;
#ifndef CPU_ONLY
    os << "#include <curand_kernel.h>" << std::endl;
#endif
    os << std::endl;
#ifndef CPU_ONLY
    // write CUDA error handler macro
    os << "#ifndef CHECK_CUDA_ERRORS" << std::endl;
    os << "#define CHECK_CUDA_ERRORS(call) {\\" << std::endl;
    os << "    cudaError_t error = call;\\" << std::endl;
    os << "    if (error != cudaSuccess) {\\" << std::endl;
    os << "        fprintf(stderr, \"%s: %i: cuda error %i: %s\\n\", __FILE__, __LINE__, (int) error, cudaGetErrorString(error));\\" << std::endl;
    os << "        exit(EXIT_FAILURE);\\" << std::endl;
    os << "    }\\" << std::endl;
    os << "}" << std::endl;
    os << "#endif" << std::endl;
    os << std::endl;
#else
    // define CUDA device and function type qualifiers
    os << "#define __device__" << std::endl;
    os << "#define __global__" << std::endl;
    os << "#define __host__" << std::endl;
    os << "#define __constant__" << std::endl;
    os << "#define __shared__" << std::endl;
#endif // CPU_ONLY

    // write DT macro
    os << "#undef DT" << std::endl;
    if (model.getPrecision() == "float") {
        os << "#define DT " << to_string(model.getDT()) << "f" << std::endl;
    } else {
        os << "#define DT " << to_string(model.getDT()) << std::endl;
    }

    // write MYRAND macro
    os << "#ifndef MYRAND" << std::endl;
    os << "#define MYRAND(Y,X) Y = Y * 1103515245 + 12345; X = (Y >> 16);" << std::endl;
    os << "#endif" << std::endl;
    os << "#ifndef MYRAND_MAX" << std::endl;
    os << "#define MYRAND_MAX 0x0000FFFFFFFFFFFFLL" << std::endl;
    os << "#endif" << std::endl;
    os << std::endl;

    os << "#ifndef scalar" << std::endl;
    os << "typedef " << model.getPrecision() << " scalar;" << std::endl;
    os << "#endif" << std::endl;
    os << "#ifndef SCALAR_MIN" << std::endl;
    os << "#define SCALAR_MIN ";
    if (model.getPrecision() == "float") {
        writePreciseString(os, std::numeric_limits<float>::min());
        os << "f" << std::endl;
    }
    else {
        writePreciseString(os, std::numeric_limits<double>::min());
        os << std::endl;
    }
    os << "#endif" << std::endl;
    os << "#ifndef SCALAR_MAX" << std::endl;
    os << "#define SCALAR_MAX ";
    if (model.getPrecision() == "float") {
        writePreciseString(os, std::numeric_limits<float>::max());
        os << "f" << std::endl;
    }
    else {
        writePreciseString(os, std::numeric_limits<double>::max());
        os << std::endl;
    }
    os << "#endif" << std::endl;
    os << std::endl;
  
    // Begin extern C block around ALL definitions
    if(GENN_PREFERENCES::buildSharedLibrary) {
        os << "extern \"C\" {" << std::endl;
    }
        
    // In windows making variables extern isn't enough to export then as DLL symbols - you need to add __declspec(dllexport)
#ifdef _WIN32
    const std::string varExportPrefix = GENN_PREFERENCES::buildSharedLibrary ? "__declspec(dllexport) extern" : "extern";
#else
    const std::string varExportPrefix = "extern";
#endif

    //-----------------
    // GLOBAL VARIABLES

    os << "// ------------------------------------------------------------------------" << std::endl;
    os << "// global variables" << std::endl;
    os << std::endl;

    os << varExportPrefix << " unsigned long long iT;" << std::endl;
    os << varExportPrefix << " " << model.getPrecision() << " t;" << std::endl;
    if (model.isTimingEnabled()) {
#ifndef CPU_ONLY
        os << varExportPrefix << " cudaEvent_t neuronStart, neuronStop;" << std::endl;
#endif
        os << varExportPrefix << " double neuron_tme;" << std::endl;
        os << varExportPrefix << " CStopWatch neuron_timer;" << std::endl;
        if (!model.getLocalSynapseGroups().empty()) {
#ifndef CPU_ONLY
            os << varExportPrefix << " cudaEvent_t synapseStart, synapseStop;" << std::endl;
#endif
            os << varExportPrefix << " double synapse_tme;" << std::endl;
            os << varExportPrefix << " CStopWatch synapse_timer;" << std::endl;
        }
        if (!model.getSynapsePostLearnGroups().empty()) {
#ifndef CPU_ONLY
            os << varExportPrefix << " cudaEvent_t learningStart, learningStop;" << std::endl;
#endif
            os << varExportPrefix << " double learning_tme;" << std::endl;
            os << varExportPrefix << " CStopWatch learning_timer;" << std::endl;
        }
        if (!model.getSynapseDynamicsGroups().empty()) {
#ifndef CPU_ONLY
            os << varExportPrefix << " cudaEvent_t synDynStart, synDynStop;" << std::endl;
#endif
            os << varExportPrefix << " double synDyn_tme;" << std::endl;
            os << varExportPrefix << " CStopWatch synDyn_timer;" << std::endl;
        }
#ifndef CPU_ONLY
        if(model.isDeviceInitRequired(localHostID)) {
            os << "extern cudaEvent_t initDeviceStart, initDeviceStop;" << std::endl;
        }
        if(model.isDeviceSparseInitRequired()) {
            os << "extern cudaEvent_t sparseInitDeviceStart, sparseInitDeviceStop;" << std::endl;
        }
#endif
        os << "extern double initHost_tme;" << std::endl;
        os << "extern double initDevice_tme;" << std::endl;
        os << "extern CStopWatch initHost_timer;" << std::endl;
        os << "extern double sparseInitHost_tme;" << std::endl;
        os << "extern double sparseInitDevice_tme;" << std::endl;
        os << "extern CStopWatch sparseInitHost_timer;" << std::endl;
    }
    os << std::endl;
    if(model.isHostRNGRequired()) {
        os << "extern std::mt19937 rng;" << std::endl;

        os << "extern std::uniform_real_distribution<" << model.getPrecision() << "> standardUniformDistribution;" << std::endl;
        os << "extern std::normal_distribution<" << model.getPrecision() << "> standardNormalDistribution;" << std::endl;
        os << "extern std::exponential_distribution<" << model.getPrecision() << "> standardExponentialDistribution;" << std::endl;
    }
#ifndef CPU_ONLY
    if(model.isDeviceRNGRequired()) {
        os << "extern curandStatePhilox4_32_10_t *d_rng;" << std::endl;
    }
#endif  // CPU_ONLY
    os << std::endl;

    //---------------------------------
    // REMOTE NEURON GROUPS

    os << "// ------------------------------------------------------------------------" << std::endl;
    os << "// remote neuron groups" << std::endl;
    os << std::endl;

    // Loop through remote neuron groups
    for(const auto &n : model.getRemoteNeuronGroups()) {
        // Write macro so whether a neuron group is remote or not can be determined at compile time
        // **NOTE** we do this for REMOTE groups so #ifdef GROUP_NAME_REMOTE is backward compatible
        os << "#define " << n.first << "_REMOTE" << std::endl;

        // If this neuron group has outputs to local host
        if(n.second.hasOutputToHost(localHostID)) {
            // Check that, whatever variable mode is set for these variables,
            // they are instantiated on host so they can be copied using MPI
            if(!(n.second.getSpikeVarMode() & VarLocation::HOST)) {
                gennError("Remote neuron group '" + n.first + "' has its spike variable mode set so it is not instantiated on the host - this is not supported");
            }

            extern_variable_def(os, "unsigned int *", "glbSpkCnt"+n.first, n.second.getSpikeVarMode());
            extern_variable_def(os, "unsigned int *", "glbSpk"+n.first, n.second.getSpikeVarMode());
        }
    }
    os << std::endl;

    //---------------------------------
    // HOST AND DEVICE NEURON VARIABLES

    os << "// ------------------------------------------------------------------------" << std::endl;
    os << "// neuron variables" << std::endl;
    os << std::endl;

    for(const auto &n : model.getLocalNeuronGroups()) {
        extern_variable_def(os, "unsigned int *", "glbSpkCnt"+n.first, n.second.getSpikeVarMode());
        extern_variable_def(os, "unsigned int *", "glbSpk"+n.first, n.second.getSpikeVarMode());
        if (n.second.isSpikeEventRequired()) {
            extern_variable_def(os, "unsigned int *", "glbSpkCntEvnt"+n.first, n.second.getSpikeEventVarMode());
            extern_variable_def(os, "unsigned int *", "glbSpkEvnt"+n.first, n.second.getSpikeEventVarMode());
        }
        if (n.second.isDelayRequired()) {
            os << varExportPrefix << " unsigned int spkQuePtr" << n.first << ";" << std::endl;
        }
        if (n.second.isSpikeTimeRequired()) {
            extern_variable_def(os, model.getPrecision()+" *", "sT"+n.first, n.second.getSpikeTimeVarMode());
        }
#ifndef CPU_ONLY
        if(n.second.isSimRNGRequired()) {
            os << "extern curandState *d_rng" << n.first << ";" << std::endl;
        }
#endif
        auto neuronModel = n.second.getNeuronModel();
        for(auto const &v : neuronModel->getVars()) {
            extern_variable_def(os, v.second +" *", v.first + n.first, n.second.getVarMode(v.first));
        }
        for(auto const &v : neuronModel->getExtraGlobalParams()) {
            os << "extern " << v.second << " " << v.first + n.first << ";" << std::endl;
        }
    }
    os << std::endl;
    for(auto &n : model.getLocalNeuronGroups()) {
        os << "#define glbSpkShift" << n.first;
        if (n.second.isDelayRequired()) {
            os << " spkQuePtr" << n.first << "*" << n.second.getNumNeurons();
        }
        else {
            os << " 0";
        }
        os << std::endl;
    }

    for(const auto &n : model.getLocalNeuronGroups()) {
        // convenience macros for accessing spike count
        os << "#define spikeCount_" << n.first << " glbSpkCnt" << n.first;
        if (n.second.isDelayRequired() && n.second.isTrueSpikeRequired()) {
            os << "[spkQuePtr" << n.first << "]" << std::endl;
        }
        else {
            os << "[0]" << std::endl;
        }
        // convenience macro for accessing spikes
        os << "#define spike_" << n.first;
        if (n.second.isDelayRequired() && n.second.isTrueSpikeRequired()) {
            os << " (glbSpk" << n.first << "+(spkQuePtr" << n.first << "*" << n.second.getNumNeurons() << "))" << std::endl;
        }
        else {
            os << " glbSpk" << n.first << std::endl;
        }
        if (n.second.isSpikeEventRequired()) {
            // convenience macros for accessing spike count
            os << "#define spikeEventCount_" << n.first << " glbSpkCntEvnt" << n.first;
            if (n.second.isDelayRequired()) {
                os << "[spkQuePtr" << n.first << "]" << std::endl;
            }
            else {
                os << "[0]" << std::endl;
            }
            // convenience macro for accessing spikes
            os << "#define spikeEvent_" << n.first;
            if (n.second.isDelayRequired()) {
                os << " (glbSpkEvnt" << n.first << "+(spkQuePtr" << n.first << "*" << n.second.getNumNeurons() << "))" << std::endl;
            }
            else {
                os << " glbSpkEvnt" << n.first << std::endl;
            }
        }
    }
    os << std::endl;

    //----------------------------------
    // HOST AND DEVICE POSTSYNAPTIC VARIABLES

     os << "// ------------------------------------------------------------------------" << std::endl;
    os << "// postsynaptic variables" << std::endl;
    os << std::endl;
    for(const auto &n : model.getLocalNeuronGroups()) {
        // Loop through incoming synaptic populations
        for(const auto &m : n.second.getMergedInSyn()) {
            const auto *sg = m.first;

            extern_variable_def(os, model.getPrecision() + " *", "inSyn" + sg->getName(), sg->getInSynVarMode());

            if (sg->isDendriticDelayRequired()) {
                extern_variable_def(os, model.getPrecision() + " *", "denDelay" + sg->getName(), sg->getDendriticDelayVarMode());
                os << varExportPrefix << " unsigned int denDelayPtr" << sg->getName() << ";" << std::endl;
            }

            if (sg->getMatrixType() & SynapseMatrixWeight::INDIVIDUAL_PSM) {
                for(const auto &v : sg->getPSModel()->getVars()) {
                    extern_variable_def(os, v.second + " *", v.first + sg->getName(), sg->getPSVarMode(v.first));
                }
            }
        }
    }
    os << std::endl;


    //----------------------------------
    // HOST AND DEVICE SYNAPSE VARIABLES

    os << "// ------------------------------------------------------------------------" << std::endl;
    os << "// synapse variables" << std::endl;
    os << std::endl;

    for(const auto &s : model.getLocalSynapseGroups()) {
        if (s.second.getMatrixType() & SynapseMatrixConnectivity::BITMASK) {
            extern_variable_def(os, "uint32_t *", "gp" + s.first, VarMode::LOC_HOST_DEVICE_INIT_HOST);
        }
        else if (s.second.getMatrixType() & SynapseMatrixConnectivity::YALE) {
            os << varExportPrefix << " SparseProjection C" << s.first << ";" << std::endl;
        }
        else if(s.second.getMatrixType() & SynapseMatrixConnectivity::RAGGED) {
            // **TODO** different types
            os << varExportPrefix << " RaggedProjection<unsigned int> C" << s.first << ";" << std::endl;
        }

        if (s.second.getMatrixType() & SynapseMatrixWeight::INDIVIDUAL) {
            for(const auto &v : s.second.getWUModel()->getVars()) {
                extern_variable_def(os, v.second + " *", v.first + s.first, s.second.getWUVarMode(v.first));
            }
        }
        
        for(auto const &p : s.second.getWUModel()->getExtraGlobalParams()) {
            os << "extern " << p.second << " " << p.first + s.first << ";" << std::endl;
        }
    }
    os << std::endl;

    os << "#define Conductance SparseProjection" << std::endl;
    os << "/*struct Conductance is deprecated. \n\
  By GeNN 2.0, Conductance is renamed as SparseProjection and contains only indexing values. \n\
  Please consider updating your user code by renaming Conductance as SparseProjection \n\
  and making g member a synapse variable.*/" << std::endl;
    os << std::endl;

    // In windows wrapping functions in extern "C" isn't enough to export then as DLL symbols - you need to add __declspec(dllexport)
#ifdef _WIN32
    const string funcExportPrefix = GENN_PREFERENCES::buildSharedLibrary ? "__declspec(dllexport) " : "";
#else
    const string funcExportPrefix = "";
#endif


#ifndef CPU_ONLY
    // generate headers for the communication utility functions such as
    // pullXXXStateFromDevice() etc. This is useful for the brian2genn
    // interface where we do more proper compile/link and do not want
    // to include runnerGPU.cc into all relevant code_objects (e.g.
    // spike and state monitors
    os << "// ------------------------------------------------------------------------" << std::endl;
    os << "// copying remote data to device" << std::endl << std::endl;
    for(const auto &n : model.getRemoteNeuronGroups()) {
        if(n.second.hasOutputToHost(localHostID)) {
            os << "void push" << n.first << "SpikesToDevice(bool hostInitialisedOnly = false);" << std::endl;
            os << "void push" << n.first << "CurrentSpikesToDevice();" << std::endl;
        }
    }
    os << std::endl;
    os << "// ------------------------------------------------------------------------" << std::endl;
    os << "// copying things to device" << std::endl;
    os << std::endl;
    for(const auto &n : model.getLocalNeuronGroups()) {
        os << funcExportPrefix << "void push" << n.first << "StateToDevice(bool hostInitialisedOnly = false);" << std::endl;
        os << funcExportPrefix << "void push" << n.first << "SpikesToDevice(bool hostInitialisedOnly = false);" << std::endl;
        os << funcExportPrefix << "void push" << n.first << "SpikeEventsToDevice(bool hostInitialisedOnly = false);" << std::endl;
        os << funcExportPrefix << "void push" << n.first << "CurrentSpikesToDevice();" << std::endl;
        os << funcExportPrefix << "void push" << n.first << "CurrentSpikeEventsToDevice();" << std::endl;
    }
    for(const auto &s : model.getLocalSynapseGroups()) {
        os << "#define push" << s.first << "ToDevice push" << s.first << "StateToDevice" << std::endl;
        os << funcExportPrefix << "void push" << s.first << "StateToDevice(bool hostInitialisedOnly = false);" << std::endl;
    }
    os << std::endl;

    os << "// ------------------------------------------------------------------------" << std::endl;
    os << "// copying things from device" << std::endl;
    os << std::endl;
    for(const auto &n : model.getLocalNeuronGroups()) {
        os << funcExportPrefix << "void pull" << n.first << "StateFromDevice();" << std::endl;
        os << funcExportPrefix << "void pull" << n.first << "SpikesFromDevice();" << std::endl;
        os << funcExportPrefix << "void pull" << n.first << "SpikeEventsFromDevice();" << std::endl;
        os << funcExportPrefix << "void pull" << n.first << "CurrentSpikesFromDevice();" << std::endl;
        os << funcExportPrefix << "void pull" << n.first << "CurrentSpikeEventsFromDevice();" << std::endl;
    }
    for(const auto &s : model.getLocalSynapseGroups()) {
        os << "#define pull" << s.first << "FromDevice pull" << s.first << "StateFromDevice" << std::endl;
        os << funcExportPrefix << "void pull" << s.first << "StateFromDevice();" << std::endl;
    }
    os << std::endl;

    os << "// ------------------------------------------------------------------------" << std::endl;
    os << "// global copying values to device" << std::endl;
    os << std::endl;
    os << funcExportPrefix << "void copyStateToDevice(bool hostInitialisedOnly = false);" << std::endl;
    os << std::endl;

    os << "// ------------------------------------------------------------------------" << std::endl;
    os << "// global copying spikes to device" << std::endl;
    os << std::endl;
    os << funcExportPrefix << "void copySpikesToDevice();" << std::endl;
    os << std::endl;

    os << "// ------------------------------------------------------------------------" << std::endl;
    os << "// copying current spikes to device" << std::endl;
    os << std::endl;
    os << funcExportPrefix << "void copyCurrentSpikesToDevice();" << std::endl;
    os << std::endl;

    os << "// ------------------------------------------------------------------------" << std::endl;
    os << "// global copying spike events to device" << std::endl;
    os << std::endl;
    os << funcExportPrefix << "void copySpikeEventsToDevice();" << std::endl;
    os << std::endl;

    os << "// ------------------------------------------------------------------------" << std::endl;
    os << "// copying current spikes to device" << std::endl;
    os << std::endl;
    os << funcExportPrefix << "void copyCurrentSpikeEventsToDevice();" << std::endl;
    os << std::endl;

    os << "// ------------------------------------------------------------------------" << std::endl;
    os << "// global copying values from device" << std::endl;
    os << std::endl;
    os << funcExportPrefix << "void copyStateFromDevice();" << std::endl;
    os << std::endl;

    os << "// ------------------------------------------------------------------------" << std::endl;
    os << "// global copying spikes from device" << std::endl;
    os << std::endl;
    os << funcExportPrefix << "void copySpikesFromDevice();" << std::endl;
    os << std::endl;

    os << "// ------------------------------------------------------------------------" << std::endl;
    os << "// copying current spikes from device" << std::endl;
    os << std::endl;
    os << funcExportPrefix << "void copyCurrentSpikesFromDevice();" << std::endl;
    os << std::endl;

    os << "// ------------------------------------------------------------------------" << std::endl;
    os << "// copying spike numbers from device (note, only use when only interested"<< std::endl;
    os << "// in spike numbers; copySpikesFromDevice() already includes this)" << std::endl;
    os << std::endl;
    os << funcExportPrefix << "void copySpikeNFromDevice();" << std::endl;
    os << std::endl;

    os << "// ------------------------------------------------------------------------"<< std::endl;
    os << "// global copying spikeEvents from device" << std::endl;
    os << std::endl;
    os << funcExportPrefix << "void copySpikeEventsFromDevice();" << std::endl;
    os << std::endl;

    os << "// ------------------------------------------------------------------------" << std::endl;
    os << "// copying current spikeEvents from device" << std::endl;
    os << std::endl;
    os << funcExportPrefix << "void copyCurrentSpikeEventsFromDevice();" << std::endl;
    os << std::endl;

    os << "// ------------------------------------------------------------------------" << std::endl;
    os << "// global copying spike event numbers from device (note, only use when only interested" << std::endl;
    os << "// in spike numbers; copySpikeEventsFromDevice() already includes this)" << std::endl;
    os << std::endl;
    os << funcExportPrefix << "void copySpikeEventNFromDevice();" << std::endl;
    os << std::endl;
#endif

    os << "// ------------------------------------------------------------------------" << std::endl;
    os << "// Function for setting the CUDA device and the host's global variables." << std::endl;
    os << "// Also estimates memory usage on device." << std::endl;
    os << std::endl;
    os << funcExportPrefix << "void allocateMem();" << std::endl;
    os << std::endl;

    for(const auto &s : model.getLocalSynapseGroups()) {
        if (s.second.getMatrixType() & SynapseMatrixConnectivity::YALE) {
            os << funcExportPrefix << "void allocate" << s.first << "(unsigned int connN);" << std::endl;
            os << std::endl;
        }
    }

    os << "// ------------------------------------------------------------------------" << std::endl;
    os << "// Function to (re)set all model variables to their compile-time, homogeneous initial" << std::endl;
    os << "// values. Note that this typically includes synaptic weight values. The function" << std::endl;
    os << "// (re)sets host side variables and copies them to the GPU device." << std::endl;
    os << std::endl;
    os << funcExportPrefix << "void initialize();" << std::endl;
    os << std::endl;

    os << "// ------------------------------------------------------------------------" << std::endl;
    os << "// Method for cleaning up and resetting device while quitting GeNN." << std::endl;
    os << std::endl;
    os << "void exitGeNN();" << std::endl;
    os << std::endl;

#ifndef CPU_ONLY
    os << funcExportPrefix << "void initializeAllSparseArrays();" << std::endl;
    os << std::endl;
#endif

    os << "// ------------------------------------------------------------------------" << std::endl;
    os << "// initialization of variables, e.g. reverse sparse arrays etc." << std::endl;
    os << "// that the user would not want to worry about" << std::endl;
    os << std::endl;
    os << funcExportPrefix << "void init" << model.getName() << "();" << std::endl;
    os << std::endl;

    os << "// ------------------------------------------------------------------------" << std::endl;
    os << "// Function to free all global memory structures." << std::endl;
    os << std::endl;
    os << funcExportPrefix << "void freeMem();" << std::endl;
    os << std::endl;

    os << "//-------------------------------------------------------------------------" << std::endl;
    os << "// Function to convert a firing probability (per time step) to an integer of type uint64_t" << std::endl;
    os << "// that can be used as a threshold for the GeNN random number generator to generate events with the given probability." << std::endl;
    os << std::endl;
    os << funcExportPrefix << "void convertProbabilityToRandomNumberThreshold(" << model.getPrecision() << " *p_pattern, " << model.getRNType() << " *pattern, int N);" << std::endl;
    os << std::endl;

    os << "//-------------------------------------------------------------------------" << std::endl;
    os << "// Function to convert a firing rate (in kHz) to an integer of type uint64_t that can be used" << std::endl;
    os << "// as a threshold for the GeNN random number generator to generate events with the given rate." << std::endl;
    os << std::endl;
    os << funcExportPrefix << "void convertRateToRandomNumberThreshold(" << model.getPrecision() << " *rateKHz_pattern, " << model.getRNType() << " *pattern, int N);" << std::endl;
    os << std::endl;

    os << "// ------------------------------------------------------------------------" << std::endl;
    os << "// the actual time stepping procedure (using CPU)" << std::endl;
    os << std::endl;
    os << funcExportPrefix << "void stepTimeCPU();" << std::endl;
    os << std::endl;

#ifndef CPU_ONLY
    os << "// ------------------------------------------------------------------------" << std::endl;
    os << "// the actual time stepping procedure (using GPU)" << std::endl;
    os << std::endl;
    os << funcExportPrefix << "void stepTimeGPU();" << std::endl;
    os << std::endl;
#endif

    // End extern C block around definitions
    if(GENN_PREFERENCES::buildSharedLibrary) {
        os << "}\t// extern \"C\"" << std::endl;
    }

    //--------------------------
    // HELPER FUNCTIONS
#ifndef CPU_ONLY
    os << "// ------------------------------------------------------------------------" << std::endl;
    os << "// Throw an error for \"old style\" time stepping calls (using GPU)" << std::endl;
    os << std::endl;
    os << "template <class T>" << std::endl;
    os << "void stepTimeGPU(T arg1, ...)";
    {
        CodeStream::Scope b(os);
        os << "gennError(\"Since GeNN 2.2 the call to step time has changed to not take any arguments. You appear to attempt to pass arguments. This is no longer supported. See the GeNN 2.2. release notes and the manual for examples how to pass data like, e.g., Poisson rates and direct inputs, that were previously handled through arguments.\");" << std::endl;
    }
    os << std::endl;

    os << "// ------------------------------------------------------------------------" << std::endl;
    os << "// Helper function for allocating memory blocks on the GPU device" << std::endl;
    os << std::endl;
    os << "template<class T>" << std::endl;
    os << "void deviceMemAllocate(T* hostPtr, const T &devSymbol, size_t size)";
    {
        CodeStream::Scope b(os);
        os << "void *devptr;" << std::endl;
        os << "CHECK_CUDA_ERRORS(cudaMalloc(hostPtr, size));" << std::endl;
        os << "CHECK_CUDA_ERRORS(cudaGetSymbolAddress(&devptr, devSymbol));" << std::endl;
        os << "CHECK_CUDA_ERRORS(cudaMemcpy(devptr, hostPtr, sizeof(void*), cudaMemcpyHostToDevice));" << std::endl;
    }
    os << std::endl;

    os << "// ------------------------------------------------------------------------" << std::endl;
    os << "// Helper function for getting the device pointer corresponding to a zero-copied host pointer and assigning it to a symbol" << std::endl;
    os << std::endl;
    os << "template<class T>" << std::endl;
    os << "void deviceZeroCopy(T hostPtr, const T *devPtr, const T &devSymbol)";
    {
        CodeStream::Scope b(os);
        os << "CHECK_CUDA_ERRORS(cudaHostGetDevicePointer((void **)devPtr, (void*)hostPtr, 0));" << std::endl;
        os << "void *devSymbolPtr;" << std::endl;
        os << "CHECK_CUDA_ERRORS(cudaGetSymbolAddress(&devSymbolPtr, devSymbol));" << std::endl;
        os << "CHECK_CUDA_ERRORS(cudaMemcpy(devSymbolPtr, devPtr, sizeof(void*), cudaMemcpyHostToDevice));" << std::endl;
    }
    os << std::endl;
#endif

    os << "// ------------------------------------------------------------------------" << std::endl;
    os << "// Throw an error for \"old style\" time stepping calls (using CPU)" << std::endl;
    os << std::endl;
    os << "template <class T>" << std::endl;
    os << "void stepTimeCPU(T arg1, ...)";
    {
        CodeStream::Scope b(os);
        os << "gennError(\"Since GeNN 2.2 the call to step time has changed to not take any arguments. You appear to attempt to pass arguments. This is no longer supported. See the GeNN 2.2. release notes and the manual for examples how to pass data like, e.g., Poisson rates and direct inputs, that were previously handled through arguments.\");" << std::endl;
    }
    os<< std::endl;

    os << "#endif" << std::endl;
    fs.close();
}

void genSupportCode(const NNmodel &model, //!< Model description
               const string &path) //!< Path for code generationn
{
    //========================
    // generate support_code.h
    //========================

    string supportCodeName= model.getGeneratedCodePath(path, "support_code.h");
    ofstream fs;
    fs.open(supportCodeName.c_str());

    // Attach this to a code stream
    CodeStream os(fs);

    writeHeader(os);
    os << std::endl;

       // write doxygen comment
    os << "//-------------------------------------------------------------------------" << std::endl;
    os << "/*! \\file support_code.h" << std::endl << std::endl;
    os << "\\brief File generated from GeNN for the model " << model.getName() << " containing support code provided by the user and used for both GPU amd CPU versions." << std::endl;
    os << "*/" << std::endl;
    os << "//-------------------------------------------------------------------------" << std::endl << std::endl;

    os << "#ifndef SUPPORT_CODE_H" << std::endl;
    os << "#define SUPPORT_CODE_H" << std::endl;
    // write the support codes
    os << "// support code for neuron and synapse models" << std::endl;
    for(const auto &n : model.getLocalNeuronGroups()) {
        if (!n.second.getNeuronModel()->getSupportCode().empty()) {
            os << "namespace " << n.first << "_neuron";
            {
                CodeStream::Scope b(os);
                os << ensureFtype(n.second.getNeuronModel()->getSupportCode(), model.getPrecision()) << std::endl;
            }
        }
    }
    for(const auto &s : model.getLocalSynapseGroups()) {
        const auto *wu = s.second.getWUModel();
        const auto *psm = s.second.getPSModel();

        if (!wu->getSimSupportCode().empty()) {
            os << "namespace " << s.first << "_weightupdate_simCode";
            {
                CodeStream::Scope b(os);
                os << ensureFtype(wu->getSimSupportCode(), model.getPrecision()) << std::endl;
            }
        }
        if (!wu->getLearnPostSupportCode().empty()) {
            os << "namespace " << s.first << "_weightupdate_simLearnPost";
            {
                CodeStream::Scope b(os);
                os << ensureFtype(wu->getLearnPostSupportCode(), model.getPrecision()) << std::endl;
            }
        }
        if (!wu->getSynapseDynamicsSuppportCode().empty()) {
            os << "namespace " << s.first << "_weightupdate_synapseDynamics";
            {
                CodeStream::Scope b(os);
                os << ensureFtype(wu->getSynapseDynamicsSuppportCode(), model.getPrecision()) << std::endl;
            }
        }
        if (!psm->getSupportCode().empty()) {
            os << "namespace " << s.first << "_postsyn";
            {
                CodeStream::Scope b(os);
                os << ensureFtype(psm->getSupportCode(), model.getPrecision()) << std::endl;
            }
        }

    }
    os << "#endif" << std::endl;
    fs.close();
}

void genRunner(const NNmodel &model,    //!< Model description
               const string &path,      //!< Path for code generationn
               int localHostID)         //!< ID of local host

{
    // Counter used for tracking memory allocations
    unsigned int mem = 0;

    //cout << "entering genRunner" << std::endl;
    string runnerName= model.getGeneratedCodePath(path, "runner.cc");
    ofstream fs;
    fs.open(runnerName.c_str());

    // Attach this to a code stream
    CodeStream os(fs);

    writeHeader(os);
    os << std::endl;

    // write doxygen comment
    os << "//-------------------------------------------------------------------------" << std::endl;
    os << "/*! \\file runner.cc" << std::endl << std::endl;
    os << "\\brief File generated from GeNN for the model " << model.getName() << " containing general control code." << std::endl;
    os << "*/" << std::endl;
    os << "//-------------------------------------------------------------------------" << std::endl;
    os << std::endl;

    os << "#define RUNNER_CC_COMPILE" << std::endl;
    os << std::endl;
    os << "#include \"definitions.h\"" << std::endl;
    os << "#include <cstdlib>" << std::endl;
    os << "#include <cstdio>" << std::endl;
    os << "#include <cmath>" << std::endl;
    os << "#include <ctime>" << std::endl;
    os << "#include <cassert>" << std::endl;
    os << "#include <stdint.h>" << std::endl;

    // **NOTE** if we are using GCC on x86_64, bugs in some version of glibc can cause
    // bad performance issues so need this to allow us to perform a runtime check
    os << "#if defined(__GNUG__) && !defined(__clang__) && defined(__x86_64__)" << std::endl;
    os << "    #include <gnu/libc-version.h>" << std::endl;
    os << "#endif" << std::endl;
    os << std::endl;


    //-----------------
    // GLOBAL VARIABLES

    os << "// ------------------------------------------------------------------------" << std::endl;
    os << "// global variables" << std::endl;
    os << std::endl;
    
    // Begin extern C block around variable declarations
    if(GENN_PREFERENCES::buildSharedLibrary) {
        os << "extern \"C\" {" << std::endl;
    }
    
    os << "unsigned long long iT;" << std::endl;
    os << model.getPrecision() << " t;" << std::endl;
    if (model.isTimingEnabled()) {
#ifndef CPU_ONLY
        os << "cudaEvent_t neuronStart, neuronStop;" << std::endl;
#endif
        os << "double neuron_tme;" << std::endl;
        os << "CStopWatch neuron_timer;" << std::endl;
        if (!model.getLocalSynapseGroups().empty()) {
#ifndef CPU_ONLY
            os << "cudaEvent_t synapseStart, synapseStop;" << std::endl;
#endif
            os << "double synapse_tme;" << std::endl;
            os << "CStopWatch synapse_timer;" << std::endl;
        }
        if (!model.getSynapsePostLearnGroups().empty()) {
#ifndef CPU_ONLY
            os << "cudaEvent_t learningStart, learningStop;" << std::endl;
#endif
            os << "double learning_tme;" << std::endl;
            os << "CStopWatch learning_timer;" << std::endl;
        }
        if (!model.getSynapseDynamicsGroups().empty()) {
#ifndef CPU_ONLY
            os << "cudaEvent_t synDynStart, synDynStop;" << std::endl;
#endif
            os << "double synDyn_tme;" << std::endl;
            os << "CStopWatch synDyn_timer;" << std::endl;
        }
#ifndef CPU_ONLY
        if(model.isDeviceInitRequired(localHostID)) {
            os << "cudaEvent_t initDeviceStart, initDeviceStop;" << std::endl;
        }
        if(model.isDeviceSparseInitRequired()) {
            os << "cudaEvent_t sparseInitDeviceStart, sparseInitDeviceStop;" << std::endl;
        }
#endif
        os << "double initHost_tme;" << std::endl;
        os << "double initDevice_tme;" << std::endl;
        os << "CStopWatch initHost_timer;" << std::endl;
        os << "double sparseInitHost_tme;" << std::endl;
        os << "double sparseInitDevice_tme;" << std::endl;
        os << "CStopWatch sparseInitHost_timer;" << std::endl;
    } 
    os << std::endl;
    if(model.isHostRNGRequired()) {
        os << "std::mt19937 rng;" << std::endl;

        // Construct standard host distributions as recreating them each call is slow
        os << "std::uniform_real_distribution<" << model.getPrecision() << "> standardUniformDistribution(" << model.scalarExpr(0.0) << ", " << model.scalarExpr(1.0) << ");" << std::endl;
        os << "std::normal_distribution<" << model.getPrecision() << "> standardNormalDistribution(" << model.scalarExpr(0.0) << ", " << model.scalarExpr(1.0) << ");" << std::endl;
        os << "std::exponential_distribution<" << model.getPrecision() << "> standardExponentialDistribution(" << model.scalarExpr(1.0) << ");" << std::endl;
    }
#ifndef CPU_ONLY
    if(model.isDeviceRNGRequired()) {
        os << "curandStatePhilox4_32_10_t *d_rng;" << std::endl;
        os << "__device__ curandStatePhilox4_32_10_t *dd_rng;" << std::endl;
    }
#endif
    os << std::endl;

    //---------------------------------
    // REMOTE NEURON GROUPS
    os << "// ------------------------------------------------------------------------" << std::endl;
    os << "// remote neuron groups" << std::endl;
    os << std::endl;

    // Loop through remote neuron groups
    for(const auto &n : model.getRemoteNeuronGroups()) {
        // If this neuron group has outputs to local host
        if(n.second.hasOutputToHost(localHostID)) {
            variable_def(os, "unsigned int *", "glbSpkCnt"+n.first, n.second.getSpikeVarMode());
            variable_def(os, "unsigned int *", "glbSpk"+n.first, n.second.getSpikeVarMode());

            if (n.second.isDelayRequired()) {
                os << "unsigned int spkQuePtr" << n.first << ";" << std::endl;
#ifndef CPU_ONLY
                os << "__device__ volatile unsigned int dd_spkQuePtr" << n.first << ";" << std::endl;
#endif
            }
        }
    }
    os << std::endl;

    //---------------------------------
    // HOST AND DEVICE NEURON VARIABLES

    os << "// ------------------------------------------------------------------------" << std::endl;
    os << "// neuron variables" << std::endl;
    os << std::endl;

#ifndef CPU_ONLY
    os << "__device__ volatile unsigned int d_done;" << std::endl;
#endif
    for(const auto &n : model.getLocalNeuronGroups()) {
        variable_def(os, "unsigned int *", "glbSpkCnt"+n.first, n.second.getSpikeVarMode());
        variable_def(os, "unsigned int *", "glbSpk"+n.first, n.second.getSpikeVarMode());
        if (n.second.isSpikeEventRequired()) {
            variable_def(os, "unsigned int *", "glbSpkCntEvnt"+n.first, n.second.getSpikeEventVarMode());
            variable_def(os, "unsigned int *", "glbSpkEvnt"+n.first, n.second.getSpikeEventVarMode());
        }
        if (n.second.isDelayRequired()) {
            os << "unsigned int spkQuePtr" << n.first << ";" << std::endl;
#ifndef CPU_ONLY
            os << "__device__ volatile unsigned int dd_spkQuePtr" << n.first << ";" << std::endl;
#endif
        }
        if (n.second.isSpikeTimeRequired()) {
            variable_def(os, model.getPrecision()+" *", "sT"+n.first, n.second.getSpikeTimeVarMode());
        }
#ifndef CPU_ONLY
        if(n.second.isSimRNGRequired()) {
            os << "curandState *d_rng" << n.first << ";" << std::endl;
            os << "__device__ curandState *dd_rng" << n.first << ";" << std::endl;
        }
#endif

        auto neuronModel = n.second.getNeuronModel();
        for(auto const &v : neuronModel->getVars()) {
            variable_def(os, v.second + " *", v.first + n.first, n.second.getVarMode(v.first));
        }
        for(auto const &v : neuronModel->getExtraGlobalParams()) {
            os << v.second << " " <<  v.first << n.first << ";" << std::endl;
        }
    }
    os << std::endl;

    os << "// ------------------------------------------------------------------------" << std::endl;
    os << "// postsynaptic variables" << std::endl;
    for(const auto &n : model.getLocalNeuronGroups()) {
        // Loop through incoming synaptic populations
        for(const auto &m : n.second.getMergedInSyn()) {
            const auto *sg = m.first;

            variable_def(os, model.getPrecision() + " *", "inSyn" + sg->getName(), sg->getInSynVarMode());

            if(sg->isDendriticDelayRequired()) {
                variable_def(os, model.getPrecision() + " *", "denDelay" + sg->getName(), sg->getDendriticDelayVarMode());

                os << "unsigned int denDelayPtr" << sg->getName() << ";" << std::endl;
#ifndef CPU_ONLY
                os << "__device__ volatile unsigned int dd_denDelayPtr" << sg->getName() << ";" << std::endl;
#endif
            }

            // If postsynaptic model variables should be individual
            if (sg->getMatrixType() & SynapseMatrixWeight::INDIVIDUAL_PSM) {
                for(const auto &v : sg->getPSModel()->getVars()) {
                    variable_def(os, v.second+" *", v.first + sg->getName(), sg->getPSVarMode(v.first));
                }
            }

        }
    }
    os << std::endl;

    //----------------------------------
    // HOST AND DEVICE SYNAPSE VARIABLES

    os << "// ------------------------------------------------------------------------" << std::endl;
    os << "// synapse variables" << std::endl;
    os << std::endl;

   for(const auto &s : model.getLocalSynapseGroups()) {
        const auto *wu = s.second.getWUModel();

        if (s.second.getMatrixType() & SynapseMatrixConnectivity::BITMASK) {
            variable_def(os, "uint32_t *", "gp"+s.first, VarMode::LOC_HOST_DEVICE_INIT_HOST);
        }
        else if (s.second.getMatrixType() & SynapseMatrixConnectivity::YALE) {
            os << "SparseProjection C" << s.first << ";" << std::endl;
#ifndef CPU_ONLY
            os << "unsigned int *d_indInG" << s.first << ";" << std::endl;
            os << "__device__ unsigned int *dd_indInG" << s.first << ";" << std::endl;
            os << "unsigned int *d_ind" << s.first << ";" << std::endl;
            os << "__device__ unsigned int *dd_ind" << s.first << ";" << std::endl;
            if (model.isSynapseGroupDynamicsRequired(s.first)) {
                os << "unsigned int *d_preInd" << s.first << ";" << std::endl;
                os << "__device__ unsigned int *dd_preInd" << s.first << ";" << std::endl;
            }
            if (model.isSynapseGroupPostLearningRequired(s.first)) {
                // TODO: make conditional on post-spike driven learning actually taking place
                os << "unsigned int *d_revIndInG" << s.first << ";" << std::endl;
                os << "__device__ unsigned int *dd_revIndInG" << s.first << ";" << std::endl;
                os << "unsigned int *d_revInd" << s.first << ";" << std::endl;
                os << "__device__ unsigned int *dd_revInd" << s.first << ";" << std::endl;
                os << "unsigned int *d_remap" << s.first << ";" << std::endl;
                os << "__device__ unsigned int *dd_remap" << s.first << ";" << std::endl;
            }
#endif
        }
        else if(s.second.getMatrixType() & SynapseMatrixConnectivity::RAGGED) {
            // **TODO** other index types
            os << "RaggedProjection<unsigned int> C" << s.first << "(" << s.second.getMaxConnections() << "," << s.second.getMaxSourceConnections() << ");" << std::endl;
#ifndef CPU_ONLY
            os << "unsigned int *d_rowLength" << s.first << ";" << std::endl;
            os << "__device__ unsigned int *dd_rowLength" << s.first << ";" << std::endl;
            os << "unsigned int *d_ind" << s.first << ";" << std::endl;
            os << "__device__ unsigned int *dd_ind" << s.first << ";" << std::endl;

            if (model.isSynapseGroupDynamicsRequired(s.first)) {
                os << "unsigned int *d_synRemap" << s.first << ";" << std::endl;
                os << "__device__ unsigned int *dd_synRemap" << s.first << ";" << std::endl;
            }

            if (model.isSynapseGroupPostLearningRequired(s.first)) {
                os << "unsigned int *d_colLength" << s.first << ";" << std::endl;
                os << "__device__ unsigned int *dd_colLength" << s.first << ";" << std::endl;
                os << "unsigned int *d_remap" << s.first << ";" << std::endl;
                os << "__device__ unsigned int *dd_remap" << s.first << ";" << std::endl;
            }
#endif  // CPU_ONLY
        }


        // If weight update variables should be individual
        if (s.second.getMatrixType() & SynapseMatrixWeight::INDIVIDUAL) {
            for(const auto &v : wu->getVars()) {
                variable_def(os, v.second + " *", v.first + s.first, s.second.getWUVarMode(v.first));
            }
        }

        for(const auto &v : wu->getExtraGlobalParams()) {
            os << v.second << " " <<  v.first << s.first << ";" << std::endl;
        }
    }
    os << std::endl;
    
    // End extern C block around variable declarations
    if(GENN_PREFERENCES::buildSharedLibrary) {
        os << "}\t// extern \"C\"" << std::endl;
    }

    //--------------------------
    // HOST AND DEVICE FUNCTIONS

    // write doxygen comment
    os << "//-------------------------------------------------------------------------" << std::endl;
    os << "/*! \\brief Function to convert a firing probability (per time step) " << std::endl;
    os << "to an integer of type uint64_t that can be used as a threshold for the GeNN random number generator to generate events with the given probability." << std::endl;
    os << "*/" << std::endl;
    os << "//-------------------------------------------------------------------------" << std::endl << std::endl;
    os << "void convertProbabilityToRandomNumberThreshold(" << model.getPrecision() << " *p_pattern, " << model.getRNType() << " *pattern, int N)";
    {
        CodeStream::Scope b(os);
        os << model.getPrecision() << " fac= pow(2.0, (double) sizeof(" << model.getRNType() << ")*8-16);" << std::endl;
        os << "for (int i= 0; i < N; i++)";
        {
            CodeStream::Scope b(os);
            os << "pattern[i]= (" << model.getRNType() << ") (p_pattern[i]*fac);" << std::endl;
        }
    }
    os << std::endl;

    // write doxygen comment
    os << "//-------------------------------------------------------------------------" << std::endl;
    os << "/*! \\brief Function to convert a firing rate (in kHz) " << std::endl;
    os << "to an integer of type uint64_t that can be used as a threshold for the GeNN random number generator to generate events with the given rate." << std::endl;
    os << "*/" << std::endl;
    os << "//-------------------------------------------------------------------------" << std::endl << std::endl;
    os << "void convertRateToRandomNumberThreshold(" << model.getPrecision() << " *rateKHz_pattern, " << model.getRNType() << " *pattern, int N)";
    {
        CodeStream::Scope b(os);
        os << model.getPrecision() << " fac= pow(2.0, (double) sizeof(" << model.getRNType() << ")*8-16)*DT;" << std::endl;
        os << "for (int i= 0; i < N; i++)";
        {
            CodeStream::Scope b(os);
            os << "pattern[i]= (" << model.getRNType() << ") (rateKHz_pattern[i]*fac);" << std::endl;
        }
    }
    os << std::endl;

    // include simulation kernels
#ifndef CPU_ONLY
    os << "#include \"runnerGPU.cc\"" << std::endl;
#endif
#ifdef MPI_ENABLE
    os << "#include \"mpi.cc\"" << std::endl;
#endif
    os << "#include \"init.cc\"" << std::endl;

    // If model can be run on GPU, include CPU simulation functions
    if(model.canRunOnCPU()) {
        os << "#include \"neuronFnct.cc\"" << std::endl;
        if (!model.getLocalSynapseGroups().empty()) {
            os << "#include \"synapseFnct.cc\"" << std::endl;
        }
    }
    os << std::endl;

    // ---------------------------------------------------------------------
    // Function for setting the CUDA device and the host's global variables.
    // Also estimates memory usage on device ...
    os << "void allocateMem()";
    {
        CodeStream::Scope b(os);
#ifndef CPU_ONLY
        os << "CHECK_CUDA_ERRORS(cudaSetDevice(" << theDevice << "));" << std::endl;

        // If the model requires zero-copy
        if(model.zeroCopyInUse()) {
            // If device doesn't support mapping host memory error
            if(!deviceProp[theDevice].canMapHostMemory) {
                gennError("Device does not support mapping CPU host memory!");
            }

            // set appropriate device flags
            os << "CHECK_CUDA_ERRORS(cudaSetDeviceFlags(cudaDeviceMapHost));" << std::endl;
        }

        // If RNG is required, allocate memory for global philox RNG
        if(model.isDeviceRNGRequired()) {
            allocate_device_variable(os, "curandStatePhilox4_32_10_t", "rng", VarMode::LOC_DEVICE_INIT_DEVICE, 1);
        }
#endif
        //cout << "model.neuronGroupN " << model.neuronGrpN << std::endl;
        //os << "    " << model.getPrecision() << " free_m, total_m;" << std::endl;
        //os << "    cudaMemGetInfo((size_t*) &free_m, (size_t*) &total_m);" << std::endl;

        if (model.isTimingEnabled()) {
#ifndef CPU_ONLY
            os << "cudaEventCreate(&neuronStart);" << std::endl;
            os << "cudaEventCreate(&neuronStop);" << std::endl;
#endif
            os << "neuron_tme= 0.0;" << std::endl;
            if (!model.getLocalSynapseGroups().empty()) {
#ifndef CPU_ONLY
                os << "cudaEventCreate(&synapseStart);" << std::endl;
                os << "cudaEventCreate(&synapseStop);" << std::endl;
#endif
                os << "synapse_tme= 0.0;" << std::endl;
            }
            if (!model.getSynapsePostLearnGroups().empty()) {
#ifndef CPU_ONLY
                os << "cudaEventCreate(&learningStart);" << std::endl;
                os << "cudaEventCreate(&learningStop);" << std::endl;
#endif
                os << "learning_tme= 0.0;" << std::endl;
            }
            if (!model.getSynapseDynamicsGroups().empty()) {
#ifndef CPU_ONLY
                os << "cudaEventCreate(&synDynStart);" << std::endl;
                os << "cudaEventCreate(&synDynStop);" << std::endl;
#endif
                os << "synDyn_tme= 0.0;" << std::endl;
            }
#ifndef CPU_ONLY
            if(model.isDeviceInitRequired(localHostID)) {
                os << "cudaEventCreate(&initDeviceStart);" << std::endl;
                os << "cudaEventCreate(&initDeviceStop);" << std::endl;
            }
            if(model.isDeviceSparseInitRequired()) {
                os << "cudaEventCreate(&sparseInitDeviceStart);" << std::endl;
                os << "cudaEventCreate(&sparseInitDeviceStop);" << std::endl;
            }
#endif
            os << "initHost_tme = 0.0;" << std::endl;
            os << "initDevice_tme = 0.0;" << std::endl;
            os << "sparseInitHost_tme = 0.0;" << std::endl;
            os << "sparseInitDevice_tme = 0.0;" << std::endl;
        }

        // ALLOCATE REMOTE NEURON VARIABLES
        os << "// ------------------------------------------------------------------------" << std::endl;
        os << "// remote neuron groups" << std::endl;
        os << std::endl;

        // Loop through remote neuron groups
        for(const auto &n : model.getRemoteNeuronGroups()) {
            // If this neuron group has outputs to local host
            if(n.second.hasOutputToHost(localHostID)) {
                // Allocate population spike count
                mem += allocate_variable(os, "unsigned int", "glbSpkCnt" + n.first, n.second.getSpikeVarMode(),
                                        n.second.isTrueSpikeRequired() ? n.second.getNumDelaySlots() : 1);

                // Allocate population spike output buffer
                mem += allocate_variable(os, "unsigned int", "glbSpk" + n.first, n.second.getSpikeVarMode(),
                                        n.second.isTrueSpikeRequired() ? n.second.getNumNeurons() * n.second.getNumDelaySlots() : n.second.getNumNeurons());
            }
        }
        os << std::endl;

        os << "// ------------------------------------------------------------------------" << std::endl;
        os << "// local neuron groups" << std::endl;

        // ALLOCATE NEURON VARIABLES
        for(const auto &n : model.getLocalNeuronGroups()) {
            // Allocate population spike count
            mem += allocate_variable(os, "unsigned int", "glbSpkCnt" + n.first, n.second.getSpikeVarMode(),
                                    n.second.isTrueSpikeRequired() ? n.second.getNumDelaySlots() : 1);

            // Allocate population spike output buffer
            mem += allocate_variable(os, "unsigned int", "glbSpk" + n.first, n.second.getSpikeVarMode(),
                                    n.second.isTrueSpikeRequired() ? n.second.getNumNeurons() * n.second.getNumDelaySlots() : n.second.getNumNeurons());


            if (n.second.isSpikeEventRequired()) {
                // Allocate population spike-like event counters
                mem += allocate_variable(os, "unsigned int", "glbSpkCntEvnt" + n.first, n.second.getSpikeEventVarMode(),
                                        n.second.getNumDelaySlots());

                // Allocate population spike-like event output buffer
                mem += allocate_variable(os, "unsigned int", "glbSpkEvnt" + n.first, n.second.getSpikeEventVarMode(),
                                        n.second.getNumNeurons() * n.second.getNumDelaySlots());
            }

            // Allocate buffer to hold last spike times if required
            if (n.second.isSpikeTimeRequired()) {
                mem += allocate_variable(os, model.getPrecision(), "sT" + n.first, n.second.getSpikeTimeVarMode(),
                                        n.second.getNumNeurons() * n.second.getNumDelaySlots());
            }

#ifndef CPU_ONLY
            if(n.second.isSimRNGRequired()) {
                allocate_device_variable(os, "curandState", "rng" + n.first, VarMode::LOC_DEVICE_INIT_DEVICE,
                                        n.second.getNumNeurons());
            }
#endif  // CPU_ONLY

            // Allocate memory for neuron model's state variables
            for(const auto &v : n.second.getNeuronModel()->getVars()) {
                mem += allocate_variable(os, v.second, v.first + n.first, n.second.getVarMode(v.first),
                                        n.second.isVarQueueRequired(v.first) ? n.second.getNumNeurons() * n.second.getNumDelaySlots() : n.second.getNumNeurons());
            }

            os << std::endl;
        }

        // ALLOCATE POSTSYNAPTIC VARIABLES
        for(const auto &n : model.getLocalNeuronGroups()) {
            // Loop through incoming synaptic populations
            for(const auto &m : n.second.getMergedInSyn()) {
                const auto *sg = m.first;

                // Allocate buffer to hold input coming from this synapse population
                mem += allocate_variable(os, model.getPrecision(), "inSyn" + sg->getName(), sg->getInSynVarMode(),
                                         sg->getTrgNeuronGroup()->getNumNeurons());

                // Allocate buffer to delay input coming from this synapse population
                if(sg->isDendriticDelayRequired()) {
                    mem += allocate_variable(os, model.getPrecision(), "denDelay" + sg->getName(), sg->getDendriticDelayVarMode(),
                                             sg->getMaxDendriticDelaySlots() * sg->getTrgNeuronGroup()->getNumNeurons());
                }

                if (sg->getMatrixType() & SynapseMatrixWeight::INDIVIDUAL_PSM) {
                    const size_t size = sg->getTrgNeuronGroup()->getNumNeurons();

                    for(const auto &v : sg->getPSModel()->getVars()) {
                        mem += allocate_variable(os, v.second, v.first + sg->getName(), sg->getPSVarMode(v.first), size);
                    }
                }
            }
        }

        // ALLOCATE SYNAPSE VARIABLES
        for(const auto &s : model.getLocalSynapseGroups()) {
            const auto *wu = s.second.getWUModel();

<<<<<<< HEAD
=======
            // Allocate buffer to delay input coming from this synapse population
            if(s.second.isDendriticDelayRequired()) {
                mem += allocate_variable(os, model.getPrecision(), "denDelay" + s.first, s.second.getDendriticDelayVarMode(),
                                         s.second.getMaxDendriticDelayTimesteps() * s.second.getTrgNeuronGroup()->getNumNeurons());
            }
>>>>>>> 7860d01f
            // If connectivity is defined using a bitmask, allocate memory for bitmask
            if (s.second.getMatrixType() & SynapseMatrixConnectivity::BITMASK) {
                const size_t gpSize = (s.second.getSrcNeuronGroup()->getNumNeurons() * s.second.getTrgNeuronGroup()->getNumNeurons()) / 32 + 1;
                mem += allocate_variable(os, "uint32_t", "gp" + s.first, VarMode::LOC_HOST_DEVICE_INIT_HOST, gpSize);
            }
            else if(s.second.getMatrixType() & SynapseMatrixConnectivity::RAGGED) {
                const size_t size = s.second.getSrcNeuronGroup()->getNumNeurons() * s.second.getMaxConnections();

                // Allocate row lengths
                allocate_host_variable(os, "unsigned int", "C" + s.first + ".rowLength", VarMode::LOC_HOST_DEVICE_INIT_HOST,
                                    s.second.getSrcNeuronGroup()->getNumNeurons());
                allocate_device_variable(os, "unsigned int", "rowLength" + s.first, VarMode::LOC_HOST_DEVICE_INIT_HOST,
                                        s.second.getSrcNeuronGroup()->getNumNeurons());

                // Allocate target indices
                const std::string postIndexType = "unsigned int";
                allocate_host_variable(os, postIndexType, "C" + s.first + ".ind", VarMode::LOC_HOST_DEVICE_INIT_HOST,
                                       size);
                allocate_device_variable(os, postIndexType, "ind" + s.first, VarMode::LOC_HOST_DEVICE_INIT_HOST,
                                         size);

                if(model.isSynapseGroupPostLearningRequired(s.first)) {
                    const size_t postSize = s.second.getTrgNeuronGroup()->getNumNeurons() * s.second.getMaxSourceConnections();
                    
                    // Allocate column lengths
                    allocate_host_variable(os,  "unsigned int", "C" + s.first + ".colLength", VarMode::LOC_HOST_DEVICE_INIT_HOST,
                                           s.second.getTrgNeuronGroup()->getNumNeurons());
                    allocate_device_variable(os,  "unsigned int", "colLength" + s.first, VarMode::LOC_HOST_DEVICE_INIT_HOST,
                                             s.second.getTrgNeuronGroup()->getNumNeurons());
                    
                    // Allocate remap
                    allocate_host_variable(os,  "unsigned int", "C" + s.first + ".remap", VarMode::LOC_HOST_DEVICE_INIT_HOST,
                                           postSize);
                    allocate_device_variable(os,  "unsigned int", "remap" + s.first, VarMode::LOC_HOST_DEVICE_INIT_HOST,
                                             postSize);
                }

                if(model.isSynapseGroupDynamicsRequired(s.first)) {
                    // Allocate synRemap
                    allocate_host_variable(os,  "unsigned int", "C" + s.first + ".synRemap", VarMode::LOC_HOST_DEVICE_INIT_HOST,
                                           size + 1);
                    allocate_device_variable(os,  "unsigned int", "synRemap" + s.first, VarMode::LOC_HOST_DEVICE_INIT_HOST,
                                             size + 1);
                }
                
                if(s.second.getMatrixType() & SynapseMatrixWeight::INDIVIDUAL) {
                    for(const auto &v : wu->getVars()) {
                        mem += allocate_variable(os, v.second, v.first + s.first, s.second.getWUVarMode(v.first), size);
                    }
                }

            }
            // Otherwise, if matrix connectivity is defined using a dense matrix, allocate user-defined weight model variables
            // **NOTE** if matrix is sparse, allocate later in the allocatesparsearrays function when we know the size of the network
            else if ((s.second.getMatrixType() & SynapseMatrixConnectivity::DENSE) && (s.second.getMatrixType() & SynapseMatrixWeight::INDIVIDUAL)) {
                const size_t size = s.second.getSrcNeuronGroup()->getNumNeurons() * s.second.getTrgNeuronGroup()->getNumNeurons();

                for(const auto &v : wu->getVars()) {
                    mem += allocate_variable(os, v.second, v.first + s.first, s.second.getWUVarMode(v.first), size);
                }
            }
            os << std::endl;
        }
    }
    os << std::endl;
    
    // ------------------------------------------------------------------------
    // allocating conductance arrays for sparse matrices

    for(const auto &s : model.getLocalSynapseGroups()) {
        if (s.second.getMatrixType() & SynapseMatrixConnectivity::YALE) {
            os << "void allocate" << s.first << "(unsigned int connN)";
            {
                CodeStream::Scope b(os);
                os << "// Allocate host side variables" << std::endl;
                os << "C" << s.first << ".connN= connN;" << std::endl;

                // Allocate indices pointing to synapses in each presynaptic neuron's sparse matrix row
                allocate_host_variable(os, "unsigned int", "C" + s.first + ".indInG", VarMode::LOC_HOST_DEVICE_INIT_HOST,
                                    s.second.getSrcNeuronGroup()->getNumNeurons() + 1);

                // Allocate the postsynaptic neuron indices that make up sparse matrix
                allocate_host_variable(os, "unsigned int", "C" + s.first + ".ind", VarMode::LOC_HOST_DEVICE_INIT_HOST,
                                    "connN");

                if (model.isSynapseGroupDynamicsRequired(s.first)) {
                    allocate_host_variable(os, "unsigned int", "C" + s.first + ".preInd", VarMode::LOC_HOST_DEVICE_INIT_HOST,
                                        "connN");
                } else {
                    os << "C" << s.first << ".preInd= NULL;" << std::endl;
                }
                if (model.isSynapseGroupPostLearningRequired(s.first)) {
                    // Allocate indices pointing to synapses in each postsynaptic neuron's sparse matrix column
                    allocate_host_variable(os, "unsigned int", "C" + s.first + ".revIndInG", VarMode::LOC_HOST_DEVICE_INIT_HOST,
                                        s.second.getTrgNeuronGroup()->getNumNeurons() + 1);

                    // Allocate presynaptic neuron indices that make up postsynaptically indexed sparse matrix
                    allocate_host_variable(os, "unsigned int", "C" + s.first + ".revInd", VarMode::LOC_HOST_DEVICE_INIT_HOST,
                                        "connN");

                    // Allocate array mapping from postsynaptically to presynaptically indexed sparse matrix
                    allocate_host_variable(os, "unsigned int", "C" + s.first + ".remap", VarMode::LOC_HOST_DEVICE_INIT_HOST,
                                        "connN");
                } else {
                    os << "C" << s.first << ".revIndInG= NULL;" << std::endl;
                    os << "C" << s.first << ".revInd= NULL;" << std::endl;
                    os << "C" << s.first << ".remap= NULL;" << std::endl;
                }

                const string numConnections = "C" + s.first + ".connN";

                allocate_device_variable(os, "unsigned int", "indInG" + s.first, VarMode::LOC_HOST_DEVICE_INIT_HOST,
                                        s.second.getSrcNeuronGroup()->getNumNeurons() + 1);

                allocate_device_variable(os, "unsigned int", "ind" + s.first, VarMode::LOC_HOST_DEVICE_INIT_HOST,
                                        numConnections);

                if (model.isSynapseGroupDynamicsRequired(s.first)) {
                    allocate_device_variable(os, "unsigned int", "preInd" + s.first, VarMode::LOC_HOST_DEVICE_INIT_HOST,
                                            numConnections);
                }
                if (model.isSynapseGroupPostLearningRequired(s.first)) {
                    allocate_device_variable(os, "unsigned int", "revIndInG" + s.first, VarMode::LOC_HOST_DEVICE_INIT_HOST,
                                            s.second.getTrgNeuronGroup()->getNumNeurons() + 1);
                    allocate_device_variable(os, "unsigned int", "revInd" + s.first, VarMode::LOC_HOST_DEVICE_INIT_HOST,
                                            numConnections);
                    allocate_device_variable(os, "unsigned int", "remap" + s.first, VarMode::LOC_HOST_DEVICE_INIT_HOST,
                                            numConnections);
                }

                // Allocate synapse variables
                if (s.second.getMatrixType() & SynapseMatrixWeight::INDIVIDUAL) {
                    for(const auto &v : s.second.getWUModel()->getVars()) {
                        allocate_variable(os, v.second, v.first + s.first, s.second.getWUVarMode(v.first), numConnections);
                    }
                }
            }
            os << std::endl;
            //setup up helper fn for this (specific) popn to generate sparse from dense
            os << "void createSparseConnectivityFromDense" << s.first << "(int preN,int postN, " << model.getPrecision() << " *denseMatrix)";
            {
                CodeStream::Scope b(os);
                os << "gennError(\"The function createSparseConnectivityFromDense" << s.first << "() has been deprecated because with the introduction of synapse models that can be fully user-defined and may not contain a conductance variable g the existence condition for synapses has become ill-defined. \\n Please use your own logic and use the general tools allocate" << s.first << "(), countEntriesAbove(), and setSparseConnectivityFromDense().\");" << std::endl;
            }
            os << std::endl;
        }
    }

    // ------------------------------------------------------------------------
    // freeing global memory structures

    os << "void freeMem()";
    {
        CodeStream::Scope b(os);
#ifndef CPU_ONLY
        if(model.isDeviceRNGRequired()) {
            free_device_variable(os, "rng", VarMode::LOC_DEVICE_INIT_DEVICE);
        }
#endif
        // FREE REMOTE NEURON VARIABLES
        for(const auto &n : model.getRemoteNeuronGroups()) {
            if(n.second.hasOutputToHost(localHostID)) {
                free_variable(os, "glbSpkCnt" + n.first, n.second.getSpikeVarMode());
                free_variable(os, "glbSpk" + n.first, n.second.getSpikeVarMode());
            }
        }

        // FREE LOCAL NEURON VARIABLES
        for(const auto &n : model.getLocalNeuronGroups()) {
            // Free spike buffer
            free_variable(os, "glbSpkCnt" + n.first, n.second.getSpikeVarMode());
            free_variable(os, "glbSpk" + n.first, n.second.getSpikeVarMode());

            // Free spike-like event buffer if allocated
            if (n.second.isSpikeEventRequired()) {
                free_variable(os, "glbSpkCntEvnt" + n.first, n.second.getSpikeEventVarMode());
                free_variable(os, "glbSpkEvnt" + n.first, n.second.getSpikeEventVarMode());
            }

            // Free last spike time buffer if allocated
            if (n.second.isSpikeTimeRequired()) {
                free_variable(os, "sT" + n.first, n.second.getSpikeTimeVarMode());
            }

#ifndef CPU_ONLY
            if(n.second.isSimRNGRequired()) {
                free_device_variable(os, "rng" + n.first, VarMode::LOC_DEVICE_INIT_DEVICE);
            }
#endif
            // Free neuron state variables
            for (auto const &v : n.second.getNeuronModel()->getVars()) {
                free_variable(os, v.first + n.first,
                            n.second.getVarMode(v.first));
            }
        }

        // FREE POSTSYNAPTIC VARIABLES
        for(const auto &n : model.getLocalNeuronGroups()) {
            // Loop through incoming synaptic populations
            for(const auto &m : n.second.getMergedInSyn()) {
                const auto *sg = m.first;

                free_variable(os, "inSyn" + sg->getName(), sg->getInSynVarMode());

                if(sg->isDendriticDelayRequired()) {
                    free_variable(os, "denDelay" + sg->getName(), sg->getDendriticDelayVarMode());
                }

                if (sg->getMatrixType() & SynapseMatrixWeight::INDIVIDUAL_PSM) {
                    for(const auto &v : sg->getPSModel()->getVars()) {
                        free_variable(os, v.first + sg->getName(), sg->getPSVarMode(v.first));
                    }
                }
            }
        }

        // FREE SYNAPSE VARIABLES
        for(const auto &s : model.getLocalSynapseGroups()) {
            if (s.second.getMatrixType() & SynapseMatrixConnectivity::YALE) {
                os << "C" << s.first << ".connN= 0;" << std::endl;

                free_host_variable(os, "C" + s.first + ".indInG", VarMode::LOC_HOST_DEVICE_INIT_HOST);
                free_device_variable(os, "indInG" + s.first, VarMode::LOC_HOST_DEVICE_INIT_HOST);

                free_host_variable(os, "C" + s.first + ".ind", VarMode::LOC_HOST_DEVICE_INIT_HOST);
                free_device_variable(os, "ind" + s.first, VarMode::LOC_HOST_DEVICE_INIT_HOST);

                if (model.isSynapseGroupPostLearningRequired(s.first)) {
                    free_host_variable(os, "C" + s.first + ".revIndInG", VarMode::LOC_HOST_DEVICE_INIT_HOST);
                    free_device_variable(os, "revIndInG" + s.first, VarMode::LOC_HOST_DEVICE_INIT_HOST);

                    free_host_variable(os, "C" + s.first + ".revInd", VarMode::LOC_HOST_DEVICE_INIT_HOST);
                    free_device_variable(os, "revInd" + s.first, VarMode::LOC_HOST_DEVICE_INIT_HOST);

                    free_host_variable(os, "C" + s.first + ".remap", VarMode::LOC_HOST_DEVICE_INIT_HOST);
                    free_device_variable(os, "remap" + s.first, VarMode::LOC_HOST_DEVICE_INIT_HOST);
                }

                if (model.isSynapseGroupDynamicsRequired(s.first)) {
                    free_host_variable(os, "C" + s.first + ".preInd", VarMode::LOC_HOST_DEVICE_INIT_HOST);
                    free_device_variable(os, "preInd" + s.first, VarMode::LOC_HOST_DEVICE_INIT_HOST);
                }
            }
            else if(s.second.getMatrixType() & SynapseMatrixConnectivity::RAGGED) {
                free_host_variable(os, "C" + s.first + ".rowLength", VarMode::LOC_HOST_DEVICE_INIT_HOST);
                free_device_variable(os, "rowLength" + s.first, VarMode::LOC_HOST_DEVICE_INIT_HOST);

                free_host_variable(os, "C" + s.first + ".ind", VarMode::LOC_HOST_DEVICE_INIT_HOST);
                free_device_variable(os, "ind" + s.first, VarMode::LOC_HOST_DEVICE_INIT_HOST);

                if (model.isSynapseGroupPostLearningRequired(s.first)) {
                    free_host_variable(os, "C" + s.first + ".colLength", VarMode::LOC_HOST_DEVICE_INIT_HOST);
                    free_device_variable(os, "colLength" + s.first, VarMode::LOC_HOST_DEVICE_INIT_HOST);

                    free_host_variable(os, "C" + s.first + ".remap", VarMode::LOC_HOST_DEVICE_INIT_HOST);
                    free_device_variable(os, "remap" + s.first, VarMode::LOC_HOST_DEVICE_INIT_HOST);
                }

                if (model.isSynapseGroupDynamicsRequired(s.first)) {
                    free_host_variable(os, "C" + s.first + ".synRemap", VarMode::LOC_HOST_DEVICE_INIT_HOST);
                    free_device_variable(os, "synRemap" + s.first, VarMode::LOC_HOST_DEVICE_INIT_HOST);
                }
            }
            else if (s.second.getMatrixType() & SynapseMatrixConnectivity::BITMASK) {
                free_variable(os, "gp" + s.first, VarMode::LOC_HOST_DEVICE_INIT_HOST);
            }

            if (s.second.getMatrixType() & SynapseMatrixWeight::INDIVIDUAL) {
                for(const auto &v : s.second.getWUModel()->getVars()) {
                    free_variable(os, v.first + s.first, s.second.getWUVarMode(v.first));
                }
            }
        }
    }
    os << std::endl;

    // ------------------------------------------------------------------------
    //! \brief Method for cleaning up and resetting device while quitting GeNN

    os << "void exitGeNN()";
    {
        CodeStream::Scope b(os);
        os << "freeMem();" << std::endl;
#ifndef CPU_ONLY
        os << "cudaDeviceReset();" << std::endl;
#endif
#ifdef MPI_ENABLE
        os << "MPI_Finalize();" << std::endl;
        os << "printf(\"MPI finalized.\\n\");" << std::endl;
#endif
    }
    os << std::endl;

    // If model can be run on CPU
    if(model.canRunOnCPU()) {
        os << "// ------------------------------------------------------------------------" << std::endl;
        os << "// the actual time stepping procedure (using CPU)" << std::endl;
        os << "void stepTimeCPU()";
        {
            CodeStream::Scope b(os);
            if (!model.getLocalSynapseGroups().empty()) {
                if (!model.getSynapseDynamicsGroups().empty()) {
                    if (model.isTimingEnabled()) os << "synDyn_timer.startTimer();" << std::endl;
                    os << "calcSynapseDynamicsCPU(t);" << std::endl;
                    if (model.isTimingEnabled()) {
                        os << "synDyn_timer.stopTimer();" << std::endl;
                        os << "synDyn_tme+= synDyn_timer.getElapsedTime();" << std::endl;
                    }
                }
                if (model.isTimingEnabled()) os << "synapse_timer.startTimer();" << std::endl;
                os << "calcSynapsesCPU(t);" << std::endl;
                if (model.isTimingEnabled()) {
                    os << "synapse_timer.stopTimer();" << std::endl;
                    os << "synapse_tme+= synapse_timer.getElapsedTime();"<< std::endl;
                }
                if (!model.getSynapsePostLearnGroups().empty()) {
                    if (model.isTimingEnabled()) os << "learning_timer.startTimer();" << std::endl;
                    os << "learnSynapsesPostHost(t);" << std::endl;
                    if (model.isTimingEnabled()) {
                        os << "learning_timer.stopTimer();" << std::endl;
                        os << "learning_tme+= learning_timer.getElapsedTime();" << std::endl;
                    }
                }
            }

            // Generate code to advance host-side spike queues
            genHostSpikeQueueAdvance(os, model, localHostID);

            if (model.isTimingEnabled()) os << "neuron_timer.startTimer();" << std::endl;
            os << "calcNeuronsCPU(t);" << std::endl;
            if (model.isTimingEnabled()) {
                os << "neuron_timer.stopTimer();" << std::endl;
                os << "neuron_tme+= neuron_timer.getElapsedTime();" << std::endl;
            }

            // Generate code to advance host side dendritic delay buffers
            genHostDenDelayAdvance(os, model);

            os << "iT++;" << std::endl;
            os << "t= iT*DT;" << std::endl;
        }
    }
    fs.close();


    // ------------------------------------------------------------------------
    // finish up

#ifndef CPU_ONLY
    cout << "Global memory required for core model: " << mem/1e6 << " MB. " << std::endl;
    cout << deviceProp[theDevice].totalGlobalMem << " for device " << theDevice << std::endl;
  
    if (0.5 * deviceProp[theDevice].totalGlobalMem < mem) {
        cout << "memory required for core model (" << mem/1e6;
        cout << "MB) is more than 50% of global memory on the chosen device";
        cout << "(" << deviceProp[theDevice].totalGlobalMem/1e6 << "MB)." << std::endl;
        cout << "Experience shows that this is UNLIKELY TO WORK ... " << std::endl;
    }
#endif
}


//----------------------------------------------------------------------------
/*!
  \brief A function to generate the code that simulates the model on the GPU

  The function generates functions that will spawn kernel grids onto the GPU (but not the actual kernel code which is generated in "genNeuronKernel()" and "genSynpaseKernel()"). Generated functions include "copyGToDevice()", "copyGFromDevice()", "copyStateToDevice()", "copyStateFromDevice()", "copySpikesFromDevice()", "copySpikeNFromDevice()" and "stepTimeGPU()". The last mentioned function is the function that will initialize the execution on the GPU in the generated simulation engine. All other generated functions are "convenience functions" to handle data transfer from and to the GPU.
*/
//----------------------------------------------------------------------------

#ifndef CPU_ONLY
void genRunnerGPU(const NNmodel &model, //!< Model description
                  const string &path,   //!< Path for code generation
                  int localHostID)      //!< ID of local host
{
    string name = model.getGeneratedCodePath(path, "runnerGPU.cc");
    ofstream fs;
    fs.open(name.c_str());

    // Attach this to a code stream
    CodeStream os(fs);

    writeHeader(os);

    // write doxygen comment
    os << "//-------------------------------------------------------------------------" << std::endl;
    os << "/*! \\file runnerGPU.cc" << std::endl << std::endl;
    os << "\\brief File generated from GeNN for the model " << model.getName() << " containing the host side code for a GPU simulator version." << std::endl;
    os << "*/" << std::endl;
    os << "//-------------------------------------------------------------------------" << std::endl << std::endl;
    os << std::endl;
    int version;
    cudaRuntimeGetVersion(&version); 
    if ((deviceProp[theDevice].major < 6) || (version < 8000)){
        //os << "#if !defined(__CUDA_ARCH__) || __CUDA_ARCH__ >= 600" << std::endl;
        //os << "#else"<< std::endl;
        //os << "#if __CUDA_ARCH__ < 600" << std::endl;
        os << "// software version of atomic add for double precision" << std::endl;
        os << "__device__ double atomicAddSW(double* address, double val)";
        {
            CodeStream::Scope b(os);
            os << "unsigned long long int* address_as_ull = (unsigned long long int*)address;" << std::endl;
            os << "unsigned long long int old = *address_as_ull, assumed;" << std::endl;
            os << "do";
            {
                CodeStream::Scope b(os);
                os << "assumed = old;" << std::endl;
                os << "old = atomicCAS(address_as_ull, assumed, __double_as_longlong(val + __longlong_as_double(assumed)));" << std::endl;
            }
            os << "while (assumed != old);" << std::endl;
            os << "return __longlong_as_double(old);" << std::endl;
        }
        os << std::endl;
    }

    if (deviceProp[theDevice].major < 2) {
        os << "// software version of atomic add for single precision float" << std::endl;
        os << "__device__ float atomicAddSW(float* address, float val)" << std::endl;
        {
            CodeStream::Scope b(os);
            os << "int* address_as_ull = (int*)address;" << std::endl;
            os << "int old = *address_as_ull, assumed;" << std::endl;
            os << "do";
            {
                CodeStream::Scope b(os);
                os << "assumed = old;" << std::endl;
                os << "old = atomicCAS(address_as_ull, assumed, __float_as_int(val + __int_as_float(assumed)));" << std::endl;
            }
            os << "while (assumed != old);" << std::endl;
            os << "return __int_as_float(old);" << std::endl;
        }
        os << std::endl;
    }

    os << "template<typename RNG>" << std::endl;
    os << "__device__ float exponentialDistFloat(RNG *rng)";
    {
        CodeStream::Scope b(os);
        os << "float a = 0.0f;" << std::endl;
        os << "while (true)";
        {
            CodeStream::Scope b(os);
            os << "float u = curand_uniform(rng);" << std::endl;
            os << "const float u0 = u;" << std::endl;
            os << "while (true)";
            {
                CodeStream::Scope b(os);
                os << "float uStar = curand_uniform(rng);" << std::endl;
                os << "if (u < uStar)";
                {
                    CodeStream::Scope b(os);
                    os << "return  a + u0;" << std::endl;
                }
                os << "u = curand_uniform(rng);" << std::endl;
                os << "if (u >= uStar)";
                {
                    CodeStream::Scope b(os);
                    os << "break;" << std::endl;
                }
            }
            os << "a += 1.0f;" << std::endl;
        }
    }
    os << std::endl;
    os << "template<typename RNG>" << std::endl;
    os << "__device__ double exponentialDistDouble(RNG *rng)";
    {
        CodeStream::Scope b(os);
        os << "double a = 0.0f;" << std::endl;
        os << "while (true)";
        {
            CodeStream::Scope b(os);
            os << "double u = curand_uniform_double(rng);" << std::endl;
            os << "const double u0 = u;" << std::endl;
            os << "while (true)";
            {
                CodeStream::Scope b(os);
                os << "double uStar = curand_uniform_double(rng);" << std::endl;
                os << "if (u < uStar)" << std::endl;
                {
                    CodeStream::Scope b(os);
                    os << "return  a + u0;" << std::endl;
                }
                os << "u = curand_uniform_double(rng);" << std::endl;
                os << "if (u >= uStar)" << std::endl;
                {
                    CodeStream::Scope b(os);
                    os << "break;" << std::endl;
                }
            }
            os << "a += 1.0;" << std::endl;
        }
    }
    os << std::endl;

    os << "#include \"neuronKrnl.cc\"" << std::endl;
    if (!model.getLocalSynapseGroups().empty()) {
        os << "#include \"synapseKrnl.cc\"" << std::endl;
    }
    os << std::endl;

    os << "// ------------------------------------------------------------------------" << std::endl;
    os << "// copying remote data to device" << std::endl << std::endl;
    // Loop through remote neuron groups
    for(const auto &n : model.getRemoteNeuronGroups()) {
        // If this neuron group has outputs to local host
        if(n.second.hasOutputToHost(localHostID)) {
            // Write spike pushing function
            os << "void push" << n.first << "SpikesToDevice(bool hostInitialisedOnly)";
            {
                CodeStream::Scope b(os);
                genPushSpikeCode(os, n.second, false);
            }

            // Write current spike pushing function
            genPushCurrentSpikeFunctions(os, n.second, false);
        }

    }

    os << "// ------------------------------------------------------------------------" << std::endl;
    os << "// copying things to device" << std::endl << std::endl;
    for(const auto &n : model.getLocalNeuronGroups()) {
        // neuron state variables
        os << "void push" << n.first << "StateToDevice(bool hostInitialisedOnly)";
        {
            CodeStream::Scope b(os);
            for(const auto &v : n.second.getNeuronModel()->getVars()) {
                // only copy variables which aren't pointers (pointers don't transport between GPU and CPU)
                // and are present on both device and host.
                const VarMode varMode = n.second.getVarMode(v.first);
                if (v.second.find("*") == string::npos && canPushPullVar(varMode)){
                    const size_t size = n.second.isVarQueueRequired(v.first)
                        ? n.second.getNumNeurons() * n.second.getNumDelaySlots()
                        : n.second.getNumNeurons();
                    // If variable is initialised on device, only copy if hostInitialisedOnly isn't set
                    if(varMode & VarInit::DEVICE) {
                        os << "if(!hostInitialisedOnly)" << CodeStream::OB(1051);
                    }

                    os << "CHECK_CUDA_ERRORS(cudaMemcpy(d_" << v.first << n.first;
                    os << ", " << v.first << n.first;
                    os << ", " << size << " * sizeof(" << v.second << "), cudaMemcpyHostToDevice));" << std::endl;

                    if(varMode & VarInit::DEVICE) {
                        os << CodeStream::CB(1051);
                    }
                }
            }
        }
        os << std::endl;

        // neuron spike variables
        os << "void push" << n.first << "SpikesToDevice(bool hostInitialisedOnly)";
        {
            CodeStream::Scope b(os);

            genPushSpikeCode(os, n.second, false);

            if (n.second.isSpikeEventRequired()) {
                os << "push" << n.first << "SpikeEventsToDevice(hostInitialisedOnly);" << std::endl;
            }

            const VarMode spikeTimeVarMode = n.second.getSpikeTimeVarMode();
            if (n.second.isSpikeTimeRequired() && canPushPullVar(spikeTimeVarMode)) {
                // If spikes times are initialised on device, only copy if hostInitialisedOnly isn't set
                if(spikeTimeVarMode & VarInit::DEVICE) {
                    os << "if(!hostInitialisedOnly)" << CodeStream::OB(1062);
                }

                size_t size = n.second.getNumNeurons() * n.second.getNumDelaySlots();
                os << "CHECK_CUDA_ERRORS(cudaMemcpy(d_sT" << n.first;
                os << ", sT" << n.first;
                os << ", " << size << " * sizeof(unsigned int), cudaMemcpyHostToDevice));" << std::endl;

                if(spikeTimeVarMode & VarInit::DEVICE) {
                    os << CodeStream::CB(1062);
                }
            }
        }
        os << std::endl;

        // neuron spike variables
        os << "void push" << n.first << "SpikeEventsToDevice(bool hostInitialisedOnly)";
        {
            CodeStream::Scope b(os);
            genPushSpikeCode(os, n.second, true);
        }
        os << std::endl;

        // Generate functions to push current spikes and spike events to device
        genPushCurrentSpikeFunctions(os, n.second, false);
        genPushCurrentSpikeFunctions(os, n.second, true);
    }
    // synapse variables
    for(const auto &s : model.getLocalSynapseGroups()) {
        const auto *wu = s.second.getWUModel();
        const auto *psm = s.second.getPSModel();

        os << "void push" << s.first << "StateToDevice(bool hostInitialisedOnly)";
        {
            CodeStream::Scope b(os);

            const unsigned int numSrcNeurons = s.second.getSrcNeuronGroup()->getNumNeurons();
            const unsigned int numTrgNeurons = s.second.getTrgNeuronGroup()->getNumNeurons();
            if (s.second.getMatrixType() & SynapseMatrixWeight::INDIVIDUAL) { // INDIVIDUALG
                if (s.second.getMatrixType() & SynapseMatrixConnectivity::DENSE) {
                    os << "const size_t size = " << numSrcNeurons * numTrgNeurons << ";" << std::endl;
                }
                else if(s.second.getMatrixType() & SynapseMatrixConnectivity::RAGGED) {
                    os << "const size_t size = " << numSrcNeurons * s.second.getMaxConnections() << ";" << std::endl;
                }
                else {
                    os << "const size_t size = C" << s.first << ".connN;" << std::endl;
                }

                for(const auto &v : wu->getVars()) {
                    const VarMode varMode = s.second.getWUVarMode(v.first);

                    // only copy non-pointers and non-zero-copied. Pointers don't transport between GPU and CPU
                    if (v.second.find("*") == string::npos && canPushPullVar(varMode)) {
                        // If variable is initialised on device, only copy if hostInitialisedOnly isn't set
                        if(varMode & VarInit::DEVICE) {
                            os << "if(!hostInitialisedOnly)" << CodeStream::OB(1101);
                        }

                        os << "CHECK_CUDA_ERRORS(cudaMemcpy(d_" << v.first << s.first;
                        os << ", " << v.first << s.first;
                        os << ", size * sizeof(" << v.second << "), cudaMemcpyHostToDevice));" << std::endl;

                        if(varMode & VarInit::DEVICE) {
                            os << CodeStream::CB(1101);
                        }
                    }
                }
            }
            
            if(s.second.getMatrixType() & SynapseMatrixWeight::INDIVIDUAL_PSM) {
                for(const auto &v : psm->getVars()) {
                    const VarMode varMode = s.second.getPSVarMode(v.first);
                    // only copy non-pointers and non-zero-copied. Pointers don't transport between GPU and CPU
                    if (v.second.find("*") == string::npos && canPushPullVar(varMode)) {
                        // If variable is initialised on device, only copy if hostInitialisedOnly isn't set
                        if(varMode & VarInit::DEVICE) {
                            os << "if(!hostInitialisedOnly)" << CodeStream::OB(1102);
                        }

                        os << "CHECK_CUDA_ERRORS(cudaMemcpy(d_" << v.first << s.first;
                        os << ", " << v.first << s.first;
                        os << ", " << numTrgNeurons << " * sizeof(" << v.second << "), cudaMemcpyHostToDevice));" << std::endl;

                        if(varMode & VarInit::DEVICE) {
                            os << CodeStream::CB(1102);
                        }
                    }
                }
            }
            
            if (s.second.getMatrixType() & SynapseMatrixConnectivity::BITMASK) {
                const size_t size = (numSrcNeurons * numTrgNeurons) / 32 + 1;
                os << "CHECK_CUDA_ERRORS(cudaMemcpy(d_gp" << s.first;
                os << ", gp" << s.first;
                os << ", " << size << " * sizeof(uint32_t), cudaMemcpyHostToDevice));" << std::endl;
            }

            // If synapse input variables can be pushed and pulled add copy code
            // **TODO** sensible merging behaviour
            if(canPushPullVar(s.second.getInSynVarMode())) {
                // If variable is initialised on device, only copy if hostInitialisedOnly isn't set
                if(s.second.getInSynVarMode() & VarInit::DEVICE) {
                    os << "if(!hostInitialisedOnly)" << CodeStream::OB(1103);
                }
                os << "CHECK_CUDA_ERRORS(cudaMemcpy(d_inSyn" << s.first;
                os << ", inSyn" << s.first;
                os << ", " << numTrgNeurons << " * sizeof(" << model.getPrecision() << "), cudaMemcpyHostToDevice));" << std::endl;

                if(s.second.getInSynVarMode() & VarInit::DEVICE) {
                    os << CodeStream::CB(1103);
                }
            }

            // If dendritic delay variables can be pushed and pulled add copy code
            // **TODO** sensible merging behaviour
            if(s.second.isDendriticDelayRequired() && canPushPullVar(s.second.getDendriticDelayVarMode())) {
                // If variable is initialised on device, only copy if hostInitialisedOnly isn't set
                if(s.second.getDendriticDelayVarMode() & VarInit::DEVICE) {
                    os << "if(!hostInitialisedOnly)" << CodeStream::OB(1104);
                }
                os << "CHECK_CUDA_ERRORS(cudaMemcpy(d_denDelay" << s.first;
                os << ", denDelay" << s.first;
                os << ", " << s.second.getMaxDendriticDelayTimesteps() * numTrgNeurons << " * sizeof(" << model.getPrecision() << "), cudaMemcpyHostToDevice));" << std::endl;

                if(s.second.getDendriticDelayVarMode() & VarInit::DEVICE) {
                    os << CodeStream::CB(1104);
                }
            }
        }
        os << std::endl;
    }


    os << "// ------------------------------------------------------------------------" << std::endl;
    os << "// copying things from device" << std::endl << std::endl;

    for(const auto &n : model.getLocalNeuronGroups()) {
        // neuron state variables
        os << "void pull" << n.first << "StateFromDevice()";
        {
            CodeStream::Scope b(os);
            for(const auto &v : n.second.getNeuronModel()->getVars()) {
                // only copy non-zero-copied, non-pointers. Pointers don't transport between GPU and CPU
                if (v.second.find("*") == string::npos && canPushPullVar(n.second.getVarMode(v.first))) {
                    const size_t size = n.second.isVarQueueRequired(v.first)
                        ? n.second.getNumNeurons() * n.second.getNumDelaySlots()
                        : n.second.getNumNeurons();

                    os << "CHECK_CUDA_ERRORS(cudaMemcpy(" << v.first << n.first;
                    os << ", d_" << v.first << n.first;
                    os << ", " << size << " * sizeof(" << v.second << "), cudaMemcpyDeviceToHost));" << std::endl;
                }
            }
        }
        os << std::endl;

        // spike event variables
        os << "void pull" << n.first << "SpikeEventsFromDevice()";
        {
            CodeStream::Scope b(os);

            if (n.second.isSpikeEventRequired() && canPushPullVar(n.second.getSpikeEventVarMode())) {
                const size_t glbSpkCntEvntSize = n.second.getNumDelaySlots();
                os << "CHECK_CUDA_ERRORS(cudaMemcpy(glbSpkCntEvnt" << n.first;
                os << ", d_glbSpkCntEvnt" << n.first;
                os << ", " << glbSpkCntEvntSize << " * sizeof(unsigned int), cudaMemcpyDeviceToHost));" << std::endl;

                const size_t glbSpkEvntSize = n.second.getNumNeurons() * n.second.getNumDelaySlots();
                os << "CHECK_CUDA_ERRORS(cudaMemcpy(glbSpkEvnt" << n.first;
                os << ", d_glbSpkEvnt" << n.first;
                os << ", " << glbSpkEvntSize << " * sizeof(unsigned int), cudaMemcpyDeviceToHost));" << std::endl;
            }
        }
        os << std::endl;

        // neuron spike variables (including spike events)
        os << "void pull" << n.first << "SpikesFromDevice()";
        {
            CodeStream::Scope b(os);

            if(canPushPullVar(n.second.getSpikeVarMode())) {
                const size_t glbSpkCntSize = n.second.isTrueSpikeRequired() ? n.second.getNumDelaySlots() : 1;
                os << "CHECK_CUDA_ERRORS(cudaMemcpy(glbSpkCnt" << n.first;
                os << ", d_glbSpkCnt" << n.first;
                os << ", " << glbSpkCntSize << " * sizeof(unsigned int), cudaMemcpyDeviceToHost));" << std::endl;

                os << "CHECK_CUDA_ERRORS(cudaMemcpy(glbSpk" << n.first;
                os << ", d_glbSpk" << n.first;
                os << ", " << "glbSpkCnt" << n.first << " [0]* sizeof(unsigned int), cudaMemcpyDeviceToHost));" << std::endl;
            }

            if (n.second.isSpikeEventRequired()) {
                os << "pull" << n.first << "SpikeEventsFromDevice();" << std::endl;
            }
        }
        os << std::endl;

        // neuron spike times
        os << "void pull" << n.first << "SpikeTimesFromDevice()";
        {
            CodeStream::Scope b(os);

            os << "//Assumes that spike numbers are already copied back from the device" << std::endl;
            if (n.second.isSpikeTimeRequired() && canPushPullVar(n.second.getSpikeTimeVarMode())) {
                os << "CHECK_CUDA_ERRORS(cudaMemcpy(sT" << n.first;
                os << ", d_sT" << n.first;
                os << ", " << "glbSpkCnt" << n.first << "[0] * sizeof(unsigned int), cudaMemcpyDeviceToHost));" << std::endl;
            }

        }
        os << std::endl;

        genPullCurrentSpikeFunctions(os, n.second, false);
        genPullCurrentSpikeFunctions(os, n.second, true);
    }

    // synapse variables
    for(const auto &s : model.getLocalSynapseGroups()) {
        const auto *wu = s.second.getWUModel();
        const auto *psm = s.second.getPSModel();

        const unsigned int numSrcNeurons = s.second.getSrcNeuronGroup()->getNumNeurons();
        const unsigned int numTrgNeurons = s.second.getTrgNeuronGroup()->getNumNeurons();

        os << "void pull" << s.first << "StateFromDevice()";
        {
            CodeStream::Scope b(os);
            if (s.second.getMatrixType() & SynapseMatrixWeight::INDIVIDUAL) { // INDIVIDUALG
                if (s.second.getMatrixType() & SynapseMatrixConnectivity::DENSE) {
                    os << "size_t size = " << numSrcNeurons * numTrgNeurons << ";" << std::endl;
                }
                else if(s.second.getMatrixType() & SynapseMatrixConnectivity::RAGGED) {
                    os << "size_t size = " << numSrcNeurons * s.second.getMaxConnections() << ";" << std::endl;
                }
                else {
                    os << "size_t size = C" << s.first << ".connN;" << std::endl;
                }

                for(const auto &v : wu->getVars()) {
                    // only copy non-pointers and non-zero-copied. Pointers don't transport between GPU and CPU
                    if (v.second.find("*") == string::npos && canPushPullVar(s.second.getWUVarMode(v.first))) {
                        os << "CHECK_CUDA_ERRORS(cudaMemcpy(" << v.first << s.first;
                        os << ", d_"  << v.first << s.first;
                        os << ", size * sizeof(" << v.second << "), cudaMemcpyDeviceToHost));" << std::endl;
                    }
                }
            }
            
            if(s.second.getMatrixType() & SynapseMatrixWeight::INDIVIDUAL_PSM) {
                for(const auto &v : psm->getVars()) {
                    // only copy non-pointers and non-zero-copied. Pointers don't transport between GPU and CPU
                    if (v.second.find("*") == string::npos && canPushPullVar(s.second.getPSVarMode(v.first))) {
                        os << "CHECK_CUDA_ERRORS(cudaMemcpy(" << v.first << s.first;
                        os << ", d_"  << v.first << s.first;
                        os << ", " << numTrgNeurons << " * sizeof(" << v.second << "), cudaMemcpyDeviceToHost));" << std::endl;
                    }
                }
            }
            
            if (s.second.getMatrixType() & SynapseMatrixConnectivity::BITMASK) {
                const size_t size = (numSrcNeurons * numTrgNeurons) / 32 + 1;
                os << "CHECK_CUDA_ERRORS(cudaMemcpy(gp" << s.first;
                os << ", d_gp" << s.first;
                os << ", " << size << " * sizeof(uint32_t), cudaMemcpyDeviceToHost));" << std::endl;
            }

            // **TODO** sensible merging behaviour
            if(canPushPullVar(s.second.getInSynVarMode())) {
                os << "CHECK_CUDA_ERRORS(cudaMemcpy(inSyn" << s.first;
                os << ", d_inSyn" << s.first;
                os << ", " << numTrgNeurons << " * sizeof(" << model.getPrecision() << "), cudaMemcpyDeviceToHost));" << std::endl;
            }

            // **TODO** sensible merging behaviour
            if(s.second.isDendriticDelayRequired() && canPushPullVar(s.second.getDendriticDelayVarMode())) {
                os << "CHECK_CUDA_ERRORS(cudaMemcpy(denDelay" << s.first;
                os << ", d_denDelay" << s.first;
                os << ", " << s.second.getMaxDendriticDelayTimesteps() * numTrgNeurons << " * sizeof(" << model.getPrecision() << "), cudaMemcpyDeviceToHost));" << std::endl;
            }
        }
        os << std::endl;
    }


    os << "// ------------------------------------------------------------------------" << std::endl;
    os << "// global copying values to device" << std::endl;
    os << "void copyStateToDevice(bool hostInitialisedOnly)";
    {
        CodeStream::Scope b(os);
        for(const auto &n : model.getRemoteNeuronGroups()) {
            if(n.second.hasOutputToHost(localHostID)) {
                os << "push" << n.first << "SpikesToDevice(hostInitialisedOnly);" << std::endl;
            }
        }

        for(const auto &n : model.getLocalNeuronGroups()) {
            os << "push" << n.first << "StateToDevice(hostInitialisedOnly);" << std::endl;
            os << "push" << n.first << "SpikesToDevice(hostInitialisedOnly);" << std::endl;
        }

        for(const auto &s : model.getLocalSynapseGroups()) {
            os << "push" << s.first << "StateToDevice(hostInitialisedOnly);" << std::endl;
        }
    }
    os << std::endl;
    
    os << "// ------------------------------------------------------------------------" << std::endl;
    os << "// global copying spikes to device" << std::endl;
    os << "void copySpikesToDevice()";
    {
        CodeStream::Scope b(os);
        for(const auto &n : model.getLocalNeuronGroups()) {
            os << "push" << n.first << "SpikesToDevice();" << std::endl;
        }
    }
   
    os << "// ------------------------------------------------------------------------" << std::endl;
    os << "// copying current spikes to device" << std::endl;
    os << "void copyCurrentSpikesToDevice()";
    {
        CodeStream::Scope b(os);
        for(const auto &n : model.getLocalNeuronGroups()) {
        os << "push" << n.first << "CurrentSpikesToDevice();" << std::endl;
        }
    }
   
    os << "// ------------------------------------------------------------------------" << std::endl;
    os << "// global copying spike events to device" << std::endl;
    os << "void copySpikeEventsToDevice()";
    {
        CodeStream::Scope b(os);
        for(const auto &n : model.getLocalNeuronGroups()) {
            os << "push" << n.first << "SpikeEventsToDevice();" << std::endl;
        }
    }
   
    os << "// ------------------------------------------------------------------------" << std::endl;
    os << "// copying current spikes to device" << std::endl;
    os << "void copyCurrentSpikeEventsToDevice()";
    {
        CodeStream::Scope b(os);
        for(const auto &n : model.getLocalNeuronGroups()) {
        os << "push" << n.first << "CurrentSpikeEventsToDevice();" << std::endl;
        }
    }

    os << "// ------------------------------------------------------------------------" << std::endl;
    os << "// global copying values from device" << std::endl;
    os << "void copyStateFromDevice()";
    {
        CodeStream::Scope b(os);
        for(const auto &n : model.getLocalNeuronGroups()) {
            os << "pull" << n.first << "StateFromDevice();" << std::endl;
            os << "pull" << n.first << "SpikesFromDevice();" << std::endl;
        }

        for(const auto &s : model.getLocalSynapseGroups()) {
            os << "pull" << s.first << "StateFromDevice();" << std::endl;
        }
    }
    os << std::endl;

    os << "// ------------------------------------------------------------------------" << std::endl;
    os << "// global copying spikes from device" << std::endl;
    os << "void copySpikesFromDevice()";
    {
        CodeStream::Scope b(os);
        for(const auto &n : model.getLocalNeuronGroups()) {
            os << "pull" << n.first << "SpikesFromDevice();" << std::endl;
        }
    }
    os << std::endl;
    
    os << "// ------------------------------------------------------------------------" << std::endl;
    os << "// copying current spikes from device" << std::endl;
    os << "void copyCurrentSpikesFromDevice()";
    {
        CodeStream::Scope b(os);
        for(const auto &n : model.getLocalNeuronGroups()) {
            os << "pull" << n.first << "CurrentSpikesFromDevice();" << std::endl;
        }
    }
    os << std::endl;
    
    os << "// ------------------------------------------------------------------------" << std::endl;
    os << "// copying spike numbers from device (note, only use when only interested"<< std::endl;
    os << "// in spike numbers; copySpikesFromDevice() already includes this)" << std::endl;
    os << "void copySpikeNFromDevice()";
    {
        CodeStream::Scope b(os);
        for(const auto &n : model.getLocalNeuronGroups()) {
            if(canPushPullVar(n.second.getSpikeVarMode())) {
                size_t size = (n.second.isTrueSpikeRequired() && n.second.isDelayRequired())
                    ? n.second.getNumDelaySlots() : 1;

                os << "CHECK_CUDA_ERRORS(cudaMemcpy(glbSpkCnt" << n.first;
                os << ", d_glbSpkCnt" << n.first << ", " << size << "* sizeof(unsigned int), cudaMemcpyDeviceToHost));" << std::endl;
            }
        }
    }
    os << std::endl;

    os << "// ------------------------------------------------------------------------"<< std::endl;
    os << "// global copying spikeEvents from device" << std::endl;
    os << "void copySpikeEventsFromDevice()";
    {
        CodeStream::Scope b(os);
        for(const auto &n : model.getLocalNeuronGroups()) {
            os << "pull" << n.first << "SpikeEventsFromDevice();" << std::endl;
        }
    }
    os << std::endl;
    
    os << "// ------------------------------------------------------------------------" << std::endl;
    os << "// copying current spikeEvents from device" << std::endl;
    os << "void copyCurrentSpikeEventsFromDevice()";
    {
        CodeStream::Scope b(os);
        for(const auto &n : model.getLocalNeuronGroups()) {
            os << "pull" << n.first << "CurrentSpikeEventsFromDevice();" << std::endl;
        }
    }
    os << std::endl;

    os << "// ------------------------------------------------------------------------" << std::endl;
    os << "// global copying spike event numbers from device (note, only use when only interested" << std::endl;
    os << "// in spike numbers; copySpikeEventsFromDevice() already includes this)" << std::endl;
    os << "void copySpikeEventNFromDevice()";
    {
        CodeStream::Scope b(os);
        for(const auto &n : model.getLocalNeuronGroups()) {
            if (n.second.isSpikeEventRequired() && canPushPullVar(n.second.getSpikeEventVarMode())) {
                const size_t size = n.second.isDelayRequired() ? n.second.getNumDelaySlots() : 1;

                os << "CHECK_CUDA_ERRORS(cudaMemcpy(glbSpkCntEvnt" << n.first;
                os << ", d_glbSpkCntEvnt" << n.first << ", " << size << "* sizeof(unsigned int), cudaMemcpyDeviceToHost));" << std::endl;
            }
        }
    }
    os << std::endl;

    os << "// ------------------------------------------------------------------------" << std::endl;
    os << "// the time stepping procedure (using GPU)" << std::endl;
    os << "void stepTimeGPU()";
    {
        CodeStream::Scope b(os);
        if (model.isPreSynapseResetRequired()) {
            const unsigned int preSynapseResetGridSize = ceil((float)model.getNumPreSynapseResetRequiredGroups() / preSynapseResetBlkSize);
            os << "dim3 sRThreads(" << preSynapseResetBlkSize << ", 1);" << std::endl;
            os << "dim3 sRGrid(" << preSynapseResetGridSize  << ", 1);" << std::endl;
            os << std::endl;
        }
        if (!model.getLocalSynapseGroups().empty()) {
            unsigned int synapseGridSz = model.getSynapseKernelGridSize();
            os << "//model.padSumSynapseTrgN[model.synapseGrpN - 1] is " << synapseGridSz << std::endl;
            synapseGridSz = synapseGridSz / synapseBlkSz;
            os << "dim3 sThreads(" << synapseBlkSz << ", 1);" << std::endl;
            os << "dim3 sGrid(" << synapseGridSz << ", 1);" << std::endl;
            os << std::endl;
        }
        if (!model.getSynapsePostLearnGroups().empty()) {
            const unsigned int learnGridSz = ceil((float)model.getSynapsePostLearnGridSize() / learnBlkSz);
            os << "dim3 lThreads(" << learnBlkSz << ", 1);" << std::endl;
            os << "dim3 lGrid(" << learnGridSz << ", 1);" << std::endl;
            os << std::endl;
        }

        if (!model.getSynapseDynamicsGroups().empty()) {
            const unsigned int synDynGridSz = ceil((float)model.getSynapseDynamicsGridSize() / synDynBlkSz);
            os << "dim3 sDThreads(" << synDynBlkSz << ", 1);" << std::endl;
            os << "dim3 sDGrid(" << synDynGridSz << ", 1);" << std::endl;
            os << std::endl;
        }

        const unsigned int neuronGridSz = ceil((float) model.getNeuronGridSize() / neuronBlkSz);
        os << "dim3 nThreads(" << neuronBlkSz << ", 1);" << std::endl;
        if (neuronGridSz < (unsigned int)deviceProp[theDevice].maxGridSize[1]) {
            os << "dim3 nGrid(" << neuronGridSz << ", 1);" << std::endl;
        }
        else {
            int sqGridSize = ceil((float) sqrt((float) neuronGridSz));
            os << "dim3 nGrid(" << sqGridSize << ","<< sqGridSize <<");" << std::endl;
        }
        os << std::endl;
        if (!model.getLocalSynapseGroups().empty()) {
            if (model.isPreSynapseResetRequired()) {
                os << "preSynapseReset <<< sRGrid, sRThreads >>> ();" << std::endl;
            }
            if (!model.getSynapseDynamicsGroups().empty()) {
                if (model.isTimingEnabled()) {
                    os << "cudaEventRecord(synDynStart);" << std::endl;
                }
                os << "calcSynapseDynamics <<< sDGrid, sDThreads >>> (";
                for(const auto &p : model.getSynapseDynamicsKernelParameters()) {
                    os << p.first << ", ";
                }
                os << "t);" << std::endl;
                if (model.isTimingEnabled()) {
                    os << "cudaEventRecord(synDynStop);" << std::endl;
                }
            }
            if (model.isTimingEnabled()) {
                os << "cudaEventRecord(synapseStart);" << std::endl;
            }
            os << "calcSynapses <<< sGrid, sThreads >>> (";
            for(const auto &p : model.getSynapseKernelParameters()) {
                os << p.first << ", ";
            }
            os << "t);" << std::endl;
            if (model.isTimingEnabled()) {
                os << "cudaEventRecord(synapseStop);" << std::endl;
            }

            if (!model.getSynapsePostLearnGroups().empty()) {
                if (model.isTimingEnabled()) {
                    os << "cudaEventRecord(learningStart);" << std::endl;
                }
                os << "learnSynapsesPost <<< lGrid, lThreads >>> (";
                for(const auto &p : model.getSimLearnPostKernelParameters()) {
                    os << p.first << ", ";
                }
                os << "t);" << std::endl;
                if (model.isTimingEnabled()) {
                    os << "cudaEventRecord(learningStop);" << std::endl;
                }
            }
        }
        // Generate code to advance host-side spike queues
        genHostSpikeQueueAdvance(os, model, localHostID);

        if (model.isTimingEnabled()) {
            os << "cudaEventRecord(neuronStart);" << std::endl;
        }

        os << "calcNeurons <<< nGrid, nThreads >>> (";
        for(const auto &p : model.getNeuronKernelParameters()) {
            os << p.first << ", ";
        }
        os << "t);" << std::endl;
        if (model.isTimingEnabled()) {
            os << "cudaEventRecord(neuronStop);" << std::endl;
            os << "cudaEventSynchronize(neuronStop);" << std::endl;
            os << "float tmp;" << std::endl;
            if (!model.getLocalSynapseGroups().empty()) {
                os << "cudaEventElapsedTime(&tmp, synapseStart, synapseStop);" << std::endl;
                os << "synapse_tme+= tmp/1000.0;" << std::endl;
            }
            if (!model.getSynapsePostLearnGroups().empty()) {
                os << "cudaEventElapsedTime(&tmp, learningStart, learningStop);" << std::endl;
                os << "learning_tme+= tmp/1000.0;" << std::endl;
            }
            if (!model.getSynapseDynamicsGroups().empty()) {
                os << "cudaEventElapsedTime(&tmp, synDynStart, synDynStop);" << std::endl;
                os << "synDyn_tme+= tmp/1000.0;" << std::endl;
            }
            os << "cudaEventElapsedTime(&tmp, neuronStart, neuronStop);" << std::endl;
            os << "neuron_tme+= tmp/1000.0;" << std::endl;
        }


        // Generate code to advance host side dendritic delay buffers
        genHostDenDelayAdvance(os, model);

        os << "iT++;" << std::endl;
        os << "t= iT*DT;" << std::endl;

        // Synchronise if zero-copy is in use
        if(model.zeroCopyInUse()) {
            os << "cudaDeviceSynchronize();" << std::endl;
        }
    }
    fs.close();
    //cout << "done with generating GPU runner" << std::endl;
}
#endif // CPU_ONLY


//----------------------------------------------------------------------------
/*!
  \brief A function that generates an MSBuild script for all generated GeNN code.
*/
//----------------------------------------------------------------------------
void genMSBuild(const NNmodel &model,   //!< Model description
                const string &path)     //!< Path for code generation
{
    string name = model.getGeneratedCodePath(path, "generated_code.props");
    ofstream fs;
    fs.open(name.c_str());

    // Attach this to a code stream
    CodeStream os(fs);

    os << "<?xml version=\"1.0\" encoding=\"utf-8\"?>" << endl;
    os << "<Project DefaultTargets=\"Build\" ToolsVersion=\"12.0\" xmlns=\"http://schemas.microsoft.com/developer/msbuild/2003\">" << endl;
#ifdef CPU_ONLY
    os << "  <Import Project=\"$(GENN_PATH)\\userproject\\include\\genn_cpu_only.props\"/>" << endl;
    os << endl;
    os << "  <!-- Compile runner using C++ compiler -->" << endl;
    os << "  <ItemGroup>" << endl;
    os << "    <ClCompile Include=\"" << model.getName() + "_CODE\\runner.cc\"/>";
    os << "  </ItemGroup>" << endl;
#else
    os << "  <Import Project=\"$(GENN_PATH)\\userproject\\include\\genn.props\"/>" << endl;
    os << endl;
    const string computeCapability = to_string(deviceProp[theDevice].major) + to_string(deviceProp[theDevice].minor);
	os << "  <!-- Set CUDA code generation options based on selected device -->" << endl;
    os << "  <ItemDefinitionGroup>" << endl;
    os << "    <CudaCompile>" << endl;
    os << "      <CodeGeneration>compute_" << computeCapability <<",sm_" << computeCapability << "</CodeGeneration>" << endl;
    os << "    </CudaCompile>" << endl;
    os << "  </ItemDefinitionGroup>" << endl;
    os << "  <!-- Compile runner using CUDA compiler -->" << endl;
    os << "  <ItemGroup>" << endl;
    os << "    <CudaCompile Include=\"" << model.getName() + "_CODE\\runner.cc\">" << endl;
    // **YUCK** for some reasons you can't call .Contains on %(BaseCommandLineTemplate) directly
    // Solution suggested by https://stackoverflow.com/questions/9512577/using-item-functions-on-metadata-values
    os << "      <AdditionalOptions Condition=\" !$([System.String]::new('%(BaseCommandLineTemplate)').Contains('-x cu')) \">-x cu %(AdditionalOptions)</AdditionalOptions>" << endl;
    os << "    </CudaCompile>" << endl;
    os << "  </ItemGroup>" << endl;
#endif  // !CPU_ONLY
    os << "</Project>" << endl;
    
}

//----------------------------------------------------------------------------
/*!
\brief A function that generates the Makefile for all generated GeNN code.
*/
//----------------------------------------------------------------------------
void genMakefile(const NNmodel &model, //!< Model description
                 const string &path)  //!< Path for code generation
{
    string name = model.getGeneratedCodePath(path, "Makefile");
    ofstream fs;
    fs.open(name.c_str());

    // Attach this to a code stream
    CodeStream os(fs);

#ifdef _WIN32
#ifdef CPU_ONLY
    string cxxFlags = GENN_PREFERENCES::buildSharedLibrary ? "/LD" : "/C";
    cxxFlags += " /DCPU_ONLY";
    cxxFlags += " " + GENN_PREFERENCES::userCxxFlagsWIN;
    if (GENN_PREFERENCES::optimizeCode) {
        cxxFlags += " /O2";
    }
    if (GENN_PREFERENCES::debugCode) {
        cxxFlags += " /debug /Zi /Od";
    }

    os << endl;
    os << "CXXFLAGS       =/nologo /EHsc " << cxxFlags << endl;
    os << endl;
    os << "INCLUDEFLAGS   =/I\"$(GENN_PATH)\\lib\\include\"" << endl;
    os << endl;
    
    // Add correct rules for building either shared library or object file
    // **NOTE** no idea how Visual C++ figures out that the dll should be called runner.dll but...it does
    // **NOTE** adding /OUT:runner.dll to make this explicit actually causes it to complain about ignoring options
    if(GENN_PREFERENCES::buildSharedLibrary) {
        os << "all: runner.dll" << endl;
        os << endl;
        os << "runner.dll: runner.cc" << endl;
        os << "\t$(CXX) $(CXXFLAGS) $(INCLUDEFLAGS) runner.cc $(GENN_PATH)\\lib\\src\\sparseUtils.cc" << endl;
        os << endl;
        os << "clean:" << endl;
        os << "\t-del runner.dll *.obj 2>nul" << endl;
    }
    else
    {
        os << "all: runner.obj" << endl;
        os << endl;
        os << "runner.obj: runner.cc" << endl;
        os << "\t$(CXX) $(CXXFLAGS) $(INCLUDEFLAGS) runner.cc" << endl;
        os << endl;
        os << "clean:" << endl;
        os << "\t-del runner.obj 2>nul" << endl;
    }
#else
    // Start with correct NVCC flags to build shared library or object file as appropriate
    // **NOTE** -c = compile and assemble, don't link
    string nvccFlags = GENN_PREFERENCES::buildSharedLibrary ? "--shared" : "-c";
    nvccFlags += " -x cu -arch sm_";
    nvccFlags += to_string(deviceProp[theDevice].major) + to_string(deviceProp[theDevice].minor);
    nvccFlags += " " + GENN_PREFERENCES::userNvccFlags;
    
    if (GENN_PREFERENCES::optimizeCode) {
        nvccFlags += " -O3 -use_fast_math";
    }
    if (GENN_PREFERENCES::debugCode) {
        nvccFlags += " -O0 -g -G";
    }
    if (GENN_PREFERENCES::showPtxInfo) {
        nvccFlags += " -Xptxas \"-v\"";
    }

    os << endl;
    os << "NVCC           =\"" << NVCC << "\"" << endl;
    os << "NVCCFLAGS      =" << nvccFlags << endl;
    os << endl;
    os << "INCLUDEFLAGS   =-I\"$(GENN_PATH)\\lib\\include\"" << endl;
    os << endl;
    
    // Add correct rules for building either shared library or object file
    if(GENN_PREFERENCES::buildSharedLibrary) {
        os << "all: runner.dll" << endl;
        os << endl;
        os << "runner.dll: runner.cc" << endl;
        os << "\t$(NVCC) $(NVCCFLAGS) $(INCLUDEFLAGS) runner.cc $(GENN_PATH)\\lib\\src\\sparseUtils.cc -o runner.dll" << endl;
        os << endl;
        os << "clean:" << endl;
        os << "\t-del runner.dll 2>nul" << endl;
    }
    else {
        os << "all: runner.obj" << endl;
        os << endl;
        os << "runner.obj: runner.cc" << endl;
        os << "\t$(NVCC) $(NVCCFLAGS) $(INCLUDEFLAGS) runner.cc" << endl;
        os << endl;
        os << "clean:" << endl;
        os << "\t-del runner.obj 2>nul" << endl;
    }
#endif

#else // UNIX

#ifdef CPU_ONLY
    // Start with correct NVCC flags to build shared library or object file as appropriate
    // **NOTE** -c = compile and assemble, don't link
    string cxxFlags = GENN_PREFERENCES::buildSharedLibrary ? "-shared -fPIC" : "-c";
    cxxFlags += " -DCPU_ONLY -std=c++11 -MMD -MP";
    cxxFlags += " " + GENN_PREFERENCES::userCxxFlagsGNU;
    if (GENN_PREFERENCES::optimizeCode) {
        cxxFlags += " -O3 -ffast-math";
    }
    if (GENN_PREFERENCES::debugCode) {
        cxxFlags += " -O0 -g";
    }

    os << endl;
    os << "CXXFLAGS       :=" << cxxFlags << endl;
    os << endl;
#ifdef MPI_ENABLE
    os << "INCLUDEFLAGS   =-I\"$(GENN_PATH)/lib/include\" -I\"$(MPI_PATH)/include\"" << endl;
#else
    os << "INCLUDEFLAGS   =-I\"$(GENN_PATH)/lib/include\"" << endl;
#endif
    os << endl;

    // Add correct rules for building either shared library or object file
    if(GENN_PREFERENCES::buildSharedLibrary) {
        os << "all: librunner.so" << endl;
        os << endl;
        os << "-include librunner.d";
        os << endl;
        os << "librunner.so: runner.cc librunner.d" << endl;
        // **HACK** for some reason GCC is only generating dependencies for the LAST source file
        os << "\t$(CXX) $(CXXFLAGS) $(INCLUDEFLAGS) $(GENN_PATH)/lib/src/sparseUtils.cc runner.cc -o librunner.so" << endl;
        os << endl;
        os << "%.d: ;" << endl;
        os << endl;
        os << "clean:" << endl;
        os << "\trm -f librunner.so librunner.d" << endl;
    }
    else {
        os << "all: runner.o" << endl;
        os << endl;
        os << "-include runner.d";
        os << endl;
        os << "runner.o: runner.cc runner.d" << endl;
        os << "\t$(CXX) $(CXXFLAGS) $(INCLUDEFLAGS) runner.cc" << endl;
        os << endl;
        os << "%.d: ;" << endl;
        os << endl;
        os << "clean:" << endl;
        os << "\trm -f runner.o runner.d" << endl;
    }

#else
    // Build NVCC compile flags string
    string nvccFlags = "-std=c++11 -x cu -arch sm_";
    nvccFlags += to_string(deviceProp[theDevice].major) + to_string(deviceProp[theDevice].minor);
    nvccFlags += " " + GENN_PREFERENCES::userNvccFlags;
    if (GENN_PREFERENCES::optimizeCode) {
        nvccFlags += " -O3 -use_fast_math -Xcompiler \"-ffast-math\"";
    }
    if (GENN_PREFERENCES::debugCode) {
        nvccFlags += " -O0 -g -G";
    }
    if (GENN_PREFERENCES::showPtxInfo) {
        nvccFlags += " -Xptxas \"-v\"";
    }
    if(GENN_PREFERENCES::buildSharedLibrary) {
        nvccFlags += " --compiler-options '-fPIC'";
    }

    os << endl;
    os << "NVCC           :=\"" << NVCC << "\"" << endl;
    os << "NVCCFLAGS      :=" << nvccFlags << endl;
    os << endl;
#ifdef MPI_ENABLE
    os << "INCLUDEFLAGS   =-I\"$(GENN_PATH)/lib/include\" -I\"$(MPI_PATH)/include\"" << endl;
#else
    os << "INCLUDEFLAGS   =-I\"$(GENN_PATH)/lib/include\"" << endl;
#endif
    os << endl;

    // Add correct rules for building either shared library or object file
    if(GENN_PREFERENCES::buildSharedLibrary) {
        os << "all: librunner.so" << endl;
        os << endl;
        os << "-include librunner.d";
        os << endl;
        os << "librunner.d: runner.cc" << endl;
        os << "\t$(NVCC) -M $(NVCCFLAGS) $(INCLUDEFLAGS) runner.cc 1> librunner.d" << endl;
        // **HACK** for reasons known only to itself, NVCC won't create dependencies for targets
        // called anything other than runner.o. Therefore we use sed to fix up the first line of the dependency file
        os << "\tsed -i \"1s/runner.o/librunner.so/\" librunner.d" << endl;
        os << endl;
        os << "librunner.so: runner.cc librunner.d" << endl;
        os << "\t$(NVCC) --shared $(NVCCFLAGS) $(INCLUDEFLAGS) runner.cc $(GENN_PATH)/lib/src/sparseUtils.cc -o librunner.so" << endl;
        os << endl;
        os << "clean:" << endl;
        os << "\trm -f librunner.so runner.d" << endl;
    }
    else {
        os << "all: runner.o" << endl;
        os << endl;
        os << "-include runner.d";
        os << endl;
        os << "runner.d: runner.cc" << endl;
        os << "\t$(NVCC) -M $(NVCCFLAGS) $(INCLUDEFLAGS) runner.cc 1> runner.d" << endl;
        os << endl;
        os << "runner.o: runner.cc runner.d" << endl;
        os << "\t$(NVCC) -c $(NVCCFLAGS) $(INCLUDEFLAGS) runner.cc" << endl;
        os << endl;
        os << "clean:" << endl;
        os << "\trm -f runner.o runner.d" << endl;
    }
#endif

#endif

    fs.close();
}<|MERGE_RESOLUTION|>--- conflicted
+++ resolved
@@ -203,19 +203,13 @@
 
 void genHostDenDelayAdvance(CodeStream &os, const NNmodel &model)
 {
-<<<<<<< HEAD
     for(const auto &n : model.getLocalNeuronGroups()) {
         // Loop through incoming synaptic populations
         for(const auto &m : n.second.getMergedInSyn()) {
             const auto *sg = m.first;
             if(sg->isDendriticDelayRequired()) {
-                os << "denDelayPtr" << sg->getName() << " = (denDelayPtr" << sg->getName() << " + 1) % " << sg->getMaxDendriticDelaySlots() << ";" << std::endl;
-            }
-=======
-	for(const auto &s : model.getLocalSynapseGroups()) {
-        if(s.second.isDendriticDelayRequired()) {
-            os << "denDelayPtr" << s.first << " = (denDelayPtr" << s.first << " + 1) % " << s.second.getMaxDendriticDelayTimesteps() << ";" << std::endl;
->>>>>>> 7860d01f
+                os << "denDelayPtr" << sg->getName() << " = (denDelayPtr" << sg->getName() << " + 1) % " << sg->getMaxDendriticDelayTimesteps() << ";" << std::endl;
+            }
         }
     }
 }
@@ -1581,7 +1575,7 @@
                 // Allocate buffer to delay input coming from this synapse population
                 if(sg->isDendriticDelayRequired()) {
                     mem += allocate_variable(os, model.getPrecision(), "denDelay" + sg->getName(), sg->getDendriticDelayVarMode(),
-                                             sg->getMaxDendriticDelaySlots() * sg->getTrgNeuronGroup()->getNumNeurons());
+                                             sg->getMaxDendriticDelayTimesteps() * sg->getTrgNeuronGroup()->getNumNeurons());
                 }
 
                 if (sg->getMatrixType() & SynapseMatrixWeight::INDIVIDUAL_PSM) {
@@ -1598,14 +1592,6 @@
         for(const auto &s : model.getLocalSynapseGroups()) {
             const auto *wu = s.second.getWUModel();
 
-<<<<<<< HEAD
-=======
-            // Allocate buffer to delay input coming from this synapse population
-            if(s.second.isDendriticDelayRequired()) {
-                mem += allocate_variable(os, model.getPrecision(), "denDelay" + s.first, s.second.getDendriticDelayVarMode(),
-                                         s.second.getMaxDendriticDelayTimesteps() * s.second.getTrgNeuronGroup()->getNumNeurons());
-            }
->>>>>>> 7860d01f
             // If connectivity is defined using a bitmask, allocate memory for bitmask
             if (s.second.getMatrixType() & SynapseMatrixConnectivity::BITMASK) {
                 const size_t gpSize = (s.second.getSrcNeuronGroup()->getNumNeurons() * s.second.getTrgNeuronGroup()->getNumNeurons()) / 32 + 1;
